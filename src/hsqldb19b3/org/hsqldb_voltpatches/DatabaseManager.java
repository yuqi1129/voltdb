/* Copyright (c) 2001-2009, The HSQL Development Group
 * All rights reserved.
 *
 * Redistribution and use in source and binary forms, with or without
 * modification, are permitted provided that the following conditions are met:
 *
 * Redistributions of source code must retain the above copyright notice, this
 * list of conditions and the following disclaimer.
 *
 * Redistributions in binary form must reproduce the above copyright notice,
 * this list of conditions and the following disclaimer in the documentation
 * and/or other materials provided with the distribution.
 *
 * Neither the name of the HSQL Development Group nor the names of its
 * contributors may be used to endorse or promote products derived from this
 * software without specific prior written permission.
 *
 * THIS SOFTWARE IS PROVIDED BY THE COPYRIGHT HOLDERS AND CONTRIBUTORS "AS IS"
 * AND ANY EXPRESS OR IMPLIED WARRANTIES, INCLUDING, BUT NOT LIMITED TO, THE
 * IMPLIED WARRANTIES OF MERCHANTABILITY AND FITNESS FOR A PARTICULAR PURPOSE
 * ARE DISCLAIMED. IN NO EVENT SHALL HSQL DEVELOPMENT GROUP, HSQLDB.ORG,
 * OR CONTRIBUTORS BE LIABLE FOR ANY DIRECT, INDIRECT, INCIDENTAL, SPECIAL,
 * EXEMPLARY, OR CONSEQUENTIAL DAMAGES (INCLUDING, BUT NOT LIMITED TO,
 * PROCUREMENT OF SUBSTITUTE GOODS OR SERVICES;
 * LOSS OF USE, DATA, OR PROFITS; OR BUSINESS INTERRUPTION) HOWEVER CAUSED AND
 * ON ANY THEORY OF LIABILITY, WHETHER IN CONTRACT, STRICT LIABILITY, OR TORT
 * (INCLUDING NEGLIGENCE OR OTHERWISE) ARISING IN ANY WAY OUT OF THE USE OF THIS
 * SOFTWARE, EVEN IF ADVISED OF THE POSSIBILITY OF SUCH DAMAGE.
 */


package org.hsqldb_voltpatches;

import java.util.Vector;

import org.hsqldb_voltpatches.lib.FileUtil;
import org.hsqldb_voltpatches.lib.HashMap;
import org.hsqldb_voltpatches.lib.HashSet;
import org.hsqldb_voltpatches.lib.HsqlTimer;
import org.hsqldb_voltpatches.lib.IntKeyHashMap;
import org.hsqldb_voltpatches.lib.Iterator;
import org.hsqldb_voltpatches.persist.HsqlProperties;
<<<<<<< HEAD
// A VoltDB extension to disable a subpackage dependency
=======
// A VoltDB extension to disable a package dependency
>>>>>>> 00e3a875
/* disable 2 lines ...
import org.hsqldb_voltpatches.server.Server;
import org.hsqldb_voltpatches.server.ServerConstants;
... disabled 2 lines */
// End of VoltDB extension
import org.hsqldb_voltpatches.store.ValuePool;

/**
 * Handles initial attempts to connect to HSQLDB databases within the JVM
 * (or a classloader within the JVM). Opens the database if it is not open
 * or connects to it if it is already open. This allows the same database to
 * be used by different instances of Server and by direct connections.<p>
 *
 * Maintains a map of Server instances and notifies each server when its
 * database has shut down.<p>
 *
 * Maintains a reference to the timer used for file locks and logging.<p>
 *
 * @author Fred Toussi (fredt@users dot sourceforge.net)
 * @version 1.8.0
 * @since 1.7.2
 */
public class DatabaseManager {

    // Database and Server registry

    /** provides unique ID's for the Databases currently in registry */
    private static int dbIDCounter;

    /** name to Database mapping for mem: databases */
    static final HashMap memDatabaseMap = new HashMap();

    /** File to Database mapping for file: databases */
    static final HashMap fileDatabaseMap = new HashMap();

    /** File to Database mapping for res: databases */
    static final HashMap resDatabaseMap = new HashMap();

    /** id number to Database for Databases currently in registry */
    static final IntKeyHashMap databaseIDMap = new IntKeyHashMap();

    /**
     * Returns a vector containing the URI (type + path) for all the databases.
     */
    public static Vector getDatabaseURIs() {

        Vector   v  = new Vector();
        Iterator it = databaseIDMap.values().iterator();

        while (it.hasNext()) {
            Database db = (Database) it.next();

            v.addElement(db.getURI());
        }

        return v;
    }

    /**
     * Closes all the databases using the given mode.<p>
     *
     * CLOSEMODE_IMMEDIATELY = -1;
     * CLOSEMODE_NORMAL      = 0;
     * CLOSEMODE_COMPACT     = 1;
     * CLOSEMODE_SCRIPT      = 2;
     */
    public static void closeDatabases(int mode) {

        Iterator it = databaseIDMap.values().iterator();

        while (it.hasNext()) {
            Database db = (Database) it.next();

            try {
                db.close(mode);
            } catch (HsqlException e) {}
        }
    }

    /**
     * Used by server to open a new session
     */
    public static Session newSession(int dbID, String user, String password,
                                     int timeZoneSeconds) {

        Database db = (Database) databaseIDMap.get(dbID);

        if (db == null) {
            return null;
        }

        Session session = db.connect(user, password, timeZoneSeconds);

        session.isNetwork = true;

        return session;
    }

    /**
     * Used by in-process connections and by Servlet
     */
    public static Session newSession(String type, String path, String user,
                                     String password, HsqlProperties props,
                                     int timeZoneSeconds) {

        Database db = getDatabase(type, path, props);

        if (db == null) {
            return null;
        }

        return db.connect(user, password, timeZoneSeconds);
    }

    /**
     * Returns an existing session. Used with repeat HTTP connections
     * belonging to the same JDBC Conenction / HSQL Session pair.
     */
    public static Session getSession(int dbId, long sessionId) {

        Database db = (Database) databaseIDMap.get(dbId);

        return db == null ? null
                          : db.sessionManager.getSession(sessionId);
    }

    // A VoltDB extension to disable a subpackage dependency
    /* disable 14 lines ...
    /**
     * Used by server to open or create a database
     */

// loosecannon1@users 1.7.2 patch properties on the JDBC URL
    public static int getDatabase(String type, String path, Server server,
                                  HsqlProperties props) {

        Database db = getDatabase(type, path, props);

        registerServer(server, db);

        return db.databaseID;
    }
    ... disabled 14 lines */
    // End of VoltDB extension

    /**
     * Used by server to open or create a database
     */

// loosecannon1@users 1.7.2 patch properties on the JDBC URL
    public static int getDatabase(String type, String path, Server server,
                                  HsqlProperties props) {

        Database db = getDatabase(type, path, props);

        registerServer(server, db);

        return db.databaseID;
    }

    /**
     * This has to be improved once a threading model is in place.
     * Current behaviour:
     *
     * Attempts to connect to different databases do not block. Two db's can
     * open simultaneously.
     *
     * Attempts to connect to a db while it is opening or closing will block
     * until the db is open or closed. At this point the db state is either
     * DATABASE_ONLINE (after db.open() has returned) which allows a new
     * connection to be made, or the state is DATABASE_SHUTDOWN which means
     * the db can be reopened for the new connection).
     *
     */

// loosecannon1@users 1.7.2 patch properties on the JDBC URL
    public static Database getDatabase(String type, String path,
                                       HsqlProperties props) {

        // If the (type, path) pair does not correspond to a registered
        // instance, then getDatabaseObject() returns a newly constructed
        // and registered Database instance.
        // The database state will be DATABASE_SHUTDOWN,
        // which means that the switch below will attempt to
        // open the database instance.
        Database db = getDatabaseObject(type, path, props);

        synchronized (db) {
            switch (db.getState()) {

                case Database.DATABASE_ONLINE :
                    break;

                case Database.DATABASE_SHUTDOWN :

                    // if the database was shutdown while this attempt
                    // was waiting, add the database back to the registry
                    if (lookupDatabaseObject(type, path) == null) {
                        addDatabaseObject(type, path, db);
                    }

                    db.open();
                    break;

                // This state will currently not be reached as Database.Close() is
                // called while a lock is held on the database.
                // If we remove the lock from this method and a database is
                // being shutdown by a thread and in the meantime another thread
                // attempts to connect to the db. The threads could belong to
                // different server instances or be in-process.
                case Database.DATABASE_CLOSING :

                // this case will not be reached as the state is set and
                // cleared within the db.open() call above, which is called
                // from this synchronized block
                // it is here simply as a placeholder for future development
                case Database.DATABASE_OPENING :
                    throw Error.error(ErrorCode.LOCK_FILE_ACQUISITION_FAILURE,
                                      ErrorCode.M_DatabaseManager_getDatabase);
            }
        }

        return db;
    }

// loosecannon1@users 1.7.2 patch properties on the JDBC URL
    private static synchronized Database getDatabaseObject(String type,
            String path, HsqlProperties props) {

        Database db;
        String   key = path;
        HashMap  databaseMap;

        if (type == DatabaseURL.S_FILE) {
            databaseMap = fileDatabaseMap;
            key         = filePathToKey(path);
        } else if (type == DatabaseURL.S_RES) {
            databaseMap = resDatabaseMap;
        } else if (type == DatabaseURL.S_MEM) {
            databaseMap = memDatabaseMap;
        } else {
            throw Error.runtimeError(ErrorCode.U_S0500,
                                     "DatabaseManager.getDatabaseObject");
        }

        db = (Database) databaseMap.get(key);

        if (db == null) {
            db            = new Database(type, path, type + key, props);
            db.databaseID = dbIDCounter;

            databaseIDMap.put(dbIDCounter, db);

            dbIDCounter++;

            databaseMap.put(key, db);
        }

        return db;
    }

    /**
     * Looks up database of a given type and path in the registry. Returns
     * null if there is none.
     */
    public static synchronized Database lookupDatabaseObject(String type,
            String path) {

        Object  key = path;
        HashMap databaseMap;

        if (type == DatabaseURL.S_FILE) {
            databaseMap = fileDatabaseMap;
            key         = filePathToKey(path);
        } else if (type == DatabaseURL.S_RES) {
            databaseMap = resDatabaseMap;
        } else if (type == DatabaseURL.S_MEM) {
            databaseMap = memDatabaseMap;
        } else {
            throw (Error.runtimeError(
                ErrorCode.U_S0500, "DatabaseManager.lookupDatabaseObject()"));
        }

        return (Database) databaseMap.get(key);
    }

    /**
     * Adds a database to the registry. Returns
     * null if there is none.
     */
    private static synchronized void addDatabaseObject(String type,
            String path, Database db) {

        Object  key = path;
        HashMap databaseMap;

        if (type == DatabaseURL.S_FILE) {
            databaseMap = fileDatabaseMap;
            key         = filePathToKey(path);
        } else if (type == DatabaseURL.S_RES) {
            databaseMap = resDatabaseMap;
        } else if (type == DatabaseURL.S_MEM) {
            databaseMap = memDatabaseMap;
        } else {
            throw Error.runtimeError(ErrorCode.U_S0500,
                                     "DatabaseManager.addDatabaseObject()");
        }

        databaseIDMap.put(db.databaseID, db);
        databaseMap.put(key, db);
    }

    /**
     * Removes the database from registry.
     */
    static void removeDatabase(Database database) {

        int     dbID = database.databaseID;
        String  type = database.getType();
        String  path = database.getPath();
        Object  key  = path;
        HashMap databaseMap;

<<<<<<< HEAD
// A VoltDB extension to disable a subpackage dependency
/* disable 1 line ...
        notifyServers(database);
... disabled 1 line */
// End of VoltDB extension
=======
        notifyServers(database);
>>>>>>> 00e3a875

        if (type == DatabaseURL.S_FILE) {
            databaseMap = fileDatabaseMap;
            key         = filePathToKey(path);
        } else if (type == DatabaseURL.S_RES) {
            databaseMap = resDatabaseMap;
        } else if (type == DatabaseURL.S_MEM) {
            databaseMap = memDatabaseMap;
        } else {
            throw (Error.runtimeError(
                ErrorCode.U_S0500, "DatabaseManager.lookupDatabaseObject()"));
        }

        databaseIDMap.remove(dbID);
        databaseMap.remove(key);

        if (databaseIDMap.isEmpty()) {
            ValuePool.resetPool();
        }
    }
// A VoltDB extension to disable a subpackage dependency
/* disable 93 lines ...
    /**
     * Maintains a map of servers to sets of databases.
     * Servers register each of their databases.
     * When a database is shutdown, all the servers accessing it are notified.
     * The database is then removed form the sets for all servers and the
     * servers that have no other database are removed from the map.
     */
    static HashMap serverMap = new HashMap();

    /**
     * Deregisters a server completely.
     */
    public static void deRegisterServer(Server server) {
        serverMap.remove(server);
    }

    /**
     * Deregisters a server as serving a given database. Not yet used.
     */
    private static void deRegisterServer(Server server, Database db) {

        Iterator it = serverMap.values().iterator();

        for (; it.hasNext(); ) {
            HashSet databases = (HashSet) it.next();

            databases.remove(db);

            if (databases.isEmpty()) {
                it.remove();
            }
        }
    }

    /**
     * Registers a server as serving a given database.
     */
    private static void registerServer(Server server, Database db) {

        if (!serverMap.containsKey(server)) {
            serverMap.put(server, new HashSet());
        }

        HashSet databases = (HashSet) serverMap.get(server);

        databases.add(db);
    }

    /**
     * Notifies all servers that serve the database that the database has been
     * shutdown.
     */
    private static void notifyServers(Database db) {

        Iterator it = serverMap.keySet().iterator();

        for (; it.hasNext(); ) {
            Server  server    = (Server) it.next();
            HashSet databases = (HashSet) serverMap.get(server);

            if (databases.contains(db)) {
                server.notify(ServerConstants.SC_DATABASE_SHUTDOWN,
                              db.databaseID);
            }
        }
    }

    static boolean isServerDB(Database db) {

        Iterator it = serverMap.keySet().iterator();

        for (; it.hasNext(); ) {
            Server  server    = (Server) it.next();
            HashSet databases = (HashSet) serverMap.get(server);

            if (databases.contains(db)) {
                return true;
            }
        }

        return false;
    }

... disabled 93 lines */
// End of VoltDB extension

    /**
     * Maintains a map of servers to sets of databases.
     * Servers register each of their databases.
     * When a database is shutdown, all the servers accessing it are notified.
     * The database is then removed form the sets for all servers and the
     * servers that have no other database are removed from the map.
     */
    static HashMap serverMap = new HashMap();

    /**
     * Deregisters a server completely.
     */
    public static void deRegisterServer(Server server) {
        serverMap.remove(server);
    }

    /**
     * Deregisters a server as serving a given database. Not yet used.
     */
    private static void deRegisterServer(Server server, Database db) {

        Iterator it = serverMap.values().iterator();

        for (; it.hasNext(); ) {
            HashSet databases = (HashSet) it.next();

            databases.remove(db);

            if (databases.isEmpty()) {
                it.remove();
            }
        }
    }

    /**
     * Registers a server as serving a given database.
     */
    private static void registerServer(Server server, Database db) {

        if (!serverMap.containsKey(server)) {
            serverMap.put(server, new HashSet());
        }

        HashSet databases = (HashSet) serverMap.get(server);

        databases.add(db);
    }

    /**
     * Notifies all servers that serve the database that the database has been
     * shutdown.
     */
    private static void notifyServers(Database db) {

        Iterator it = serverMap.keySet().iterator();

        for (; it.hasNext(); ) {
            Server  server    = (Server) it.next();
            HashSet databases = (HashSet) serverMap.get(server);

            if (databases.contains(db)) {
// A VoltDB extension to disable a package dependency
/* disable 2 lines ...
                server.notify(ServerConstants.SC_DATABASE_SHUTDOWN,
                              db.databaseID);
... disabled 2 lines */
// End of VoltDB extension
            }
        }
    }

    static boolean isServerDB(Database db) {

        Iterator it = serverMap.keySet().iterator();

        for (; it.hasNext(); ) {
            Server  server    = (Server) it.next();
            HashSet databases = (HashSet) serverMap.get(server);

            if (databases.contains(db)) {
                return true;
            }
        }

        return false;
    }

    // Timer
    private static final HsqlTimer timer = new HsqlTimer();

    public static HsqlTimer getTimer() {
        return timer;
    }

    // converts file path to database lookup key, converting any
    // thrown exception to an HsqlException in the process
    private static String filePathToKey(String path) {

        try {
            return FileUtil.getDefaultInstance().canonicalPath(path);
        } catch (Exception e) {
            return path;
        }
    }
    /************************* Volt DB Extensions *************************/
    /** Minimal stub to locally resolve Server class references. */
    private static class Server {
    }
    /**********************************************************************/
}<|MERGE_RESOLUTION|>--- conflicted
+++ resolved
@@ -40,11 +40,7 @@
 import org.hsqldb_voltpatches.lib.IntKeyHashMap;
 import org.hsqldb_voltpatches.lib.Iterator;
 import org.hsqldb_voltpatches.persist.HsqlProperties;
-<<<<<<< HEAD
-// A VoltDB extension to disable a subpackage dependency
-=======
 // A VoltDB extension to disable a package dependency
->>>>>>> 00e3a875
 /* disable 2 lines ...
 import org.hsqldb_voltpatches.server.Server;
 import org.hsqldb_voltpatches.server.ServerConstants;
@@ -171,13 +167,13 @@
                           : db.sessionManager.getSession(sessionId);
     }
 
-    // A VoltDB extension to disable a subpackage dependency
-    /* disable 14 lines ...
     /**
      * Used by server to open or create a database
      */
 
 // loosecannon1@users 1.7.2 patch properties on the JDBC URL
+    // A VoltDB extension to disable a package dependency
+    /* disable 9 lines ...
     public static int getDatabase(String type, String path, Server server,
                                   HsqlProperties props) {
 
@@ -187,24 +183,8 @@
 
         return db.databaseID;
     }
-    ... disabled 14 lines */
+    ... disabled 9 lines */
     // End of VoltDB extension
-
-    /**
-     * Used by server to open or create a database
-     */
-
-// loosecannon1@users 1.7.2 patch properties on the JDBC URL
-    public static int getDatabase(String type, String path, Server server,
-                                  HsqlProperties props) {
-
-        Database db = getDatabase(type, path, props);
-
-        registerServer(server, db);
-
-        return db.databaseID;
-    }
-
     /**
      * This has to be improved once a threading model is in place.
      * Current behaviour:
@@ -368,15 +348,7 @@
         Object  key  = path;
         HashMap databaseMap;
 
-<<<<<<< HEAD
-// A VoltDB extension to disable a subpackage dependency
-/* disable 1 line ...
         notifyServers(database);
-... disabled 1 line */
-// End of VoltDB extension
-=======
-        notifyServers(database);
->>>>>>> 00e3a875
 
         if (type == DatabaseURL.S_FILE) {
             databaseMap = fileDatabaseMap;
@@ -397,93 +369,6 @@
             ValuePool.resetPool();
         }
     }
-// A VoltDB extension to disable a subpackage dependency
-/* disable 93 lines ...
-    /**
-     * Maintains a map of servers to sets of databases.
-     * Servers register each of their databases.
-     * When a database is shutdown, all the servers accessing it are notified.
-     * The database is then removed form the sets for all servers and the
-     * servers that have no other database are removed from the map.
-     */
-    static HashMap serverMap = new HashMap();
-
-    /**
-     * Deregisters a server completely.
-     */
-    public static void deRegisterServer(Server server) {
-        serverMap.remove(server);
-    }
-
-    /**
-     * Deregisters a server as serving a given database. Not yet used.
-     */
-    private static void deRegisterServer(Server server, Database db) {
-
-        Iterator it = serverMap.values().iterator();
-
-        for (; it.hasNext(); ) {
-            HashSet databases = (HashSet) it.next();
-
-            databases.remove(db);
-
-            if (databases.isEmpty()) {
-                it.remove();
-            }
-        }
-    }
-
-    /**
-     * Registers a server as serving a given database.
-     */
-    private static void registerServer(Server server, Database db) {
-
-        if (!serverMap.containsKey(server)) {
-            serverMap.put(server, new HashSet());
-        }
-
-        HashSet databases = (HashSet) serverMap.get(server);
-
-        databases.add(db);
-    }
-
-    /**
-     * Notifies all servers that serve the database that the database has been
-     * shutdown.
-     */
-    private static void notifyServers(Database db) {
-
-        Iterator it = serverMap.keySet().iterator();
-
-        for (; it.hasNext(); ) {
-            Server  server    = (Server) it.next();
-            HashSet databases = (HashSet) serverMap.get(server);
-
-            if (databases.contains(db)) {
-                server.notify(ServerConstants.SC_DATABASE_SHUTDOWN,
-                              db.databaseID);
-            }
-        }
-    }
-
-    static boolean isServerDB(Database db) {
-
-        Iterator it = serverMap.keySet().iterator();
-
-        for (; it.hasNext(); ) {
-            Server  server    = (Server) it.next();
-            HashSet databases = (HashSet) serverMap.get(server);
-
-            if (databases.contains(db)) {
-                return true;
-            }
-        }
-
-        return false;
-    }
-
-... disabled 93 lines */
-// End of VoltDB extension
 
     /**
      * Maintains a map of servers to sets of databases.
