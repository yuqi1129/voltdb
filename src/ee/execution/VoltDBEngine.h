/* This file is part of VoltDB.
 * Copyright (C) 2008-2014 VoltDB Inc.
 *
 * This file contains original code and/or modifications of original code.
 * Any modifications made by VoltDB Inc. are licensed under the following
 * terms and conditions:
 *
 * This program is free software: you can redistribute it and/or modify
 * it under the terms of the GNU Affero General Public License as
 * published by the Free Software Foundation, either version 3 of the
 * License, or (at your option) any later version.
 *
 * This program is distributed in the hope that it will be useful,
 * but WITHOUT ANY WARRANTY; without even the implied warranty of
 * MERCHANTABILITY or FITNESS FOR A PARTICULAR PURPOSE.  See the
 * GNU Affero General Public License for more details.
 *
 * You should have received a copy of the GNU Affero General Public License
 * along with VoltDB.  If not, see <http://www.gnu.org/licenses/>.
 */
/* Copyright (C) 2008 by H-Store Project
 * Brown University
 * Massachusetts Institute of Technology
 * Yale University
 *
 * Permission is hereby granted, free of charge, to any person obtaining
 * a copy of this software and associated documentation files (the
 * "Software"), to deal in the Software without restriction, including
 * without limitation the rights to use, copy, modify, merge, publish,
 * distribute, sublicense, and/or sell copies of the Software, and to
 * permit persons to whom the Software is furnished to do so, subject to
 * the following conditions:
 *
 * The above copyright notice and this permission notice shall be
 * included in all copies or substantial portions of the Software.
 *
 * THE SOFTWARE IS PROVIDED "AS IS", WITHOUT WARRANTY OF ANY KIND,
 * EXPRESS OR IMPLIED, INCLUDING BUT NOT LIMITED TO THE WARRANTIES OF
 * MERCHANTABILITY, FITNESS FOR A PARTICULAR PURPOSE AND NONINFRINGEMENT
 * IN NO EVENT SHALL THE AUTHORS BE LIABLE FOR ANY CLAIM, DAMAGES OR
 * OTHER LIABILITY, WHETHER IN AN ACTION OF CONTRACT, TORT OR OTHERWISE,
 * ARISING FROM, OUT OF OR IN CONNECTION WITH THE SOFTWARE OR THE USE OR
 * OTHER DEALINGS IN THE SOFTWARE.
 */

#ifndef VOLTDBENGINE_H
#define VOLTDBENGINE_H

#include "common/DefaultTupleSerializer.h"
#include "common/Pool.hpp"
#include "common/serializeio.h"
#include "common/ThreadLocalPool.h"
#include "common/UndoLog.h"
#include "common/valuevector.h"
#include "logging/LogManager.h"
#include "logging/LogProxy.h"
#include "logging/StdoutLogProxy.h"
#include "stats/StatsAgent.h"

#include "boost/scoped_ptr.hpp"

#include <map>
#include <string>
#include <vector>
#include <cassert>

// shorthand for ExecutionEngine versions generated by javah
#define ENGINE_ERRORCODE_SUCCESS 0
#define ENGINE_ERRORCODE_ERROR 1

#define MAX_BATCH_COUNT 1000
#define MAX_PARAM_COUNT 1025 // keep in synch with value in CompiledPlan.java

namespace catalog {
class Catalog;
class Database;
class Table;
}

namespace voltdb {

class AbstractExecutor;
class AbstractPlanNode;
class CatalogDelegate;
class EnginePlanSet;  // Locally defined in VoltDBEngine.cpp
class ExecutorContext;
class ExecutorVector; // Locally defined in VoltDBEngine.cpp
class PersistentTable;
class RecoveryProtoMsg;
class Table;
class TableCatalogDelegate;
class TempTableLimits;
class Topend;
class TheHashinator;

const int64_t DEFAULT_TEMP_TABLE_MEMORY = 1024 * 1024 * 100;

/**
 * Represents an Execution Engine which holds catalog objects (i.e. table) and executes
 * plans on the objects. Every operation starts from this object.
 * This class is designed to be single-threaded.
 */
// TODO(evanj): Used by JNI so must be exported. Remove when we only one .so
class __attribute__((visibility("default"))) VoltDBEngine {
    public:
        /** The defaults apply to test code which does not enable JNI/IPC callbacks. */
        VoltDBEngine(Topend *topend = NULL, LogProxy *logProxy = new StdoutLogProxy());
        bool initialize(int32_t clusterIndex,
                        int64_t siteId,
                        int32_t partitionId,
                        int32_t hostId,
                        std::string hostname,
                        int64_t tempTableMemoryLimit,
                        int32_t compactionThreshold = 95);
        virtual ~VoltDBEngine();

        // ------------------------------------------------------------------
        // OBJECT ACCESS FUNCTIONS
        // ------------------------------------------------------------------
        catalog::Catalog *getCatalog() const; // Only used in tests.

        Table* getTable(int32_t tableId) const;
        Table* getTable(std::string name) const;
        // Serializes table_id to out. Throws a fatal exception if unsuccessful.
        void serializeTable(int32_t tableId, SerializeOutput& out) const;

        TableCatalogDelegate* getTableDelegate(std::string name) const;
        catalog::Database* getDatabase() const { return m_database; }
        catalog::Table* getCatalogTable(std::string name) const;

        // -------------------------------------------------
        // Execution Functions
        // -------------------------------------------------

        /**
         * Execute a list of plan fragments, with the params yet-to-be deserialized.
         */
        int executePlanFragments(int32_t numFragments,
                                 int64_t planfragmentIds[],
                                 int64_t inputDependencyIds[],
                                 ReferenceSerializeInput &serialize_in,
                                 int64_t spHandle,
                                 int64_t lastCommittedSpHandle,
                                 int64_t uniqueId,
                                 int64_t undoToken);

        int getUsedParamcnt() const { return m_usedParamcnt; }

        // Created to transition existing unit tests to context abstraction.
        // If using this somewhere new, consider if you're being lazy.
        void updateExecutorContextUndoQuantumForTest();

        // Executors can call this to note a certain number of tuples have been
        // scanned or processed.index
        inline int64_t pullTuplesRemainingUntilProgressReport(AbstractExecutor* exec, Table* target_table);
        inline int64_t pushTuplesProcessedForProgressMonitoring(int64_t tuplesProcessed);
        inline void pushFinalTuplesProcessedForProgressMonitoring(int64_t tuplesProcessed);

        // -------------------------------------------------
        // Dependency Transfer Functions
        // -------------------------------------------------
        bool send(Table* dependency);
        int loadNextDependency(Table* destination);

        // -------------------------------------------------
        // Catalog Functions
        // -------------------------------------------------
        bool loadCatalog(const int64_t timestamp, const std::string &catalogPayload);
        bool updateCatalog(const int64_t timestamp, const std::string &catalogPayload);
        bool processCatalogAdditions(bool addAll, int64_t timestamp);

        /**
        * Load table data into a persistent table specified by the tableId parameter.
        * This must be called at most only once before any data is loaded in to the table.
        */
        bool loadTable(int32_t tableId,
                       ReferenceSerializeInput &serializeIn,
                       int64_t spHandle, int64_t lastCommittedSpHandle,
                       bool returnUniqueViolations);

        void resetReusedResultOutputBuffer(const size_t headerSize = 0);
        ReferenceSerializeOutput* getExceptionOutputSerializer() { return &m_exceptionOutput; }
        void setBuffers(char *parameter_buffer, int m_parameterBuffercapacity,
                char *resultBuffer, int resultBufferCapacity,
                char *exceptionBuffer, int exceptionBufferCapacity);
        const char* getParameterBuffer() const { return m_parameterBuffer; }
        /** Returns the size of buffer for passing parameters to EE. */
        int getParameterBufferCapacity() const { return m_parameterBufferCapacity; }

        /**
         * Retrieves the size in bytes of the data that has been placed in the reused result buffer
         */
        int getResultsSize() const;

        /** Returns the buffer for receiving result tables from EE. */
        char* getReusedResultBuffer() const { return m_reusedResultBuffer; }
        /** Returns the size of buffer for receiving result tables from EE. */
        int getReusedResultBufferCapacity() const { return m_reusedResultCapacity; }

        NValueArray& getParameterContainer() { return m_staticParams; }
        const NValueArray& getParameterContainer() const { return m_staticParams; }
        int64_t* getBatchFragmentIdsContainer() { return m_batchFragmentIdsContainer; }
        int64_t* getBatchDepIdsContainer() { return m_batchDepIdsContainer; }

        /** check if this value hashes to the local partition */
        bool isLocalSite(const NValue& value);

        // -------------------------------------------------
        // Non-transactional work methods
        // -------------------------------------------------

        /** Perform once per second, non-transactional work. */
        void tick(int64_t timeInMillis, int64_t lastCommittedSpHandle);

        /** flush active work (like EL buffers) */
        void quiesce(int64_t lastCommittedSpHandle);

        // -------------------------------------------------
        // Debug functions
        // -------------------------------------------------
        std::string debug(void) const;

        /** Counts tuples modified by a plan fragment */
        int64_t m_tuplesModified;

        // -------------------------------------------------
        // Statistics functions
        // -------------------------------------------------
        voltdb::StatsAgent& getStatsManager() { return m_statsManager; }

        /**
         * Retrieve a set of statistics and place them into the result buffer as a set of VoltTables.
         * @param selector StatisticsSelectorType indicating what set of statistics should be retrieved
         * @param locators Integer identifiers specifying what subset of possible statistical sources should be polled. Probably a CatalogId
         *                 Can be NULL in which case all possible sources for the selector should be included.
         * @param numLocators Size of locators array.
         * @param interval Whether to return counters since the beginning or since the last time this was called
         * @param Timestamp to embed in each row
         * @return Number of result tables, 0 on no results, -1 on failure.
         */
        int getStats(
                int selector,
                int locators[],
                int numLocators,
                bool interval,
                int64_t now);

        Pool* getStringPool() { return &m_stringPool; }

        LogManager* getLogManager() { return &m_logManager; }

        void setUndoToken(int64_t nextUndoToken)
        {
            if (nextUndoToken == INT64_MAX) {
                return;
            }
            if (m_currentUndoQuantum != NULL) {
                if (m_currentUndoQuantum->getUndoToken() == nextUndoToken) {
                    return;
                }
                assert(nextUndoToken > m_currentUndoQuantum->getUndoToken());
            }
            setCurrentUndoQuantum(m_undoLog.generateUndoQuantum(nextUndoToken));
        }

        void releaseUndoToken(int64_t undoToken)
        {
            if (m_currentUndoQuantum != NULL && m_currentUndoQuantum->getUndoToken() == undoToken) {
                m_currentUndoQuantum = NULL;
            }
            m_undoLog.release(undoToken);
        }

        void undoUndoToken(int64_t undoToken)
        {
            m_undoLog.undo(undoToken);
            m_currentUndoQuantum = NULL;
        }

        voltdb::UndoQuantum* getCurrentUndoQuantum() { return m_currentUndoQuantum; }

        Topend* getTopend() { return m_topend; }

        /**
         * Activate a table stream of the specified type for the specified table.
         * Returns true on success and false on failure
         */
        bool activateTableStream(
                const CatalogId tableId,
                const TableStreamType streamType,
                int64_t undoToken,
                ReferenceSerializeInput &serializeIn);

        /**
         * Serialize tuples to output streams from a table in COW mode.
         * Overload that serializes a stream position array.
         * Return remaining tuple count, 0 if done, or TABLE_STREAM_SERIALIZATION_ERROR on error.
         */
        int64_t tableStreamSerializeMore(const CatalogId tableId,
                                         const TableStreamType streamType,
                                         ReferenceSerializeInput &serializeIn);

        /**
         * Serialize tuples to output streams from a table in COW mode.
         * Overload that populates a position vector provided by the caller.
         * Return remaining tuple count, 0 if done, or TABLE_STREAM_SERIALIZATION_ERROR on error.
         */
        int64_t tableStreamSerializeMore(const CatalogId tableId,
                                         const TableStreamType streamType,
                                         ReferenceSerializeInput &serializeIn,
                                         std::vector<int> &retPositions);

        /*
         * Apply the updates in a recovery message.
         */
        void processRecoveryMessage(RecoveryProtoMsg *message);

        /**
         * Perform an action on behalf of Export.
         *
         * @param if syncAction is true, the stream offset being set for a table
         * @param the catalog version qualified id of the table to which this action applies
         * @return the universal offset for any poll results
         * (results returned separately via QueryResults buffer)
         */
        int64_t exportAction(bool syncAction, int64_t ackOffset, int64_t seqNo,
                             std::string tableSignature);

        void getUSOForExportTable(size_t &ackOffset, int64_t &seqNo, std::string tableSignature);

        /**
         * Retrieve a hash code for the specified table
         */
        size_t tableHashCode(int32_t tableId);

        void updateHashinator(HashinatorType type, const char *config,
                              int32_t *configPtr, uint32_t numTokens);

        /*
         * Execute an arbitrary task represented by the task id and serialized parameters.
         * Returns serialized representation of the results
         */
        void executeTask(TaskType taskType, const char* taskParams);

        void rebuildTableCollections();

    private:
        /*
         * Tasks dispatched by executeTask
         */
        void dispatchValidatePartitioningTask(const char *taskParams);

        void setCurrentUndoQuantum(voltdb::UndoQuantum* undoQuantum);

        // -------------------------------------------------
        // Initialization Functions
        // -------------------------------------------------
        void initPlanNode(const int64_t fragId, AbstractPlanNode* node, TempTableLimits* limits);
        void processCatalogDeletes(int64_t timestamp);
        void initMaterializedViews(bool addAll);
        bool updateCatalogDatabaseReference();

        /**
         * Call into the topend with information about how executing a plan fragment is going.
         */
        void reportProgessToTopend();

        /**
         * Execute a single plan fragment.
         */
        int executePlanFragment(int64_t planfragmentId,
                                int64_t inputDependencyId,
                                int64_t spHandle,
                                int64_t lastCommittedSpHandle,
                                int64_t uniqueId,
                                bool first,
                                bool last);

        /**
         * Get a vector of executors for a given fragment id.
         * Get the vector from the cache if the fragment id is there.
         * If not, get a plan from the Java topend and load it up,
         * putting it in the cache and possibly bumping something else.
         */
        ExecutorVector *getExecutorVectorForFragmentId(const int64_t fragId);

        bool checkTempTableCleanup(ExecutorVector * execsForFrag);
        void cleanupExecutors(ExecutorVector * execsForFrag);

        // -------------------------------------------------
        // Data Members
        // -------------------------------------------------
        /** True if any fragments in a batch have modified any tuples */
        bool m_dirtyFragmentBatch;
        int m_currentIndexInBatch;
        int64_t m_allTuplesScanned;
        int64_t m_tuplesProcessedInBatch;
        int64_t m_tuplesProcessedInFragment;
        int64_t m_tuplesProcessedSinceReport;
        int64_t m_tupleReportThreshold;
        Table *m_lastAccessedTable;
        AbstractExecutor* m_lastAccessedExec;

        boost::scoped_ptr<EnginePlanSet> m_plans;
        voltdb::UndoLog m_undoLog;
        voltdb::UndoQuantum *m_currentUndoQuantum;

        int64_t m_siteId;
        int32_t m_partitionId;
        int32_t m_clusterIndex;
        boost::scoped_ptr<TheHashinator> m_hashinator;
        size_t m_startOfResultBuffer;
        int64_t m_tempTableMemoryLimit;

        /*
         * Catalog delegates hashed by path.
         */
        std::map<std::string, CatalogDelegate*> m_catalogDelegates;
        std::map<std::string, CatalogDelegate*> m_delegatesByName;

        // map catalog table id to table pointers
        std::map<CatalogId, Table*> m_tables;

        // map catalog table name to table pointers
        std::map<std::string, Table*> m_tablesByName;

        /*
         * Map of catalog table ids to snapshotting tables.
         * Note that these tableIds are the ids when the snapshot
         * was initiated. The snapshot processor in Java does not
         * update tableIds when the catalog changes. The point of
         * reference, therefore, is consistently the catalog at
         * the point of snapshot initiation. It is always invalid
         * to try to map this tableId back to catalog::Table via
         * the catalog, at least w/o comparing table names.
         */
        std::map<int32_t, PersistentTable*> m_snapshottingTables;

        /*
         * Map of table signatures to exporting tables.
         */
        std::map<std::string, Table*> m_exportingTables;

        /**
         * System Catalog.
         */
        boost::scoped_ptr<catalog::Catalog> m_catalog;
        catalog::Database *m_database;

        /** reused parameter container. */
        NValueArray m_staticParams;
        /** TODO : should be passed as execute() parameter..*/
        int m_usedParamcnt;

        /** buffer object for result tables. set when the result table is sent out to localsite. */
        FallbackSerializeOutput m_resultOutput;

        /** buffer object for exceptions generated by the EE **/
        ReferenceSerializeOutput m_exceptionOutput;

        /** buffer object to pass parameters to EE. */
        const char* m_parameterBuffer;
        /** size of parameter_buffer. */
        int m_parameterBufferCapacity;

        char *m_exceptionBuffer;

        int m_exceptionBufferCapacity;

        /** buffer object to receive result tables from EE. */
        char* m_reusedResultBuffer;
        /** size of reused_result_buffer. */
        int m_reusedResultCapacity;

        // arrays to hold fragment ids and dep ids from java
        // n.b. these are 8k each, should be boost shared arrays?
        int64_t m_batchFragmentIdsContainer[MAX_BATCH_COUNT];
        int64_t m_batchDepIdsContainer[MAX_BATCH_COUNT];

        /** number of plan fragments executed so far (diagnostic?) */
        int m_pfCount;

        // used for sending and recieving deps
        // set by the executeQuery / executeFrag type methods
        int m_currentInputDepId;

        /** EL subsystem on/off, pulled from catalog */
        bool m_isELEnabled;

        /** Stats manager for this execution engine **/
        voltdb::StatsAgent m_statsManager;

        /*
         * Pool for short lived strings that will not live past the return back to Java.
         */
        Pool m_stringPool;

        /*
         * When executing a plan fragment this is set to the number of result dependencies
         * that have been serialized into the m_resultOutput
         */
        int32_t m_numResultDependencies;

        LogManager m_logManager;

        char *m_templateSingleLongTable;

        const static int m_templateSingleLongTableSize
          = 4 // depid
          + 4 // table size
          + 1 // status code
          + 4 // header size
          + 2 // column count
          + 1 // column type
          + 4 + 15 // column name (length + modified_tuples)
          + 4 // tuple count
          + 4 // first row size
          + 8;// modified tuples

        Topend *m_topend;

        // For data from engine that must be shared/distributed to
        // other components. (Components MUST NOT depend on VoltDBEngine.h).
        ExecutorContext *m_executorContext;

        DefaultTupleSerializer m_tupleSerializer;

        int32_t m_compactionThreshold;

<<<<<<< HEAD
        // This stateless member acts as a counted reference to keep the ThreadLocalPool alive
        // just while this VoltDBEngine is alive. That simplifies valgrind-compliant process shutdown.
        ThreadLocalPool m_tlPool;
=======
        /** current ExecutorVector **/
        ExecutorVector *m_currExecutorVec;
>>>>>>> 5f1559bd
};

inline void VoltDBEngine::resetReusedResultOutputBuffer(const size_t headerSize)
{
    m_resultOutput.initializeWithPosition(m_reusedResultBuffer, m_reusedResultCapacity, headerSize);
    m_exceptionOutput.initializeWithPosition(m_exceptionBuffer, m_exceptionBufferCapacity, headerSize);
    *reinterpret_cast<int32_t*>(m_exceptionBuffer) = voltdb::VOLT_EE_EXCEPTION_TYPE_NONE;
}

/**
 * Track total tuples accessed for this query.
 * Set up statistics for long running operations thru m_engine if total tuples accessed passes the threshold.
 */
inline int64_t VoltDBEngine::pullTuplesRemainingUntilProgressReport(AbstractExecutor* exec,
                                                                    Table* target_table)
{
    if (target_table) {
        m_lastAccessedTable = target_table;
    }
    m_lastAccessedExec = exec;
    return m_tupleReportThreshold - m_tuplesProcessedSinceReport;
}

inline int64_t VoltDBEngine::pushTuplesProcessedForProgressMonitoring(int64_t tuplesProcessed)
{
    m_tuplesProcessedSinceReport += tuplesProcessed;
    if (m_tuplesProcessedSinceReport >= m_tupleReportThreshold) {
        reportProgessToTopend();
    }
    return m_tupleReportThreshold; // size of next batch
}

inline void VoltDBEngine::pushFinalTuplesProcessedForProgressMonitoring(int64_t tuplesProcessed)
{
    pushTuplesProcessedForProgressMonitoring(tuplesProcessed);
    m_lastAccessedExec = NULL;
}

} // namespace voltdb

#endif // VOLTDBENGINE_H<|MERGE_RESOLUTION|>--- conflicted
+++ resolved
@@ -527,14 +527,12 @@
 
         int32_t m_compactionThreshold;
 
-<<<<<<< HEAD
+        /** current ExecutorVector **/
+        ExecutorVector *m_currExecutorVec;
+
         // This stateless member acts as a counted reference to keep the ThreadLocalPool alive
         // just while this VoltDBEngine is alive. That simplifies valgrind-compliant process shutdown.
         ThreadLocalPool m_tlPool;
-=======
-        /** current ExecutorVector **/
-        ExecutorVector *m_currExecutorVec;
->>>>>>> 5f1559bd
 };
 
 inline void VoltDBEngine::resetReusedResultOutputBuffer(const size_t headerSize)
