/* This file is part of VoltDB.
 * Copyright (C) 2008-2014 VoltDB Inc.
 *
 * This file contains original code and/or modifications of original code.
 * Any modifications made by VoltDB Inc. are licensed under the following
 * terms and conditions:
 *
 * This program is free software: you can redistribute it and/or modify
 * it under the terms of the GNU Affero General Public License as
 * published by the Free Software Foundation, either version 3 of the
 * License, or (at your option) any later version.
 *
 * This program is distributed in the hope that it will be useful,
 * but WITHOUT ANY WARRANTY; without even the implied warranty of
 * MERCHANTABILITY or FITNESS FOR A PARTICULAR PURPOSE.  See the
 * GNU Affero General Public License for more details.
 *
 * You should have received a copy of the GNU Affero General Public License
 * along with VoltDB.  If not, see <http://www.gnu.org/licenses/>.
 */
/* Copyright (C) 2008 by H-Store Project
 * Brown University
 * Massachusetts Institute of Technology
 * Yale University
 *
 * Permission is hereby granted, free of charge, to any person obtaining
 * a copy of this software and associated documentation files (the
 * "Software"), to deal in the Software without restriction, including
 * without limitation the rights to use, copy, modify, merge, publish,
 * distribute, sublicense, and/or sell copies of the Software, and to
 * permit persons to whom the Software is furnished to do so, subject to
 * the following conditions:
 *
 * The above copyright notice and this permission notice shall be
 * included in all copies or substantial portions of the Software.
 *
 * THE SOFTWARE IS PROVIDED "AS IS", WITHOUT WARRANTY OF ANY KIND,
 * EXPRESS OR IMPLIED, INCLUDING BUT NOT LIMITED TO THE WARRANTIES OF
 * MERCHANTABILITY, FITNESS FOR A PARTICULAR PURPOSE AND NONINFRINGEMENT
 * IN NO EVENT SHALL THE AUTHORS BE LIABLE FOR ANY CLAIM, DAMAGES OR
 * OTHER LIABILITY, WHETHER IN AN ACTION OF CONTRACT, TORT OR OTHERWISE,
 * ARISING FROM, OUT OF OR IN CONNECTION WITH THE SOFTWARE OR THE USE OR
 * OTHER DEALINGS IN THE SOFTWARE.
 */

#include "VoltDBEngine.h"

#include "catalog/catalog.h"
#include "catalog/catalogmap.h"
#include "catalog/cluster.h"
#include "catalog/column.h"
#include "catalog/columnref.h"
#include "catalog/connector.h"
#include "catalog/database.h"
#include "catalog/index.h"
#include "catalog/materializedviewinfo.h"
#include "catalog/procedure.h"
#include "catalog/statement.h"
<<<<<<< HEAD
#include "catalog/planfragment.h"
#include "catalog/constraint.h"
#include "catalog/materializedviewinfo.h"
#include "catalog/connector.h"
#include "executors/executorutil.h"
#include "logging/LogManager.h"
=======
#include "catalog/table.h"
#include "common/ElasticHashinator.h"
#include "common/executorcontext.hpp"
#include "common/FailureInjection.h"
#include "common/FatalException.hpp"
#include "common/LegacyHashinator.h"
#include "common/InterruptException.h"
#include "common/RecoveryProtoMessage.h"
#include "common/SerializableEEException.h"
#include "common/TupleOutputStream.h"
#include "common/TupleOutputStreamProcessor.h"
#include "executors/abstractexecutor.h"
#include "executors/executorutil.h"
#include "indexes/tableindex.h"
#include "indexes/tableindexfactory.h"
>>>>>>> 869731f2
#include "plannodes/abstractplannode.h"
#include "plannodes/plannodefragment.h"
#include "storage/tablefactory.h"
#include "storage/persistenttable.h"
#include "storage/streamedtable.h"
#include "storage/MaterializedViewMetadata.h"
#include "storage/TableCatalogDelegate.hpp"
#include "org_voltdb_jni_ExecutionEngine.h" // to use static values

#include "boost/foreach.hpp"
#include "boost/scoped_ptr.hpp"
#include "boost/shared_ptr.hpp"
// The next #define limits the number of features pulled into the build
// We don't use those features.
#define BOOST_MULTI_INDEX_DISABLE_SERIALIZATION
#include <boost/multi_index_container.hpp>
#include <boost/multi_index/hashed_index.hpp>
#include <boost/multi_index/member.hpp>
#include <boost/multi_index/mem_fun.hpp>
#include <boost/multi_index/sequenced_index.hpp>

#include <sstream>
#include <locale>
#ifdef LINUX
#include <malloc.h>
#endif // LINUX

ENABLE_BOOST_FOREACH_ON_CONST_MAP(Column);
ENABLE_BOOST_FOREACH_ON_CONST_MAP(Index);
ENABLE_BOOST_FOREACH_ON_CONST_MAP(MaterializedViewInfo);
ENABLE_BOOST_FOREACH_ON_CONST_MAP(Table);

static const size_t PLAN_CACHE_SIZE = 1024 * 10;
// how many initial tuples to scan before calling into java
const int64_t LONG_OP_THRESHOLD = 10000;

using namespace std;

namespace voltdb {

// These typedefs prevent confusion in the parsing of BOOST_FOREACH.
typedef std::pair<std::string, CatalogDelegate*> LabeledCD;
typedef std::pair<std::string, catalog::Column*> LabeledColumn;
typedef std::pair<std::string, catalog::Index*> LabeledIndex;
typedef std::pair<std::string, catalog::Table*> LabeledTable;
typedef std::pair<std::string, catalog::MaterializedViewInfo*> LabeledView;

/**
 * A list of executors for runtime.
 */
class ExecutorVector {
public:
    ExecutorVector(int64_t fragmentId,
                   int64_t logThreshold,
                   int64_t memoryLimit,
                   PlanNodeFragment *fragment)
        : fragId(fragmentId)
        , planFragment(fragment)
        , limits(memoryLimit, logThreshold)
    { }

    // Accessor function to satisfy boost::multi_index::const_mem_fun template.
    int64_t getFragId() const { return fragId; }

    const int64_t fragId;
    boost::shared_ptr<PlanNodeFragment> planFragment;
    std::vector<AbstractExecutor*> list;
    TempTableLimits limits;
};

/**
 * The set of plan bytes is explicitly maintained in MRU-first order,
 * while also indexed by the plans' bytes. Here lie boost-related dragons.
 */
typedef boost::multi_index::multi_index_container<
    boost::shared_ptr<ExecutorVector>,
    boost::multi_index::indexed_by<
        boost::multi_index::sequenced<>,
        boost::multi_index::hashed_unique<
            boost::multi_index::const_mem_fun<ExecutorVector,int64_t,&ExecutorVector::getFragId>
        >
    >
> PlanSet;

/// This class wrapper around a typedef allows forward declaration as in scoped_ptr<EnginePlanSet>.
class EnginePlanSet : public PlanSet { };

VoltDBEngine::VoltDBEngine(Topend *topend, LogProxy *logProxy)
    : m_currentIndexInBatch(0),
      m_allTuplesScanned(0),
      m_tuplesProcessedInBatch(0),
      m_tuplesProcessedInFragment(0),
      m_tuplesProcessedSinceReport(0),
      m_tupleReportThreshold(LONG_OP_THRESHOLD),
      m_lastAccessedTable(NULL),
      m_currentUndoQuantum(NULL),
      m_hashinator(NULL),
      m_staticParams(MAX_PARAM_COUNT),
      m_pfCount(0),
      m_currentInputDepId(-1),
      m_isELEnabled(false),
      m_stringPool(16777216, 2),
      m_numResultDependencies(0),
      m_logManager(logProxy),
      m_templateSingleLongTable(NULL),
      m_topend(topend),
      m_executorContext(NULL)
{
#ifdef LINUX
    // We ran into an issue where memory wasn't being returned to the
    // operating system (and thus reducing RSS) when freeing. See
    // ENG-891 for some info. It seems that some code we use somewhere
    // (maybe JVM, but who knows) calls mallopt and changes some of
    // the tuning parameters. At the risk of making that software
    // angry, the following code resets the tunable parameters to
    // their default values.

    // Note: The parameters and default values come from looking at
    // the glibc 2.5 source, which I is the version that shipps
    // with redhat/centos 5. The code seems to also be effective on
    // newer versions of glibc (tested againsts 2.12.1).

    mallopt(M_MXFAST, 128);                 // DEFAULT_MXFAST
    // note that DEFAULT_MXFAST was increased to 128 for 64-bit systems
    // sometime between glibc 2.5 and glibc 2.12.1
    mallopt(M_TRIM_THRESHOLD, 128 * 1024);  // DEFAULT_TRIM_THRESHOLD
    mallopt(M_TOP_PAD, 0);                  // DEFAULT_TOP_PAD
    mallopt(M_MMAP_THRESHOLD, 128 * 1024);  // DEFAULT_MMAP_THRESHOLD
    mallopt(M_MMAP_MAX, 65536);             // DEFAULT_MMAP_MAX
    mallopt(M_CHECK_ACTION, 3);             // DEFAULT_CHECK_ACTION
#endif // LINUX
    // Be explicit about running in the standard C locale for now.
    locale::global(locale("C"));
    setenv("TZ", "UTC", 0); // set timezone as "UTC" in EE level
}

bool
VoltDBEngine::initialize(int32_t clusterIndex,
                         int64_t siteId,
                         int32_t partitionId,
                         int32_t hostId,
                         string hostname,
                         int64_t tempTableMemoryLimit,
                         int32_t compactionThreshold)
{
    m_clusterIndex = clusterIndex;
    m_siteId = siteId;
    m_partitionId = partitionId;
    m_tempTableMemoryLimit = tempTableMemoryLimit;
    m_compactionThreshold = compactionThreshold;

    // Instantiate our catalog - it will be populated later on by load()
    m_catalog.reset(new catalog::Catalog());

    // create the template single long (int) table
    assert (m_templateSingleLongTable == NULL);
    m_templateSingleLongTable = new char[m_templateSingleLongTableSize];
    memset(m_templateSingleLongTable, 0, m_templateSingleLongTableSize);
    m_templateSingleLongTable[7] = 43;  // size through start of data?
    m_templateSingleLongTable[11] = 23; // size of header
    m_templateSingleLongTable[13] = 0;  // status code
    m_templateSingleLongTable[14] = 1;  // number of columns
    m_templateSingleLongTable[15] = VALUE_TYPE_BIGINT; // column type
    m_templateSingleLongTable[19] = 15; // column name length:  "modified_tuples" == 15
    m_templateSingleLongTable[20] = 'm';
    m_templateSingleLongTable[21] = 'o';
    m_templateSingleLongTable[22] = 'd';
    m_templateSingleLongTable[23] = 'i';
    m_templateSingleLongTable[24] = 'f';
    m_templateSingleLongTable[25] = 'i';
    m_templateSingleLongTable[26] = 'e';
    m_templateSingleLongTable[27] = 'd';
    m_templateSingleLongTable[28] = '_';
    m_templateSingleLongTable[29] = 't';
    m_templateSingleLongTable[30] = 'u';
    m_templateSingleLongTable[31] = 'p';
    m_templateSingleLongTable[32] = 'l';
    m_templateSingleLongTable[33] = 'e';
    m_templateSingleLongTable[34] = 's';
    m_templateSingleLongTable[38] = 1; // row count
    m_templateSingleLongTable[42] = 8; // row size

    // required for catalog loading.
    m_executorContext = new ExecutorContext(siteId,
                                            m_partitionId,
                                            m_currentUndoQuantum,
                                            getTopend(),
                                            &m_stringPool,
<<<<<<< HEAD
                                            &m_staticParams,
=======
                                            this,
>>>>>>> 869731f2
                                            m_isELEnabled,
                                            hostname,
                                            hostId,
                                            &m_drStream);
    m_drStream.configure(partitionId);
    return true;
}

VoltDBEngine::~VoltDBEngine() {
    // WARNING WARNING WARNING
    // The sequence below in which objects are cleaned up/deleted is
    // fragile.  Reordering or adding additional destruction below
    // greatly increases the risk of accidentally freeing the same
    // object multiple times.  Change at your own risk.
    // --izzy 8/19/2009

    // clean up execution plans
    m_plans.reset();

    // Clear the undo log before deleting the persistent tables so
    // that the persistent table schema are still around so we can
    // actually find the memory that has been allocated to non-inlined
    // strings and deallocated it.
    m_undoLog.clear();

    // clean up memory for the template memory for the single long (int) table
    if (m_templateSingleLongTable) {
        delete[] m_templateSingleLongTable;
    }

    // Delete table delegates and release any table reference counts.
    typedef pair<int64_t, Table*> TID;

    BOOST_FOREACH (LabeledCD cd, m_catalogDelegates) {
        delete cd.second;
    }

    BOOST_FOREACH (TID tid, m_snapshottingTables) {
        tid.second->decrementRefcount();
    }

    delete m_executorContext;
}

// ------------------------------------------------------------------
// OBJECT ACCESS FUNCTIONS
// ------------------------------------------------------------------
catalog::Catalog *VoltDBEngine::getCatalog() const {
    return (m_catalog.get());
}

Table* VoltDBEngine::getTable(int32_t tableId) const
{
    // Caller responsible for checking null return value.
    return findInMapOrNull(tableId, m_tables);
}

Table* VoltDBEngine::getTable(string name) const
{
    // Caller responsible for checking null return value.
    return findInMapOrNull(name, m_tablesByName);
}

TableCatalogDelegate* VoltDBEngine::getTableDelegate(string name) const
{
    // Caller responsible for checking null return value.
    CatalogDelegate * delegate = findInMapOrNull(name, m_delegatesByName);
    return dynamic_cast<TableCatalogDelegate*>(delegate);
}

catalog::Table* VoltDBEngine::getCatalogTable(std::string name) const {
    // iterate over all of the tables in the new catalog
    BOOST_FOREACH (LabeledTable labeledTable, m_database->tables()) {
        catalog::Table *catalogTable = labeledTable.second;
        if (catalogTable->name() == name) {
            return catalogTable;
        }
    }
    return NULL;
}

void VoltDBEngine::serializeTable(int32_t tableId, SerializeOutput& out) const
{
    // Just look in our list of tables
    Table* table = getTable(tableId);
    if ( ! table) {
        throwFatalException("Unable to find table for TableId '%d'", (int) tableId);
    }
    table->serializeTo(out);
}

// ------------------------------------------------------------------
// EXECUTION FUNCTIONS
// ------------------------------------------------------------------

int VoltDBEngine::executePlanFragments(int32_t numFragments,
                                       int64_t planfragmentIds[],
                                       int64_t inputDependencyIds[],
                                       ReferenceSerializeInputBE &serialize_in,
                                       int64_t txnId,
                                       int64_t spHandle,
                                       int64_t lastCommittedSpHandle,
                                       int64_t uniqueId,
                                       int64_t undoToken)
{
    // count failures
    int failures = 0;

    setUndoToken(undoToken);

    // reset these at the start of each batch
    m_tuplesProcessedInBatch = 0;
    m_tuplesProcessedInFragment = 0;
    m_tuplesProcessedSinceReport = 0;

    for (m_currentIndexInBatch = 0; m_currentIndexInBatch < numFragments; ++m_currentIndexInBatch) {

        m_usedParamcnt = serialize_in.readShort();
        if (m_usedParamcnt < 0) {
            throwFatalException("parameter count is negative: %d", m_usedParamcnt);
        }
        assert (m_usedParamcnt < MAX_PARAM_COUNT);

        for (int j = 0; j < m_usedParamcnt; ++j) {
            m_staticParams[j].deserializeFromAllocateForStorage(serialize_in, &m_stringPool);
        }

        // success is 0 and error is 1.
        if (executePlanFragment(planfragmentIds[m_currentIndexInBatch],
                                inputDependencyIds ? inputDependencyIds[m_currentIndexInBatch] : -1,
                                txnId,
                                spHandle,
                                lastCommittedSpHandle,
                                uniqueId,
                                m_currentIndexInBatch == 0,
                                m_currentIndexInBatch == (numFragments - 1))) {
            ++failures;
            break;
        }

        // at the end of each frag, rollup and reset counters
        m_tuplesProcessedInBatch += m_tuplesProcessedInFragment;
        m_tuplesProcessedInFragment = 0;
        m_tuplesProcessedSinceReport = 0;
    }

    m_stringPool.purge();

    return failures;
}

int VoltDBEngine::executePlanFragment(int64_t planfragmentId,
                                      int64_t inputDependencyId,
                                      int64_t txnId,
                                      int64_t spHandle,
                                      int64_t lastCommittedSpHandle,
                                      int64_t uniqueId,
                                      bool first,
                                      bool last)
{
    assert(planfragmentId != 0);

    m_currentInputDepId = static_cast<int32_t>(inputDependencyId);

    /*
     * Reserve space in the result output buffer for the number of
     * result dependencies and for the dirty byte. Necessary for a
     * plan fragment because the number of produced depenencies may
     * not be known in advance.
     */
    if (first) {
        m_startOfResultBuffer = m_resultOutput.reserveBytes(sizeof(int32_t)
                                                            + sizeof(int8_t));
        m_dirtyFragmentBatch = false;
    }

    // set this to zero for dml operations
    m_tuplesModified = 0;

    /*
     * Reserve space in the result output buffer for the number of
     * result dependencies generated by this particular plan fragment.
     * Necessary for a plan fragment because the
     * number of produced dependencies may not be known in advance.
     */
    m_numResultDependencies = 0;
    size_t numResultDependenciesCountOffset = m_resultOutput.reserveBytes(4);

    // configure the execution context.
    m_executorContext->setupForPlanFragments(getCurrentUndoQuantum(),
                                             txnId,
                                             spHandle,
                                             lastCommittedSpHandle,
                                             uniqueId);

    // count the number of plan fragments executed
    ++m_pfCount;

    // execution lists for planfragments are cached by planfragment id
    ExecutorVector *execsForFrag = NULL;
    try {
        execsForFrag = getExecutorVectorForFragmentId(planfragmentId);
    }
    catch (const SerializableEEException &e) {
        resetReusedResultOutputBuffer();
        e.serialize(getExceptionOutputSerializer());

        // set this back to -1 for error handling
        m_currentInputDepId = -1;
        m_currExecutorVec = NULL;

        return ENGINE_ERRORCODE_ERROR;
    }
    assert(execsForFrag);
    m_currExecutorVec = execsForFrag;

    // Walk through the queue and execute each plannode.  The query
    // planner guarantees that for a given plannode, all of its
    // children are positioned before it in this list, therefore
    // dependency tracking is not needed here.
<<<<<<< HEAD
    try {
        std::vector<AbstractExecutor*> executorList = execsForFrag->getExecutorList();
        int status = executeExecutionVector(executorList, params);
        if (status != ENGINE_ERRORCODE_SUCCESS) {
            resetReusedResultOutputBuffer();
            VOLT_TRACE("The Executor's execution failed for PlanFragment '%jd'",
                       (intmax_t)planfragmentId);
            // set this back to -1 for error handling
            m_currentInputDepId = -1;
            return status;
        }
    } catch (const SerializableEEException &e) {
            VOLT_TRACE("The Executor's execution failed for PlanFragment '%jd'",
                       (intmax_t)planfragmentId);
=======
    size_t ttl = execsForFrag->list.size();

    for (int ctr = 0; ctr < ttl; ++ctr) {
        AbstractExecutor *executor = execsForFrag->list[ctr];
        assert (executor);

        try {
            // Now call the execute method to actually perform whatever action
            // it is that the node is supposed to do...
            if (!executor->execute(m_staticParams)) {
                VOLT_TRACE("The Executor's execution at position '%d'"
                           " failed for PlanFragment '%jd'",
                           ctr, (intmax_t)planfragmentId);
                cleanupExecutors(execsForFrag);

                return ENGINE_ERRORCODE_ERROR;
            }
        } catch (const SerializableEEException &e) {
            VOLT_TRACE("The Executor's execution at position '%d'"
                       " failed for PlanFragment '%jd'",
                       ctr, (intmax_t)planfragmentId);
            cleanupExecutors(execsForFrag);
>>>>>>> 869731f2
            resetReusedResultOutputBuffer();
            e.serialize(getExceptionOutputSerializer());

            return ENGINE_ERRORCODE_ERROR;
    }
<<<<<<< HEAD
=======
    // Clean up all the tempTable when each plan finishes and reset current InputDepId
    cleanupExecutors(execsForFrag);
>>>>>>> 869731f2

    // assume this is sendless dml
    if (m_numResultDependencies == 0) {
        // put the number of tuples modified into our simple table
        uint64_t changedCount = htonll(m_tuplesModified);
        memcpy(m_templateSingleLongTable + m_templateSingleLongTableSize - 8, &changedCount, sizeof(changedCount));
        m_resultOutput.writeBytes(m_templateSingleLongTable, m_templateSingleLongTableSize);
        m_numResultDependencies++;
    }

    //Write the number of result dependencies if necessary.
    m_resultOutput.writeIntAt(numResultDependenciesCountOffset, m_numResultDependencies);

    // if a fragment modifies any tuples, the whole batch is dirty
    if (m_tuplesModified > 0) {
        m_dirtyFragmentBatch = true;
    }

    // write dirty-ness of the batch and number of dependencies output to the FRONT of
    // the result buffer
    if (last) {
        m_resultOutput.writeIntAt(m_startOfResultBuffer,
            static_cast<int32_t>((m_resultOutput.position() - m_startOfResultBuffer) - sizeof(int32_t)));
        m_resultOutput.writeBoolAt(m_startOfResultBuffer + sizeof(int32_t), m_dirtyFragmentBatch);
    }

    VOLT_DEBUG("Finished executing.");
    return ENGINE_ERRORCODE_SUCCESS;
}

/**
 * Function that clean up the temp table the executors used and reset other metadata.
 */
void VoltDBEngine::cleanupExecutors(ExecutorVector * execsForFrag) {
    // Clean up all the tempTable when each plan finishes
    BOOST_FOREACH (AbstractExecutor *executor, execsForFrag->list) {
        assert (executor);
        executor->cleanupTempOutputTable();
    }
    // set this back to -1 for error handling
    m_currentInputDepId = -1;
    m_currExecutorVec = NULL;
    if (execsForFrag != NULL) {
        execsForFrag->limits.resetPeakMemory();
    }
}

// -------------------------------------------------
// RESULT FUNCTIONS
// -------------------------------------------------
bool VoltDBEngine::send(Table* dependency) {
    VOLT_DEBUG("Sending Dependency from C++");
    m_resultOutput.writeInt(-1); // legacy placeholder for old output id
    if (!dependency->serializeTo(m_resultOutput))
        return false;
    m_numResultDependencies++;
    return true;
}

int VoltDBEngine::loadNextDependency(Table* destination) {
    return m_topend->loadNextDependency(m_currentInputDepId, &m_stringPool, destination);
}

// -------------------------------------------------
// Catalog Functions
// -------------------------------------------------
bool VoltDBEngine::updateCatalogDatabaseReference() {
    catalog::Cluster *cluster = m_catalog->clusters().get("cluster");
    if (!cluster) {
        VOLT_ERROR("Unable to find cluster catalog information");
        return false;
    }

    m_database = cluster->databases().get("database");
    if (!m_database) {
        VOLT_ERROR("Unable to find database catalog information");
        return false;
    }

    return true;
}

bool VoltDBEngine::loadCatalog(const int64_t timestamp, const string &catalogPayload) {
    assert(m_executorContext != NULL);
    ExecutorContext* executorContext = ExecutorContext::getExecutorContext();
    if (executorContext == NULL) {
        VOLT_DEBUG("Rebinding EC (%ld) to new thread", (long)m_executorContext);
        // It is the thread-hopping VoltDBEngine's responsibility to re-establish the EC for each new thread it runs on.
        m_executorContext->bindToThread();
    }

    assert(m_catalog != NULL);
    VOLT_DEBUG("Loading catalog...");


    m_catalog->execute(catalogPayload);


    if (updateCatalogDatabaseReference() == false) {
        return false;
    }

    // deal with the epoch
    catalog::Cluster* catalogCluster = m_catalog->clusters().get("cluster");
    int64_t epoch = catalogCluster->localepoch() * (int64_t)1000;
    m_executorContext->setEpoch(epoch);

    // Tables care about EL state.
    if (m_database->connectors().size() > 0 && m_database->connectors().get("0")->enabled()) {
        VOLT_DEBUG("EL enabled.");
        m_executorContext->m_exportEnabled = true;
        m_isELEnabled = true;
    }

    // load up all the tables, adding all tables
    if (processCatalogAdditions(true, timestamp) == false) {
        return false;
    }

    rebuildTableCollections();

    // load up all the materialized views
    initMaterializedViews(true);

    VOLT_DEBUG("Loaded catalog...");
    return true;
}

/*
 * Obtain the recent deletion list from the catalog.  For any item in
 * that list with a corresponding table delegate, process a deletion.
 *
 * TODO: This should be extended to find the parent delegate if the
 * deletion isn't a top-level object .. and delegates should have a
 * deleteChildCommand() intrface.
 *
 * Note, this only deletes tables, indexes are deleted in
 * processCatalogAdditions(..) for dumb reasons.
 */
void
VoltDBEngine::processCatalogDeletes(int64_t timestamp )
{
    vector<string> deletions;
    m_catalog->getDeletedPaths(deletions);

    BOOST_FOREACH (string path, deletions) {
        VOLT_TRACE("delete path:");

        map<string, CatalogDelegate*>::iterator pos = m_catalogDelegates.find(path);
        if (pos == m_catalogDelegates.end()) {
           continue;
        }
        CatalogDelegate *delegate = pos->second;
        TableCatalogDelegate *tcd = dynamic_cast<TableCatalogDelegate*>(delegate);
        /*
         * Instruct the table to flush all export data
         * Then tell it about the new export generation/catalog txnid
         * which will cause it to notify the topend export data source
         * that no more data is coming for the previous generation
         */
        if (tcd) {
            Table *table = tcd->getTable();
            m_delegatesByName.erase(table->name());
            StreamedTable *streamedtable = dynamic_cast<StreamedTable*>(table);
            if (streamedtable) {
                const std::string signature = tcd->signature();
                m_exportingTables.erase(signature);
                streamedtable->setSignatureAndGeneration(signature, timestamp);
            }
        }
        delete delegate;
        m_catalogDelegates.erase(pos);
    }
}

static bool haveDifferentSchema(catalog::Table *t1, voltdb::Table *t2)
{
    // covers column count
    if (t1->columns().size() != t2->columnCount()) {
        return true;
    }

    // make sure each column has same metadata
    map<string, catalog::Column*>::const_iterator outerIter;
    for (outerIter = t1->columns().begin();
         outerIter != t1->columns().end();
         outerIter++)
    {
        int index = outerIter->second->index();
        int size = outerIter->second->size();
        int32_t type = outerIter->second->type();
        std::string name = outerIter->second->name();
        bool nullable = outerIter->second->nullable();
        bool inBytes = outerIter->second->inbytes();

        if (t2->columnName(index).compare(name)) {
            return true;
        }

        const TupleSchema::ColumnInfo *columnInfo = t2->schema()->getColumnInfo(index);

        if (columnInfo->allowNull != nullable) {
            return true;
        }

        if (columnInfo->getVoltType() != type) {
            return true;
        }

        // check the size of types where size matters
        if ((type == VALUE_TYPE_VARCHAR) || (type == VALUE_TYPE_VARBINARY)) {
            if (columnInfo->length != size) {
                return true;
            }
            if (columnInfo->inBytes != inBytes) {
                assert(type == VALUE_TYPE_VARCHAR);
                return true;
            }
        }
    }

    return false;
}


/*
 * Create catalog delegates for new catalog tables.
 * Create the tables themselves when new tables are needed.
 * Add and remove indexes if indexes are added or removed from an
 * existing table.
 * Use the txnId of the catalog update as the generation for export
 * data.
 */
bool
VoltDBEngine::processCatalogAdditions(bool addAll, int64_t timestamp)
{
    // iterate over all of the tables in the new catalog
    BOOST_FOREACH (LabeledTable labeledTable, m_database->tables()) {
        // get the catalog's table object
        catalog::Table *catalogTable = labeledTable.second;
        if (addAll || catalogTable->wasAdded()) {
            VOLT_TRACE("add a completely new table...");

            //////////////////////////////////////////
            // add a completely new table
            //////////////////////////////////////////

            TableCatalogDelegate *tcd = new TableCatalogDelegate(catalogTable->relativeIndex(),
                                                                 catalogTable->path(),
                                                                 catalogTable->signature(),
                                                                 m_compactionThreshold);

            // use the delegate to init the table and create indexes n' stuff
            if (tcd->init(*m_database, *catalogTable) != 0) {
                VOLT_ERROR("Failed to initialize table '%s' from catalog",
                           catalogTable->name().c_str());
                return false;
            }
            m_catalogDelegates[catalogTable->path()] = tcd;
            m_delegatesByName[tcd->getTable()->name()] = tcd;

            // set export info on the new table
            if (tcd->exportEnabled()) {
                tcd->getTable()->setSignatureAndGeneration(catalogTable->signature(), timestamp);
                m_exportingTables[catalogTable->signature()] = tcd->getTable();
            }
        }
        else {

            //////////////////////////////////////////////
            // update the export info for existing tables
            //
            // add/modify/remove indexes that have changed
            //  in the catalog
            //////////////////////////////////////////////

            // get the delegate and bail if it's not here
            // - JHH: I'm not sure why not finding a delegate is safe to ignore
            CatalogDelegate* delegate = findInMapOrNull(catalogTable->path(), m_catalogDelegates);
            TableCatalogDelegate *tcd = dynamic_cast<TableCatalogDelegate*>(delegate);
            if (!tcd) {
                continue;
            }

            Table *table = tcd->getTable();

            PersistentTable *persistenttable = dynamic_cast<PersistentTable*>(table);
            /*
             * Instruct the table that was not added but is being retained to flush
             * Then tell it about the new export generation/catalog txnid
             * which will cause it to notify the topend export data source
             * that no more data is coming for the previous generation
             */
            if ( ! persistenttable) {
                StreamedTable *streamedtable = dynamic_cast<StreamedTable*>(table);
                assert(streamedtable);
                streamedtable->setSignatureAndGeneration(catalogTable->signature(), timestamp);
                // note, this is the end of the line for export tables for now,
                // don't allow them to change schema yet
                continue;
            }

            //////////////////////////////////////////
            // if the table schema has changed, build a new
            // table and migrate tuples over to it, repopulating
            // indexes as we go
            //////////////////////////////////////////

            if (haveDifferentSchema(catalogTable, persistenttable)) {
                char msg[512];
                snprintf(msg, sizeof(msg), "Table %s has changed schema and will be rebuilt.",
                         catalogTable->name().c_str());
                LogManager::getThreadLogger(LOGGERID_HOST)->log(LOGLEVEL_INFO, msg);

                tcd->processSchemaChanges(*m_database, *catalogTable, m_delegatesByName);

                snprintf(msg, sizeof(msg), "Table %s was successfully rebuilt with new schema.",
                         catalogTable->name().c_str());
                LogManager::getThreadLogger(LOGGERID_HOST)->log(LOGLEVEL_INFO, msg);

                // don't continue on to modify/add/remove indexes, because the
                // call above should rebuild them all anyway
                continue;
            }

            //
            // Same schema, but TUPLE_LIMIT may change.
            // Because there is no table rebuilt work next, no special need to take care of
            // the new tuple limit.
            //
            persistenttable->setTupleLimit(catalogTable->tuplelimit());

            //////////////////////////////////////////
            // find all of the indexes to add
            //////////////////////////////////////////

            const vector<TableIndex*> currentIndexes = persistenttable->allIndexes();

            // iterate over indexes for this table in the catalog
            BOOST_FOREACH (LabeledIndex labeledIndex, catalogTable->indexes()) {
                catalog::Index* foundIndex = labeledIndex.second;
                std::string indexName = foundIndex->name();
                std::string catalogIndexId = TableCatalogDelegate::getIndexIdString(*foundIndex);

                // Look for an index on the table to match the catalog index
                bool found = false;
                BOOST_FOREACH (TableIndex* currIndex, currentIndexes) {
                    std::string currentIndexId = currIndex->getId();
                    if (catalogIndexId == currentIndexId) {
                        // rename the index if needed (or even if not)
                        currIndex->rename(indexName);
                        found = true;
                        break;
                    }
                }

                if (!found) {
                    VOLT_TRACE("create and add the index...");
                    // create and add the index
                    TableIndexScheme scheme;
                    bool success = TableCatalogDelegate::getIndexScheme(*catalogTable,
                                                                        *foundIndex,
                                                                        persistenttable->schema(),
                                                                        &scheme);
                    if (!success) {
                        VOLT_ERROR("Failed to initialize index '%s' from catalog",
                                   foundIndex->name().c_str());
                        return false;
                    }

                    TableIndex *index = TableIndexFactory::getInstance(scheme);
                    assert(index);

                    // all of the data should be added here
                    persistenttable->addIndex(index);

                    // add the index to the stats source
                    index->getIndexStats()->configure(index->getName() + " stats",
                                                      persistenttable->name(),
                                                      foundIndex->relativeIndex());
                }
            }

            //////////////////////////////////////////
            // now find all of the indexes to remove
            //////////////////////////////////////////

            // iterate through all of the existing indexes
            BOOST_FOREACH (TableIndex* currIndex, currentIndexes) {
                std::string currentIndexId = currIndex->getId();

                bool found = false;
                // iterate through all of the catalog indexes,
                //  looking for a match.
                BOOST_FOREACH (LabeledIndex labeledIndex, catalogTable->indexes()) {
                    std::string catalogIndexId =
                        TableCatalogDelegate::getIndexIdString(*(labeledIndex.second));
                    if (catalogIndexId == currentIndexId) {
                        found = true;
                        break;
                    }
                }

                // if the table has an index that the catalog doesn't,
                // then remove the index
                if (!found) {
                    persistenttable->removeIndex(currIndex);
                }
            }

            ///////////////////////////////////////////////////
            // now find all of the materialized views to remove
            ///////////////////////////////////////////////////

            vector<catalog::MaterializedViewInfo*> survivingInfos;
            vector<MaterializedViewMetadata*> survivingViews;
            vector<MaterializedViewMetadata*> obsoleteViews;

            const catalog::CatalogMap<catalog::MaterializedViewInfo> & views = catalogTable->views();
            persistenttable->segregateMaterializedViews(views.begin(), views.end(),
                                                        survivingInfos, survivingViews,
                                                        obsoleteViews);

            // This process temporarily duplicates the materialized view definitions and their
            // target table reference counts for all the right materialized view tables,
            // leaving the others to go away with the existingTable.
            // Since this is happening "mid-stream" in the redefinition of all of the source and target tables,
            // there needs to be a way to handle cases where the target table HAS been redefined already and
            // cases where it HAS NOT YET been redefined (and cases where it just survives intact).
            // At this point, the materialized view makes a best effort to use the
            // current/latest version of the table -- particularly, because it will have made off with the
            // "old" version's primary key index, which is used in the MaterializedViewMetadata constructor.
            // Once ALL tables have been added/(re)defined, any materialized view definitions that still use
            // an obsolete target table needs to be brought forward to reference the replacement table.
            // See initMaterializedViews

            for (int ii = 0; ii < survivingInfos.size(); ++ii) {
                catalog::MaterializedViewInfo * currInfo = survivingInfos[ii];
                PersistentTable* oldTargetTable = survivingViews[ii]->targetTable();
                // Use the now-current definiton of the target table, to be updated later, if needed.
                TableCatalogDelegate* targetDelegate =
                    dynamic_cast<TableCatalogDelegate*>(findInMapOrNull(oldTargetTable->name(),
                                                                        m_delegatesByName));
                PersistentTable* targetTable = oldTargetTable; // fallback value if not (yet) redefined.
                if (targetDelegate) {
                    PersistentTable* newTargetTable =
                        dynamic_cast<PersistentTable*>(targetDelegate->getTable());
                    if (newTargetTable) {
                        targetTable = newTargetTable;
                    }
                }
                // This is not a leak -- the view metadata is self-installing into the new table.
                // Also, it guards its targetTable from accidental deletion with a refcount bump.
                new MaterializedViewMetadata(persistenttable, targetTable, currInfo);
                obsoleteViews.push_back(survivingViews[ii]);
            }

            BOOST_FOREACH (MaterializedViewMetadata * toDrop, obsoleteViews) {
                persistenttable->dropMaterializedView(toDrop);
            }
        }
    }

    // new plan fragments are handled differently.
    return true;
}


/*
 * Accept a list of catalog commands expressing a diff between the
 * current and the desired catalog. Execute those commands and create,
 * delete or modify the corresponding exectution engine objects.
 */
bool
VoltDBEngine::updateCatalog(const int64_t timestamp, const string &catalogPayload)
{
    // clean up execution plans when the tables underneath might change
    if (m_plans) {
        m_plans->clear();
    }

    assert(m_catalog != NULL); // the engine must be initialized

    VOLT_DEBUG("Updating catalog...");

    // apply the diff commands to the existing catalog
    // throws SerializeEEExceptions on error.
    m_catalog->execute(catalogPayload);

    if (updateCatalogDatabaseReference() == false) {
        VOLT_ERROR("Error re-caching catalog references.");
        return false;
    }

    processCatalogDeletes(timestamp);

    if (processCatalogAdditions(false, timestamp) == false) {
        VOLT_ERROR("Error processing catalog additions.");
        return false;
    }

    rebuildTableCollections();

    initMaterializedViews(false);

    m_catalog->purgeDeletions();
    VOLT_DEBUG("Updated catalog...");
    return true;
}

bool
VoltDBEngine::loadTable(int32_t tableId,
                        ReferenceSerializeInputBE &serializeIn,
                        int64_t txnId, int64_t spHandle, int64_t lastCommittedSpHandle,
                        bool returnUniqueViolations,
                        bool shouldDRStream)
{
    //Not going to thread the unique id through.
    //The spHandle and lastCommittedSpHandle aren't really used in load table
    //since their only purpose as of writing this (1/2013) they are only used
    //for export data and we don't technically support loading into an export table
    m_executorContext->setupForPlanFragments(getCurrentUndoQuantum(),
                                             txnId,
                                             spHandle,
                                             -1,
                                             lastCommittedSpHandle);

    Table* ret = getTable(tableId);
    if (ret == NULL) {
        VOLT_ERROR("Table ID %d doesn't exist. Could not load data",
                   (int) tableId);
        return false;
    }

    PersistentTable* table = dynamic_cast<PersistentTable*>(ret);
    if (table == NULL) {
        VOLT_ERROR("Table ID %d(name '%s') is not a persistent table."
                   " Could not load data",
                   (int) tableId, ret->name().c_str());
        return false;
    }

    try {
        table->loadTuplesFrom(serializeIn, NULL, returnUniqueViolations ? &m_resultOutput : NULL, shouldDRStream);
    } catch (const SerializableEEException &e) {
        throwFatalException("%s", e.message().c_str());
    }
    return true;
}

/*
 * Delete and rebuild id based table collections. Does not affect
 * any currently stored tuples.
 */
void VoltDBEngine::rebuildTableCollections()
{
    // 1. See header comments explaining m_snapshottingTables.
    // 2. Don't clear m_exportTables. They are still exporting, even if deleted.
    // 3. Clear everything else.
    m_tables.clear();
    m_tablesByName.clear();
    m_tablesBySignatureHash.clear();

    // need to re-map all the table ids / indexes
    getStatsManager().unregisterStatsSource(STATISTICS_SELECTOR_TYPE_TABLE);
    getStatsManager().unregisterStatsSource(STATISTICS_SELECTOR_TYPE_INDEX);

    // walk the table delegates and update local table collections
    BOOST_FOREACH (LabeledCD cd, m_catalogDelegates) {
        TableCatalogDelegate *tcd = dynamic_cast<TableCatalogDelegate*>(cd.second);
        if (tcd) {
            catalog::Table *catTable = m_database->tables().get(tcd->getTable()->name());
            m_tables[catTable->relativeIndex()] = tcd->getTable();
            m_tablesByName[tcd->getTable()->name()] = tcd->getTable();
            if (!tcd->exportEnabled() && !tcd->materialized()) {
                m_tablesBySignatureHash[*reinterpret_cast<const int64_t*>(tcd->signatureHash())] = tcd->getPersistentTable();
            }

            getStatsManager().registerStatsSource(STATISTICS_SELECTOR_TYPE_TABLE,
                                                  catTable->relativeIndex(),
                                                  tcd->getTable()->getTableStats());

            // add all of the indexes to the stats source
            const std::vector<TableIndex*>& tindexes = tcd->getTable()->allIndexes();
            BOOST_FOREACH (TableIndex *index, tindexes) {
                getStatsManager().registerStatsSource(STATISTICS_SELECTOR_TYPE_INDEX,
                                                      catTable->relativeIndex(),
                                                      index->getIndexStats());
            }
        }
    }
}

<<<<<<< HEAD
VoltDBEngine::ExecutorVector *VoltDBEngine::getExecutorVectorForFragmentId(const int64_t fragId) {
    typedef PlanSet::nth_index<1>::type plansById;
    plansById::iterator iter = m_plans.get<1>().find(fragId);

    // found it, move it to the front
    if (iter != m_plans.get<1>().end()) {
        // move it to the front of the list
        PlanSet::iterator iter2 = m_plans.project<0>(iter);
        m_plans.get<0>().relocate(m_plans.begin(), iter2);
        VoltDBEngine::ExecutorVector *retval = (*iter).get();
        assert(retval);
        // update the context
        m_executorContext->setupForExecutors(&retval->executorListMap);

        return retval;
=======
ExecutorVector *VoltDBEngine::getExecutorVectorForFragmentId(const int64_t fragId)
{
    if (m_plans) {
        PlanSet& existing_plans = *m_plans;
        PlanSet::nth_index<1>::type::iterator iter = existing_plans.get<1>().find(fragId);

        // found it, move it to the front
        if (iter != existing_plans.get<1>().end()) {
            // move it to the front of the list
            PlanSet::iterator iter2 = existing_plans.project<0>(iter);
            existing_plans.get<0>().relocate(existing_plans.begin(), iter2);
            ExecutorVector *retval = (*iter).get();
            assert(retval);
            return retval;
        }
    } else {
        m_plans.reset(new EnginePlanSet());
>>>>>>> 869731f2
    }

    PlanSet& plans = *m_plans;
    //TODO -- properly re-indent the section below
        std::string plan = m_topend->planForFragmentId(fragId);

        if (plan.length() == 0) {
            char msg[1024];
            snprintf(msg, 1024, "Fetched empty plan from frontend for PlanFragment '%jd'",
                     (intmax_t)fragId);
            VOLT_ERROR("%s", msg);
            throw SerializableEEException(VOLT_EE_EXCEPTION_TYPE_EEEXCEPTION, msg);
        }

        PlanNodeFragment *pnf = NULL;
        try {
            pnf = PlanNodeFragment::createFromCatalog(plan);
        }
        catch (SerializableEEException &seee) {
            throw;
        }
        catch (...) {
            char msg[1024 * 100];
            snprintf(msg, 1024 * 100, "Unable to initialize PlanNodeFragment for PlanFragment '%jd' with plan:\n%s",
                     (intmax_t)fragId, plan.c_str());
            VOLT_ERROR("%s", msg);
            throw SerializableEEException(VOLT_EE_EXCEPTION_TYPE_EEEXCEPTION, msg);
        }
        VOLT_TRACE("\n%s\n", pnf->debug().c_str());
        assert(pnf->getRootNode());

        if (!pnf->getRootNode()) {
            char msg[1024];
            snprintf(msg, 1024, "Deserialized PlanNodeFragment for PlanFragment '%jd' does not have a root PlanNode",
                     (intmax_t)fragId);
            VOLT_ERROR("%s", msg);
            throw SerializableEEException(VOLT_EE_EXCEPTION_TYPE_EEEXCEPTION, msg);
        }

        // ENG-1333 HACK.  If the plan node fragment has a delete node,
        // then turn off the governors
        int64_t frag_temptable_log_limit = (m_tempTableMemoryLimit * 3) / 4;
        int64_t frag_temptable_limit = m_tempTableMemoryLimit;
        if (pnf->hasDelete()) {
            frag_temptable_log_limit = DEFAULT_TEMP_TABLE_MEMORY;
            frag_temptable_limit = -1;
        }

        ExecutorVector* ev =
            new ExecutorVector(fragId, frag_temptable_log_limit, frag_temptable_limit, pnf);
        boost::shared_ptr<ExecutorVector> ev_guard(ev);

        // Initialize each node!
<<<<<<< HEAD
        ev->initExecutors(this);
=======
        TempTableLimits* limits = &(ev->limits);
        for (int ctr = 0, cnt = (int)pnf->getExecuteList().size(); ctr < cnt; ctr++) {
            initPlanNode(fragId, pnf->getExecuteList()[ctr], limits);
        }

        // Initialize the vector of executors for this planfragment, used at runtime.
        for (int ctr = 0, cnt = (int)pnf->getExecuteList().size(); ctr < cnt; ctr++) {
            ev->list.push_back(pnf->getExecuteList()[ctr]->getExecutor());
        }
>>>>>>> 869731f2

        // add the plan to the back
        plans.get<0>().push_back(ev_guard);

        // remove a plan from the front if the cache is full
        if (plans.size() > PLAN_CACHE_SIZE) {
            PlanSet::iterator iter = plans.get<0>().begin();
            plans.erase(iter);
        }
<<<<<<< HEAD

        VoltDBEngine::ExecutorVector *retval = ev.get();
        assert(retval);

        // update the context
        m_executorContext->setupForExecutors(&retval->executorListMap);

        return retval;
    }

    return NULL;
=======
    //TODO -- properly re-indent the section above
    return ev;
>>>>>>> 869731f2
}

// -------------------------------------------------
// Initialization Functions
// -------------------------------------------------
<<<<<<< HEAD
bool VoltDBEngine::initPlanNode(const int64_t fragId,
=======

void VoltDBEngine::initPlanNode(const int64_t fragId,
>>>>>>> 869731f2
                                AbstractPlanNode* node,
                                TempTableLimits* limits)
{
    assert(node);
    assert(node->getExecutor() == NULL);

    // Executor is created here. An executor is *devoted* to this plannode
    // so that it can cache anything for the plannode
    AbstractExecutor* executor = getNewExecutor(this, node);
    if (executor == NULL) {
        char message[256];
        snprintf(message, sizeof(message), "Unexpected error. "
            "Invalid statement plan. A fragment (%jd) has an unknown plan node type (%d)",
            (intmax_t)fragId, (int)node->getPlanNodeType());
        throw SerializableEEException(VOLT_EE_EXCEPTION_TYPE_EEEXCEPTION, message);
    }
    node->setExecutor(executor);

    // If this PlanNode has an internal PlanNode (e.g., AbstractScanPlanNode can
    // have internal Projections), set that internal node's executor as well.
    map<PlanNodeType, AbstractPlanNode*>::const_iterator internal_it;
    for (internal_it = node->getInlinePlanNodes().begin();
         internal_it != node->getInlinePlanNodes().end(); internal_it++) {
        AbstractPlanNode* inline_node = internal_it->second;
        initPlanNode(fragId, inline_node, limits);
    }

    // Now use the plannode to initialize the executor for execution later on
    if (executor->init(this, limits)) {
        return;
    }

    char msg[1024 * 10];
    snprintf(msg, sizeof(msg),
             "The executor failed to initialize for PlanNode '%s' for PlanFragment '%jd'",
             node->debug().c_str(), (intmax_t)fragId);
    VOLT_ERROR("%s", msg);
    throw SerializableEEException(VOLT_EE_EXCEPTION_TYPE_EEEXCEPTION, msg);
}

/*
 * Iterate catalog tables looking for tables that are materialized
 * view sources.  When found, construct a materialized view metadata
 * object that connects the source and destination tables, and assign
 * that object to the source table.
 *
 * Assumes all tables (sources and destinations) have been constructed.
 * @param addAll Pass true to add all views. Pass false to only add new views.
 */
void VoltDBEngine::initMaterializedViews(bool addAll) {
    // walk tables
    BOOST_FOREACH (LabeledTable labeledTable, m_database->tables()) {
        catalog::Table *srcCatalogTable = labeledTable.second;
        Table *srcTable = m_tables[srcCatalogTable->relativeIndex()];
        PersistentTable *srcPTable = dynamic_cast<PersistentTable*>(srcTable);
        if ( ! srcPTable) {
            // Streamed tables don't have views.
            return;
        }
        // walk views
        BOOST_FOREACH (LabeledView labeledView, srcCatalogTable->views()) {
            catalog::MaterializedViewInfo *catalogView = labeledView.second;
            const catalog::Table *destCatalogTable = catalogView->dest();
            PersistentTable *destTable = dynamic_cast<PersistentTable*>(m_tables[destCatalogTable->relativeIndex()]);
            assert(destTable);
            // connect source and destination tables
            if (addAll || catalogView->wasAdded()) {
                // This is not a leak -- the materialized view is self-installing into srcTable.
                new MaterializedViewMetadata(srcPTable, destTable, catalogView);
            } else {
                // Ensure that the materialized view is using the latest version of the target table.
                srcPTable->updateMaterializedViewTargetTable(destTable, catalogView);
            }
        }
    }
}

int VoltDBEngine::getResultsSize() const {
    return static_cast<int>(m_resultOutput.size());
}

void VoltDBEngine::setBuffers(char *parameterBuffer, int parameterBuffercapacity,
        char *resultBuffer, int resultBufferCapacity,
        char *exceptionBuffer, int exceptionBufferCapacity) {
    m_parameterBuffer = parameterBuffer;
    m_parameterBufferCapacity = parameterBuffercapacity;

    m_reusedResultBuffer = resultBuffer;
    m_reusedResultCapacity = resultBufferCapacity;

    m_exceptionBuffer = exceptionBuffer;
    m_exceptionBufferCapacity = exceptionBufferCapacity;
}

// -------------------------------------------------
// MISC FUNCTIONS
// -------------------------------------------------

bool VoltDBEngine::isLocalSite(const NValue& value)
{
    int index = m_hashinator->hashinate(value);
    return index == m_partitionId;
}

typedef pair<string, Table*> TablePair;

/** Perform once per second, non-transactional work. */
void VoltDBEngine::tick(int64_t timeInMillis, int64_t lastCommittedSpHandle) {
    m_executorContext->setupForTick(lastCommittedSpHandle);
    BOOST_FOREACH (TablePair table, m_exportingTables) {
        table.second->flushOldTuples(timeInMillis);
    }
    m_drStream.periodicFlush(timeInMillis, lastCommittedSpHandle);
}

/** For now, bring the Export system to a steady state with no buffers with content */
void VoltDBEngine::quiesce(int64_t lastCommittedSpHandle) {
    m_executorContext->setupForQuiesce(lastCommittedSpHandle);
    BOOST_FOREACH (TablePair table, m_exportingTables) {
        table.second->flushOldTuples(-1L);
    }
    m_drStream.periodicFlush(-1L, lastCommittedSpHandle);
}

string VoltDBEngine::debug(void) const
{
    if ( ! m_plans) {
        return "";
    }
    PlanSet& plans = *m_plans;
    ostringstream output;

    BOOST_FOREACH (boost::shared_ptr<ExecutorVector> ev_guard, plans) {
        ExecutorVector* ev = ev_guard.get();

        output << "Fragment ID: " << ev->fragId << ", ";
        for (std::map<int, std::vector<AbstractExecutor*>* >::iterator it = ev->executorListMap.begin();
            it != ev->executorListMap.end(); ++it) {
           output << "Statement id:" << it->first << ", list size: " << it->second->size() << ", ";
        }
        output << "Temp table memory in bytes: "
               << ev->limits.getAllocated() << endl;

<<<<<<< HEAD
        for (std::map<int, std::vector<AbstractExecutor*>* >::iterator it = ev->executorListMap.begin();
            it != ev->executorListMap.end(); ++it) {
            for (executorIter = it->second->begin(); executorIter != it->second->end(); executorIter++) {
                output << (*executorIter)->getPlanNode()->debug(" ") << endl;
            }
=======
        BOOST_FOREACH (AbstractExecutor* ae, ev->list) {
            output << ae->getPlanNode()->debug(" ") << "\n";
>>>>>>> 869731f2
        }
    }

    return output.str();
}

/**
 * Retrieve a set of statistics and place them into the result buffer as a set
 * of VoltTables.
 *
 * @param selector StatisticsSelectorType indicating what set of statistics
 *                 should be retrieved
 * @param locators Integer identifiers specifying what subset of possible
 *                 statistical sources should be polled. Probably a CatalogId
 *                 Can be NULL in which case all possible sources for the
 *                 selector should be included.
 * @param numLocators Size of locators array.
 * @param interval Whether to return counters since the beginning or since the
 *                 last time this was called
 * @param Timestamp to embed in each row
 * @return Number of result tables, 0 on no results, -1 on failure.
 */
int VoltDBEngine::getStats(int selector, int locators[], int numLocators,
                           bool interval, int64_t now)
{
    Table *resultTable = NULL;
    vector<CatalogId> locatorIds;

    for (int ii = 0; ii < numLocators; ii++) {
        CatalogId locator = static_cast<CatalogId>(locators[ii]);
        locatorIds.push_back(locator);
    }
    size_t lengthPosition = m_resultOutput.reserveBytes(sizeof(int32_t));

    try {
        switch (selector) {
        case STATISTICS_SELECTOR_TYPE_TABLE:
            for (int ii = 0; ii < numLocators; ii++) {
                CatalogId locator = static_cast<CatalogId>(locators[ii]);
                if ( ! getTable(locator)) {
                    char message[256];
                    snprintf(message, 256,  "getStats() called with selector %d, and"
                            " an invalid locator %d that does not correspond to"
                            " a table", selector, locator);
                    throw SerializableEEException(VOLT_EE_EXCEPTION_TYPE_EEEXCEPTION,
                                                  message);
                }
            }

            resultTable = m_statsManager.getStats(
                (StatisticsSelectorType) selector,
                locatorIds, interval, now);
            break;
        case STATISTICS_SELECTOR_TYPE_INDEX:
            for (int ii = 0; ii < numLocators; ii++) {
                CatalogId locator = static_cast<CatalogId>(locators[ii]);
                if ( ! getTable(locator)) {
                    char message[256];
                    snprintf(message, 256,  "getStats() called with selector %d, and"
                            " an invalid locator %d that does not correspond to"
                            " a table", selector, locator);
                    throw SerializableEEException(VOLT_EE_EXCEPTION_TYPE_EEEXCEPTION,
                                                  message);
                }
            }

            resultTable = m_statsManager.getStats(
                (StatisticsSelectorType) selector,
                locatorIds, interval, now);
            break;
        default:
            char message[256];
            snprintf(message, 256, "getStats() called with an unrecognized selector"
                    " %d", selector);
            throw SerializableEEException(VOLT_EE_EXCEPTION_TYPE_EEEXCEPTION,
                                          message);
        }
    } catch (const SerializableEEException &e) {
        resetReusedResultOutputBuffer();
        e.serialize(getExceptionOutputSerializer());
        return -1;
    }

    if (resultTable != NULL) {
        resultTable->serializeTo(m_resultOutput);
        m_resultOutput.writeIntAt(lengthPosition,
                                  static_cast<int32_t>(m_resultOutput.size()
                                                       - sizeof(int32_t)));
        return 1;
    } else {
        return 0;
    }
}


void VoltDBEngine::setCurrentUndoQuantum(voltdb::UndoQuantum* undoQuantum)
{
    m_currentUndoQuantum = undoQuantum;
    m_executorContext->setupForPlanFragments(m_currentUndoQuantum);
}


/*
 * Exists to transition pre-existing unit test cases.
 */
void VoltDBEngine::updateExecutorContextUndoQuantumForTest()
{
    m_executorContext->setupForPlanFragments(m_currentUndoQuantum);
}

/**
 * Activate a table stream for the specified table
 * Serialized data:
 *  int: predicate count
 *  string: predicate #1
 *  string: predicate #2
 *  ...
 */
bool VoltDBEngine::activateTableStream(
        const CatalogId tableId,
        TableStreamType streamType,
        int64_t undoToken,
        ReferenceSerializeInputBE &serializeIn) {
    Table* found = getTable(tableId);
    if (! found) {
        return false;
    }

    PersistentTable *table = dynamic_cast<PersistentTable*>(found);
    if (table == NULL) {
        assert(table != NULL);
        return false;
    }

    setUndoToken(undoToken);

    // Crank up the necessary persistent table streaming mechanism(s).
    if (!table->activateStream(m_tupleSerializer, streamType, m_partitionId, tableId, serializeIn)) {
        return false;
    }

    // keep track of snapshotting tables. a table already in cow mode
    // can not be re-activated for cow mode.
    if (tableStreamTypeIsSnapshot(streamType)) {
        if (m_snapshottingTables.find(tableId) != m_snapshottingTables.end()) {
            assert(false);
            return false;
        }

        table->incrementRefcount();
        m_snapshottingTables[tableId] = table;
    }

    return true;
}

/**
 * Serialize tuples to output streams from a table in COW mode.
 * Overload that serializes a stream position array.
 * Return remaining tuple count, 0 if done, or TABLE_STREAM_SERIALIZATION_ERROR on error.
 */
int64_t VoltDBEngine::tableStreamSerializeMore(const CatalogId tableId,
                                               const TableStreamType streamType,
                                               ReferenceSerializeInputBE &serialize_in)
{
    int64_t remaining = TABLE_STREAM_SERIALIZATION_ERROR;
    try {
        std::vector<int> positions;
        remaining = tableStreamSerializeMore(tableId, streamType, serialize_in, positions);
        if (remaining >= 0) {
            char *resultBuffer = getReusedResultBuffer();
            assert(resultBuffer != NULL);
            int resultBufferCapacity = getReusedResultBufferCapacity();
            if (resultBufferCapacity < sizeof(jint) * positions.size()) {
                throwFatalException("tableStreamSerializeMore: result buffer not large enough");
            }
            ReferenceSerializeOutput results(resultBuffer, resultBufferCapacity);
            // Write the array size as a regular integer.
            assert(positions.size() <= std::numeric_limits<int32_t>::max());
            results.writeInt((int32_t)positions.size());
            // Copy the position vector's contiguous storage to the returned results buffer.
            BOOST_FOREACH (int ipos, positions) {
                results.writeInt(ipos);
            }
        }
        VOLT_DEBUG("tableStreamSerializeMore: deserialized %d buffers, %ld remaining",
                   (int)positions.size(), (long)remaining);
    }
    catch (SerializableEEException &e) {
        resetReusedResultOutputBuffer();
        e.serialize(getExceptionOutputSerializer());
        remaining = TABLE_STREAM_SERIALIZATION_ERROR;
    }

    return remaining;
}

/**
 * Serialize tuples to output streams from a table in COW mode.
 * Overload that populates a position vector provided by the caller.
 * Return remaining tuple count, 0 if done, or TABLE_STREAM_SERIALIZATION_ERROR on error.
 */
int64_t VoltDBEngine::tableStreamSerializeMore(
        const CatalogId tableId,
        const TableStreamType streamType,
        ReferenceSerializeInputBE &serializeIn,
        std::vector<int> &retPositions)
{
    // Deserialize the output buffer ptr/offset/length values into a COWStreamProcessor.
    int nBuffers = serializeIn.readInt();
    if (nBuffers <= 0) {
        throwFatalException(
                "Expected at least one output stream in tableStreamSerializeMore(), received %d",
                nBuffers);
    }

    if (!tableStreamTypeIsValid(streamType)) {
        // Failure
        return -1;
    }

    TupleOutputStreamProcessor outputStreams(nBuffers);
    for (int iBuffer = 0; iBuffer < nBuffers; iBuffer++) {
        char *ptr = reinterpret_cast<char*>(serializeIn.readLong());
        int offset = serializeIn.readInt();
        int length = serializeIn.readInt();
        outputStreams.add(ptr + offset, length - offset);
    }
    retPositions.reserve(nBuffers);

    // Find the table based on what kind of stream we have.
    // If a completed table is polled, return remaining==-1. The
    // Java engine will always poll a fully serialized table one more
    // time (it doesn't see the hasMore return code).
    int64_t remaining = -1;
    PersistentTable *table = NULL;

    if (tableStreamTypeIsSnapshot(streamType)) {
        // If a completed table is polled, return 0 bytes serialized. The
        // Java engine will always poll a fully serialized table one more
        // time (it doesn't see the hasMore return code).  Note that the
        // dynamic cast was already verified in activateCopyOnWrite.
        table = findInMapOrNull(tableId, m_snapshottingTables);

        remaining = table->streamMore(outputStreams, streamType, retPositions);
        if (remaining <= 0) {
            m_snapshottingTables.erase(tableId);
            table->decrementRefcount();
        }
    }
    else if (tableStreamTypeAppliesToPreTruncateTable(streamType)) {
        Table* found = getTable(tableId);
        if (!found) {
            return -1;
        }
        PersistentTable * currentTable = dynamic_cast<PersistentTable*>(found);
        assert(currentTable != NULL);
        // The ongoing TABLE STREAM needs the original table from the first table truncate.
        PersistentTable * originalTable = currentTable->currentPreTruncateTable();

        VOLT_DEBUG("tableStreamSerializeMore: type %s, rewinds to the table before the first truncate",
                tableStreamTypeToString(streamType).c_str());

        remaining = originalTable->streamMore(outputStreams, streamType, retPositions);
        if (remaining <= 0) {
            // The on going TABLE STREAM of the original table before the first table truncate has finished.
            // Reset all the previous table pointers to be NULL.
            currentTable->unsetPreTruncateTable();
            VOLT_DEBUG("tableStreamSerializeMore: type %s, null the previous truncate table pointer",
                    tableStreamTypeToString(streamType).c_str());
        }
    }
    else {
        Table* found = getTable(tableId);
        if (found) {
            table = dynamic_cast<PersistentTable*>(found);
            remaining = table->streamMore(outputStreams, streamType, retPositions);
        }
    }

    return remaining;
}

/*
 * Apply the updates in a recovery message.
 */
void VoltDBEngine::processRecoveryMessage(RecoveryProtoMsg *message) {
    CatalogId tableId = message->tableId();
    Table* found = getTable(tableId);
    if (! found) {
        throwFatalException(
                "Attempted to process recovery message for tableId %d but the table could not be found", tableId);
    }
    PersistentTable *table = dynamic_cast<PersistentTable*>(found);
    assert(table);
    table->processRecoveryMessage(message, NULL);
}

int64_t
VoltDBEngine::exportAction(bool syncAction, int64_t ackOffset, int64_t seqNo, std::string tableSignature)
{
    map<string, Table*>::iterator pos = m_exportingTables.find(tableSignature);

    // return no data and polled offset for unavailable tables.
    if (pos == m_exportingTables.end()) {
        // ignore trying to sync a non-exported table
        if (syncAction) {
            return 0;
        }

        m_resultOutput.writeInt(0);
        if (ackOffset < 0) {
            return 0;
        }
        else {
            return ackOffset;
        }
    }

    Table *table_for_el = pos->second;
    if (syncAction) {
        table_for_el->setExportStreamPositions(seqNo, (size_t) ackOffset);
    }
    return 0;
}

void VoltDBEngine::getUSOForExportTable(size_t &ackOffset, int64_t &seqNo, std::string tableSignature) {

    // defaults mean failure
    ackOffset = 0;
    seqNo = -1;

    map<string, Table*>::iterator pos = m_exportingTables.find(tableSignature);

    // return no data and polled offset for unavailable tables.
    if (pos == m_exportingTables.end()) {
        return;
    }

    Table *table_for_el = pos->second;
    table_for_el->getExportStreamPositions(seqNo, ackOffset);
    return;
}

size_t VoltDBEngine::tableHashCode(int32_t tableId) {
    Table* found = getTable(tableId);
    if (! found) {
        throwFatalException("Tried to calculate a hash code for a table that doesn't exist with id %d\n", tableId);
    }

    PersistentTable *table = dynamic_cast<PersistentTable*>(found);
    if (table == NULL) {
        throwFatalException(
                "Tried to calculate a hash code for a table that is not a persistent table id %d\n",
                tableId);
    }
    return table->hashCode();
}

void VoltDBEngine::updateHashinator(HashinatorType type, const char *config, int32_t *configPtr, uint32_t numTokens) {
    switch (type) {
    case HASHINATOR_LEGACY:
        m_hashinator.reset(LegacyHashinator::newInstance(config));
        break;
    case HASHINATOR_ELASTIC:
        m_hashinator.reset(ElasticHashinator::newInstance(config, configPtr, numTokens));
        break;
    default:
        throwFatalException("Unknown hashinator type %d", type);
        break;
    }
}

void VoltDBEngine::dispatchValidatePartitioningTask(const char *taskParams) {
    ReferenceSerializeInputBE taskInfo(taskParams, std::numeric_limits<std::size_t>::max());
    std::vector<CatalogId> tableIds;
    const int32_t numTables = taskInfo.readInt();
    for (int ii = 0; ii < numTables; ii++) {
        tableIds.push_back(static_cast<int32_t>(taskInfo.readLong()));
    }

    HashinatorType type = static_cast<HashinatorType>(taskInfo.readInt());
    const char *config = taskParams + (sizeof(int32_t) * 2) +  (sizeof(int64_t) * tableIds.size());
    TheHashinator* hashinator;
    switch(type) {
        case HASHINATOR_LEGACY:
            hashinator = LegacyHashinator::newInstance(config);
            break;
        case HASHINATOR_ELASTIC:
            hashinator = ElasticHashinator::newInstance(config, NULL, 0);
            break;
        default:
            throwFatalException("Unknown hashinator type %d", type);
            break;
    }
    // Delete at earliest convenience
    boost::scoped_ptr<TheHashinator> hashinator_guard(hashinator);

    std::vector<int64_t> mispartitionedRowCounts;

    BOOST_FOREACH (CatalogId tableId, tableIds) {
        std::map<CatalogId, Table*>::iterator table = m_tables.find(tableId);
        if (table == m_tables.end()) {
            throwFatalException("Unknown table id %d", tableId);
        }
        Table* found = table->second;
        mispartitionedRowCounts.push_back(found->validatePartitioning(hashinator, m_partitionId));
    }

    m_resultOutput.writeInt(static_cast<int32_t>(sizeof(int64_t) * numTables));

    BOOST_FOREACH (int64_t mispartitionedRowCount, mispartitionedRowCounts) {
        m_resultOutput.writeLong(mispartitionedRowCount);
    }
}

void VoltDBEngine::executeTask(TaskType taskType, const char* taskParams) {
    switch (taskType) {
    case TASK_TYPE_VALIDATE_PARTITIONING:
        dispatchValidatePartitioningTask(taskParams);
        break;
    case TASK_TYPE_APPLY_BINARY_LOG:
        m_binaryLogSink.apply(taskParams, m_tablesBySignatureHash, &m_stringPool);
        break;
    default:
        throwFatalException("Unknown task type %d", taskType);
    }
}

static std::string dummy_last_accessed_plan_node_name("no plan node in progress");

void VoltDBEngine::reportProgessToTopend() {
    std::string tableName;
    int64_t tableSize;

    assert(m_currExecutorVec);

    if (m_lastAccessedTable == NULL) {
        tableName = "None";
        tableSize = 0;
    }
    else {
        tableName = m_lastAccessedTable->name();
        tableSize = m_lastAccessedTable->activeTupleCount();
    }
    //Update stats in java and let java determine if we should cancel this query.
    m_tuplesProcessedInFragment += m_tuplesProcessedSinceReport;
    m_tupleReportThreshold = m_topend->fragmentProgressUpdate(m_currentIndexInBatch,
                                        (m_lastAccessedExec == NULL) ?
                                        dummy_last_accessed_plan_node_name :
                                        planNodeToString(m_lastAccessedExec->getPlanNode()->getPlanNodeType()),
                                        tableName,
                                        tableSize,
                                        m_tuplesProcessedInBatch + m_tuplesProcessedInFragment,
                                        m_currExecutorVec->limits.getAllocated(),
                                        m_currExecutorVec->limits.getPeakMemoryInBytes());
    m_tuplesProcessedSinceReport = 0;
    if (m_tupleReportThreshold == 0) {
        VOLT_DEBUG("Interrupt query.");
        throw InterruptException("Query interrupted.");
    }
}

<<<<<<< HEAD
void VoltDBEngine::ExecutorVector::initExecutors(VoltDBEngine* engine)
{
    // Initialize each node!
    for (PlanNodeFragment::PlanNodeMapIterator it = planFragment->executeListBegin();
        it != planFragment->executeListEnd(); ++it) {
        assert(it->second != NULL);
        const std::vector<AbstractPlanNode*>& executeList = *it->second;
        auto_ptr<std::vector<AbstractExecutor*> > executorList(new std::vector<AbstractExecutor*>());
        for (int ctr = 0, cnt = (int)executeList.size(); ctr < cnt; ctr++) {
            if (!engine->initPlanNode(fragId, executeList[ctr], &limits))
            {
                char msg[1024 * 10];
                snprintf(msg, 1024 * 10,
                "Failed to initialize PlanNode '%s' at position '%d' in statement '%d' for PlanFragment '%jd'",
                         executeList[ctr]->debug().c_str(), ctr, it->first, (intmax_t)fragId);
                VOLT_ERROR("%s", msg);
                throw SerializableEEException(VOLT_EE_EXCEPTION_TYPE_EEEXCEPTION, msg);
            }
            executorList->push_back(executeList[ctr]->getExecutor());
        }
        executorListMap.insert(std::make_pair(it->first, executorList.get()));
        executorList.release();
    }
}

VoltDBEngine::ExecutorVector::~ExecutorVector()
{
    std::map<int, std::vector<AbstractExecutor*>* >::iterator it = executorListMap.begin();
    while (it != executorListMap.end()) {
        std::vector<AbstractExecutor*>* executorList = it->second;
        executorListMap.erase(it++);
        delete executorList;
    }
}

}
=======
} // namespace voltdb
>>>>>>> 869731f2
<|MERGE_RESOLUTION|>--- conflicted
+++ resolved
@@ -56,14 +56,6 @@
 #include "catalog/materializedviewinfo.h"
 #include "catalog/procedure.h"
 #include "catalog/statement.h"
-<<<<<<< HEAD
-#include "catalog/planfragment.h"
-#include "catalog/constraint.h"
-#include "catalog/materializedviewinfo.h"
-#include "catalog/connector.h"
-#include "executors/executorutil.h"
-#include "logging/LogManager.h"
-=======
 #include "catalog/table.h"
 #include "common/ElasticHashinator.h"
 #include "common/executorcontext.hpp"
@@ -79,7 +71,6 @@
 #include "executors/executorutil.h"
 #include "indexes/tableindex.h"
 #include "indexes/tableindexfactory.h"
->>>>>>> 869731f2
 #include "plannodes/abstractplannode.h"
 #include "plannodes/plannodefragment.h"
 #include "storage/tablefactory.h"
@@ -138,17 +129,57 @@
                    PlanNodeFragment *fragment)
         : fragId(fragmentId)
         , planFragment(fragment)
+        , executorListMap()
         , limits(memoryLimit, logThreshold)
     { }
 
+    ~ExecutorVector();
+
     // Accessor function to satisfy boost::multi_index::const_mem_fun template.
     int64_t getFragId() const { return fragId; }
 
+    // Get the executors list for a given sub statement. The default statement id = 0
+    // represents the parent statement
+    std::vector<AbstractExecutor*>& getExecutorList(int stmtId = 0) {
+        assert(executorListMap.find(stmtId) != executorListMap.end());
+        return *executorListMap.find(stmtId)->second;
+    }
+
+    // Initialize executors
+    void initExecutors(VoltDBEngine* engine);
+
     const int64_t fragId;
     boost::shared_ptr<PlanNodeFragment> planFragment;
-    std::vector<AbstractExecutor*> list;
+    std::map<int, std::vector<AbstractExecutor*>* > executorListMap;
     TempTableLimits limits;
 };
+
+void ExecutorVector::initExecutors(VoltDBEngine* engine)
+{
+    // Initialize each node!
+    for (PlanNodeFragment::PlanNodeMapIterator it = planFragment->executeListBegin();
+        it != planFragment->executeListEnd(); ++it) {
+        assert(it->second != NULL);
+        const std::vector<AbstractPlanNode*>& executeList = *it->second;
+        auto_ptr<std::vector<AbstractExecutor*> > executorList(new std::vector<AbstractExecutor*>());
+        for (int ctr = 0, cnt = (int)executeList.size(); ctr < cnt; ctr++) {
+            engine->initPlanNode(fragId, executeList[ctr], &limits);
+            executorList->push_back(executeList[ctr]->getExecutor());
+        }
+        executorListMap.insert(std::make_pair(it->first, executorList.get()));
+        executorList.release();
+    }
+}
+
+ExecutorVector::~ExecutorVector()
+{
+    std::map<int, std::vector<AbstractExecutor*>* >::iterator it = executorListMap.begin();
+    while (it != executorListMap.end()) {
+        std::vector<AbstractExecutor*>* executorList = it->second;
+        executorListMap.erase(it++);
+        delete executorList;
+    }
+}
 
 /**
  * The set of plan bytes is explicitly maintained in MRU-first order,
@@ -268,11 +299,8 @@
                                             m_currentUndoQuantum,
                                             getTopend(),
                                             &m_stringPool,
-<<<<<<< HEAD
                                             &m_staticParams,
-=======
                                             this,
->>>>>>> 869731f2
                                             m_isELEnabled,
                                             hostname,
                                             hostId,
@@ -493,55 +521,27 @@
     // planner guarantees that for a given plannode, all of its
     // children are positioned before it in this list, therefore
     // dependency tracking is not needed here.
-<<<<<<< HEAD
+
     try {
-        std::vector<AbstractExecutor*> executorList = execsForFrag->getExecutorList();
-        int status = executeExecutionVector(executorList, params);
+        int status = executeExecutionVector(execsForFrag->getExecutorList(), m_staticParams);
         if (status != ENGINE_ERRORCODE_SUCCESS) {
             resetReusedResultOutputBuffer();
             VOLT_TRACE("The Executor's execution failed for PlanFragment '%jd'",
                        (intmax_t)planfragmentId);
-            // set this back to -1 for error handling
-            m_currentInputDepId = -1;
+            cleanupExecutors(execsForFrag);
             return status;
         }
     } catch (const SerializableEEException &e) {
             VOLT_TRACE("The Executor's execution failed for PlanFragment '%jd'",
                        (intmax_t)planfragmentId);
-=======
-    size_t ttl = execsForFrag->list.size();
-
-    for (int ctr = 0; ctr < ttl; ++ctr) {
-        AbstractExecutor *executor = execsForFrag->list[ctr];
-        assert (executor);
-
-        try {
-            // Now call the execute method to actually perform whatever action
-            // it is that the node is supposed to do...
-            if (!executor->execute(m_staticParams)) {
-                VOLT_TRACE("The Executor's execution at position '%d'"
-                           " failed for PlanFragment '%jd'",
-                           ctr, (intmax_t)planfragmentId);
-                cleanupExecutors(execsForFrag);
-
-                return ENGINE_ERRORCODE_ERROR;
-            }
-        } catch (const SerializableEEException &e) {
-            VOLT_TRACE("The Executor's execution at position '%d'"
-                       " failed for PlanFragment '%jd'",
-                       ctr, (intmax_t)planfragmentId);
             cleanupExecutors(execsForFrag);
->>>>>>> 869731f2
             resetReusedResultOutputBuffer();
             e.serialize(getExceptionOutputSerializer());
 
             return ENGINE_ERRORCODE_ERROR;
     }
-<<<<<<< HEAD
-=======
     // Clean up all the tempTable when each plan finishes and reset current InputDepId
     cleanupExecutors(execsForFrag);
->>>>>>> 869731f2
 
     // assume this is sendless dml
     if (m_numResultDependencies == 0) {
@@ -577,7 +577,9 @@
  */
 void VoltDBEngine::cleanupExecutors(ExecutorVector * execsForFrag) {
     // Clean up all the tempTable when each plan finishes
-    BOOST_FOREACH (AbstractExecutor *executor, execsForFrag->list) {
+    std::vector<AbstractExecutor*> executorList = execsForFrag->getExecutorList();
+
+    BOOST_FOREACH (AbstractExecutor *executor, executorList) {
         assert (executor);
         executor->cleanupTempOutputTable();
     }
@@ -1135,23 +1137,6 @@
     }
 }
 
-<<<<<<< HEAD
-VoltDBEngine::ExecutorVector *VoltDBEngine::getExecutorVectorForFragmentId(const int64_t fragId) {
-    typedef PlanSet::nth_index<1>::type plansById;
-    plansById::iterator iter = m_plans.get<1>().find(fragId);
-
-    // found it, move it to the front
-    if (iter != m_plans.get<1>().end()) {
-        // move it to the front of the list
-        PlanSet::iterator iter2 = m_plans.project<0>(iter);
-        m_plans.get<0>().relocate(m_plans.begin(), iter2);
-        VoltDBEngine::ExecutorVector *retval = (*iter).get();
-        assert(retval);
-        // update the context
-        m_executorContext->setupForExecutors(&retval->executorListMap);
-
-        return retval;
-=======
 ExecutorVector *VoltDBEngine::getExecutorVectorForFragmentId(const int64_t fragId)
 {
     if (m_plans) {
@@ -1165,113 +1150,88 @@
             existing_plans.get<0>().relocate(existing_plans.begin(), iter2);
             ExecutorVector *retval = (*iter).get();
             assert(retval);
+            // update the context
+            m_executorContext->setupForExecutors(&retval->executorListMap);
             return retval;
         }
     } else {
         m_plans.reset(new EnginePlanSet());
->>>>>>> 869731f2
     }
 
     PlanSet& plans = *m_plans;
-    //TODO -- properly re-indent the section below
-        std::string plan = m_topend->planForFragmentId(fragId);
-
-        if (plan.length() == 0) {
-            char msg[1024];
-            snprintf(msg, 1024, "Fetched empty plan from frontend for PlanFragment '%jd'",
-                     (intmax_t)fragId);
-            VOLT_ERROR("%s", msg);
-            throw SerializableEEException(VOLT_EE_EXCEPTION_TYPE_EEEXCEPTION, msg);
-        }
-
-        PlanNodeFragment *pnf = NULL;
-        try {
-            pnf = PlanNodeFragment::createFromCatalog(plan);
-        }
-        catch (SerializableEEException &seee) {
-            throw;
-        }
-        catch (...) {
-            char msg[1024 * 100];
-            snprintf(msg, 1024 * 100, "Unable to initialize PlanNodeFragment for PlanFragment '%jd' with plan:\n%s",
-                     (intmax_t)fragId, plan.c_str());
-            VOLT_ERROR("%s", msg);
-            throw SerializableEEException(VOLT_EE_EXCEPTION_TYPE_EEEXCEPTION, msg);
-        }
-        VOLT_TRACE("\n%s\n", pnf->debug().c_str());
-        assert(pnf->getRootNode());
-
-        if (!pnf->getRootNode()) {
-            char msg[1024];
-            snprintf(msg, 1024, "Deserialized PlanNodeFragment for PlanFragment '%jd' does not have a root PlanNode",
-                     (intmax_t)fragId);
-            VOLT_ERROR("%s", msg);
-            throw SerializableEEException(VOLT_EE_EXCEPTION_TYPE_EEEXCEPTION, msg);
-        }
-
-        // ENG-1333 HACK.  If the plan node fragment has a delete node,
-        // then turn off the governors
-        int64_t frag_temptable_log_limit = (m_tempTableMemoryLimit * 3) / 4;
-        int64_t frag_temptable_limit = m_tempTableMemoryLimit;
-        if (pnf->hasDelete()) {
-            frag_temptable_log_limit = DEFAULT_TEMP_TABLE_MEMORY;
-            frag_temptable_limit = -1;
-        }
-
-        ExecutorVector* ev =
+    std::string plan = m_topend->planForFragmentId(fragId);
+
+    if (plan.length() == 0) {
+        char msg[1024];
+        snprintf(msg, 1024, "Fetched empty plan from frontend for PlanFragment '%jd'",
+                (intmax_t)fragId);
+        VOLT_ERROR("%s", msg);
+        throw SerializableEEException(VOLT_EE_EXCEPTION_TYPE_EEEXCEPTION, msg);
+    }
+
+    PlanNodeFragment *pnf = NULL;
+    try {
+        pnf = PlanNodeFragment::createFromCatalog(plan);
+    }
+    catch (SerializableEEException &seee) {
+        throw;
+    }
+    catch (...) {
+        char msg[1024 * 100];
+        snprintf(msg, 1024 * 100, "Unable to initialize PlanNodeFragment for PlanFragment '%jd' with plan:\n%s",
+                (intmax_t)fragId, plan.c_str());
+        VOLT_ERROR("%s", msg);
+        throw SerializableEEException(VOLT_EE_EXCEPTION_TYPE_EEEXCEPTION, msg);
+    }
+    VOLT_TRACE("\n%s\n", pnf->debug().c_str());
+    assert(pnf->getRootNode());
+
+    if (!pnf->getRootNode()) {
+        char msg[1024];
+        snprintf(msg, 1024, "Deserialized PlanNodeFragment for PlanFragment '%jd' does not have a root PlanNode",
+                (intmax_t)fragId);
+        VOLT_ERROR("%s", msg);
+        throw SerializableEEException(VOLT_EE_EXCEPTION_TYPE_EEEXCEPTION, msg);
+    }
+
+    // ENG-1333 HACK.  If the plan node fragment has a delete node,
+    // then turn off the governors
+    int64_t frag_temptable_log_limit = (m_tempTableMemoryLimit * 3) / 4;
+    int64_t frag_temptable_limit = m_tempTableMemoryLimit;
+    if (pnf->hasDelete()) {
+        frag_temptable_log_limit = DEFAULT_TEMP_TABLE_MEMORY;
+        frag_temptable_limit = -1;
+    }
+
+    ExecutorVector* ev =
             new ExecutorVector(fragId, frag_temptable_log_limit, frag_temptable_limit, pnf);
-        boost::shared_ptr<ExecutorVector> ev_guard(ev);
-
-        // Initialize each node!
-<<<<<<< HEAD
-        ev->initExecutors(this);
-=======
-        TempTableLimits* limits = &(ev->limits);
-        for (int ctr = 0, cnt = (int)pnf->getExecuteList().size(); ctr < cnt; ctr++) {
-            initPlanNode(fragId, pnf->getExecuteList()[ctr], limits);
-        }
-
-        // Initialize the vector of executors for this planfragment, used at runtime.
-        for (int ctr = 0, cnt = (int)pnf->getExecuteList().size(); ctr < cnt; ctr++) {
-            ev->list.push_back(pnf->getExecuteList()[ctr]->getExecutor());
-        }
->>>>>>> 869731f2
-
-        // add the plan to the back
-        plans.get<0>().push_back(ev_guard);
-
-        // remove a plan from the front if the cache is full
-        if (plans.size() > PLAN_CACHE_SIZE) {
-            PlanSet::iterator iter = plans.get<0>().begin();
-            plans.erase(iter);
-        }
-<<<<<<< HEAD
-
-        VoltDBEngine::ExecutorVector *retval = ev.get();
-        assert(retval);
-
-        // update the context
-        m_executorContext->setupForExecutors(&retval->executorListMap);
-
-        return retval;
-    }
-
-    return NULL;
-=======
-    //TODO -- properly re-indent the section above
-    return ev;
->>>>>>> 869731f2
+    boost::shared_ptr<ExecutorVector> ev_guard(ev);
+
+    // Initialize each node!
+    ev->initExecutors(this);
+
+    // add the plan to the back
+    plans.get<0>().push_back(ev_guard);
+
+    // remove a plan from the front if the cache is full
+    if (plans.size() > PLAN_CACHE_SIZE) {
+        PlanSet::iterator iter = plans.get<0>().begin();
+        plans.erase(iter);
+    }
+
+    ExecutorVector *retval = ev_guard.get();
+    assert(retval);
+
+    // update the context
+    m_executorContext->setupForExecutors(&retval->executorListMap);
+
+    return retval;
 }
 
 // -------------------------------------------------
 // Initialization Functions
 // -------------------------------------------------
-<<<<<<< HEAD
-bool VoltDBEngine::initPlanNode(const int64_t fragId,
-=======
-
 void VoltDBEngine::initPlanNode(const int64_t fragId,
->>>>>>> 869731f2
                                 AbstractPlanNode* node,
                                 TempTableLimits* limits)
 {
@@ -1415,16 +1375,14 @@
         output << "Temp table memory in bytes: "
                << ev->limits.getAllocated() << endl;
 
-<<<<<<< HEAD
+        vector<AbstractExecutor*>::const_iterator executorIter;
         for (std::map<int, std::vector<AbstractExecutor*>* >::iterator it = ev->executorListMap.begin();
-            it != ev->executorListMap.end(); ++it) {
+                it != ev->executorListMap.end();
+                ++it)
+        {
             for (executorIter = it->second->begin(); executorIter != it->second->end(); executorIter++) {
                 output << (*executorIter)->getPlanNode()->debug(" ") << endl;
             }
-=======
-        BOOST_FOREACH (AbstractExecutor* ae, ev->list) {
-            output << ae->getPlanNode()->debug(" ") << "\n";
->>>>>>> 869731f2
         }
     }
 
@@ -1888,43 +1846,4 @@
     }
 }
 
-<<<<<<< HEAD
-void VoltDBEngine::ExecutorVector::initExecutors(VoltDBEngine* engine)
-{
-    // Initialize each node!
-    for (PlanNodeFragment::PlanNodeMapIterator it = planFragment->executeListBegin();
-        it != planFragment->executeListEnd(); ++it) {
-        assert(it->second != NULL);
-        const std::vector<AbstractPlanNode*>& executeList = *it->second;
-        auto_ptr<std::vector<AbstractExecutor*> > executorList(new std::vector<AbstractExecutor*>());
-        for (int ctr = 0, cnt = (int)executeList.size(); ctr < cnt; ctr++) {
-            if (!engine->initPlanNode(fragId, executeList[ctr], &limits))
-            {
-                char msg[1024 * 10];
-                snprintf(msg, 1024 * 10,
-                "Failed to initialize PlanNode '%s' at position '%d' in statement '%d' for PlanFragment '%jd'",
-                         executeList[ctr]->debug().c_str(), ctr, it->first, (intmax_t)fragId);
-                VOLT_ERROR("%s", msg);
-                throw SerializableEEException(VOLT_EE_EXCEPTION_TYPE_EEEXCEPTION, msg);
-            }
-            executorList->push_back(executeList[ctr]->getExecutor());
-        }
-        executorListMap.insert(std::make_pair(it->first, executorList.get()));
-        executorList.release();
-    }
-}
-
-VoltDBEngine::ExecutorVector::~ExecutorVector()
-{
-    std::map<int, std::vector<AbstractExecutor*>* >::iterator it = executorListMap.begin();
-    while (it != executorListMap.end()) {
-        std::vector<AbstractExecutor*>* executorList = it->second;
-        executorListMap.erase(it++);
-        delete executorList;
-    }
-}
-
-}
-=======
 } // namespace voltdb
->>>>>>> 869731f2
