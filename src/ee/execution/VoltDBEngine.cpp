--- conflicted
+++ resolved
@@ -1209,14 +1209,11 @@
                 streamedTable = persistentTable->getStreamedTable();
                 if (streamedTable) {
                     VOLT_DEBUG("Updating companion stream for %s", persistentTable->name().c_str());
-<<<<<<< HEAD
-=======
                     const std::string& name = streamedTable->name();
                     if (tableTypeNeedsTupleStream(tcd->getTableType())) {
                         attachTupleStream(streamedTable, name, purgedStreams, timestamp);
                         tableSchemaChanged = haveDifferentSchema(catalogTable, streamedTable, false);
                     }
->>>>>>> 78d253e8
                 }
                 tableSchemaChanged = haveDifferentSchema(catalogTable, persistentTable, true);
 
