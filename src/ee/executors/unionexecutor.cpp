--- conflicted
+++ resolved
@@ -90,7 +90,6 @@
 };
 
 struct UnionSetOperator : public SetOperator {
-<<<<<<< HEAD
     UnionSetOperator(std::vector<AbstractExecutor::TableReference>& input_tables,
                      TempTable* output_table,
                      bool is_all)
@@ -117,43 +116,6 @@
                 if (m_is_all || tuples.insert(tuple).second) {
                     // we got tuple to insert
                     m_output_table->insertTempTuple(tuple);
-=======
-    UnionSetOperator(std::vector<Table*>& input_tables, Table* output_table, bool is_all) :
-       SetOperator(input_tables, output_table, is_all)
-       {}
-
-    protected:
-        bool processTuplesDo();
-
-    private:
-        bool needToInsert(const TableTuple& tuple, TupleSet& tuples);
-
-};
-
-bool UnionSetOperator::processTuplesDo() {
-
-    // Set to keep candidate tuples.
-    TupleSet tuples;
-
-    //
-    // For each input table, grab their TableIterator and then append all of its tuples
-    // to our ouput table. Only distinct tuples are retained.
-    //
-    for (size_t ctr = 0, cnt = m_input_tables.size(); ctr < cnt; ctr++) {
-        Table* input_table = m_input_tables[ctr];
-        assert(input_table);
-        TableIterator iterator = input_table->iterator();
-        TableTuple tuple(input_table->schema());
-        while (iterator.next(tuple)) {
-            if (m_is_all || needToInsert(tuple, tuples)) {
-                // we got tuple to insert
-                if (!m_output_table->insertTuple(tuple)) {
-                    VOLT_ERROR("Failed to insert tuple from input table '%s' into"
-                               " output table '%s'",
-                               input_table->name().c_str(),
-                               m_output_table->name().c_str());
-                    return false;
->>>>>>> 7a615256
                 }
             }
         }
