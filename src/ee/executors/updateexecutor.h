/* This file is part of VoltDB.
 * Copyright (C) 2008-2019 VoltDB Inc.
 *
 * This file contains original code and/or modifications of original code.
 * Any modifications made by VoltDB Inc. are licensed under the following
 * terms and conditions:
 *
 * This program is free software: you can redistribute it and/or modify
 * it under the terms of the GNU Affero General Public License as
 * published by the Free Software Foundation, either version 3 of the
 * License, or (at your option) any later version.
 *
 * This program is distributed in the hope that it will be useful,
 * but WITHOUT ANY WARRANTY; without even the implied warranty of
 * MERCHANTABILITY or FITNESS FOR A PARTICULAR PURPOSE.  See the
 * GNU Affero General Public License for more details.
 *
 * You should have received a copy of the GNU Affero General Public License
 * along with VoltDB.  If not, see <http://www.gnu.org/licenses/>.
 */
/* Copyright (C) 2008 by H-Store Project
 * Brown University
 * Massachusetts Institute of Technology
 * Yale University
 *
 * Permission is hereby granted, free of charge, to any person obtaining
 * a copy of this software and associated documentation files (the
 * "Software"), to deal in the Software without restriction, including
 * without limitation the rights to use, copy, modify, merge, publish,
 * distribute, sublicense, and/or sell copies of the Software, and to
 * permit persons to whom the Software is furnished to do so, subject to
 * the following conditions:
 *
 * The above copyright notice and this permission notice shall be
 * included in all copies or substantial portions of the Software.
 *
 * THE SOFTWARE IS PROVIDED "AS IS", WITHOUT WARRANTY OF ANY KIND,
 * EXPRESS OR IMPLIED, INCLUDING BUT NOT LIMITED TO THE WARRANTIES OF
 * MERCHANTABILITY, FITNESS FOR A PARTICULAR PURPOSE AND NONINFRINGEMENT
 * IN NO EVENT SHALL THE AUTHORS BE LIABLE FOR ANY CLAIM, DAMAGES OR
 * OTHER LIABILITY, WHETHER IN AN ACTION OF CONTRACT, TORT OR OTHERWISE,
 * ARISING FROM, OUT OF OR IN CONNECTION WITH THE SOFTWARE OR THE USE OR
 * OTHER DEALINGS IN THE SOFTWARE.
 */

#ifndef HSTOREUPDATEEXECUTOR_H
#define HSTOREUPDATEEXECUTOR_H

#include <vector>

#include "common/common.h"
#include "common/valuevector.h"
#include "common/tabletuple.h"
#include "executors/abstractexecutor.h"
#include "execution/VoltDBEngine.h"

namespace voltdb {

class TableIndex;

class UpdatePlanNode;
class AbstractTempTable;
class PersistentTable;

class UpdateExecutor : public AbstractExecutor
{
public:
    UpdateExecutor(VoltDBEngine *engine, AbstractPlanNode* abstract_node)
<<<<<<< HEAD
        : AbstractExecutor(engine, abstract_node),
          m_node(NULL),
          m_inputTargetMap(),
          m_inputTargetMapSize(-1),
          m_inputTable(NULL),
          m_inputTuple(),
          m_partitionColumn(-1),
          m_partitionColumnIsString(false)
    {
    }
=======
        : AbstractExecutor(engine, abstract_node) { }
>>>>>>> 78d253e8

protected:
    bool p_init(AbstractPlanNode*,
                const ExecutorVector& executorVector);
    bool p_execute(const NValueArray &params);

    UpdatePlanNode* m_node = nullptr;

<<<<<<< HEAD
    std::vector<std::pair<int, int>> m_inputTargetMap;
    int m_inputTargetMapSize;
=======
    std::vector<std::pair<int, int>> m_inputTargetMap{};
    int m_inputTargetMapSize = -1;
>>>>>>> 78d253e8

    AbstractTempTable* m_inputTable = nullptr;

    TableTuple m_inputTuple{};
    int m_partitionColumn = -1;
    bool m_partitionColumnIsString = false;

    static int64_t s_modifiedTuples;
};

}

#endif<|MERGE_RESOLUTION|>--- conflicted
+++ resolved
@@ -66,20 +66,7 @@
 {
 public:
     UpdateExecutor(VoltDBEngine *engine, AbstractPlanNode* abstract_node)
-<<<<<<< HEAD
-        : AbstractExecutor(engine, abstract_node),
-          m_node(NULL),
-          m_inputTargetMap(),
-          m_inputTargetMapSize(-1),
-          m_inputTable(NULL),
-          m_inputTuple(),
-          m_partitionColumn(-1),
-          m_partitionColumnIsString(false)
-    {
-    }
-=======
         : AbstractExecutor(engine, abstract_node) { }
->>>>>>> 78d253e8
 
 protected:
     bool p_init(AbstractPlanNode*,
@@ -88,13 +75,8 @@
 
     UpdatePlanNode* m_node = nullptr;
 
-<<<<<<< HEAD
-    std::vector<std::pair<int, int>> m_inputTargetMap;
-    int m_inputTargetMapSize;
-=======
     std::vector<std::pair<int, int>> m_inputTargetMap{};
     int m_inputTargetMapSize = -1;
->>>>>>> 78d253e8
 
     AbstractTempTable* m_inputTable = nullptr;
 
