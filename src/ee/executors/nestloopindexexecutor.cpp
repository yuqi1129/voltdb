/* This file is part of VoltDB.
 * Copyright (C) 2008-2016 VoltDB Inc.
 *
 * This file contains original code and/or modifications of original code.
 * Any modifications made by VoltDB Inc. are licensed under the following
 * terms and conditions:
 *
 * This program is free software: you can redistribute it and/or modify
 * it under the terms of the GNU Affero General Public License as
 * published by the Free Software Foundation, either version 3 of the
 * License, or (at your option) any later version.
 *
 * This program is distributed in the hope that it will be useful,
 * but WITHOUT ANY WARRANTY; without even the implied warranty of
 * MERCHANTABILITY or FITNESS FOR A PARTICULAR PURPOSE.  See the
 * GNU Affero General Public License for more details.
 *
 * You should have received a copy of the GNU Affero General Public License
 * along with VoltDB.  If not, see <http://www.gnu.org/licenses/>.
 */
/* Copyright (C) 2008 by H-Store Project
 * Brown University
 * Massachusetts Institute of Technology
 * Yale University
 *
 * Permission is hereby granted, free of charge, to any person obtaining
 * a copy of this software and associated documentation files (the
 * "Software"), to deal in the Software without restriction, including
 * without limitation the rights to use, copy, modify, merge, publish,
 * distribute, sublicense, and/or sell copies of the Software, and to
 * permit persons to whom the Software is furnished to do so, subject to
 * the following conditions:
 *
 * The above copyright notice and this permission notice shall be
 * included in all copies or substantial portions of the Software.
 *
 * THE SOFTWARE IS PROVIDED "AS IS", WITHOUT WARRANTY OF ANY KIND,
 * EXPRESS OR IMPLIED, INCLUDING BUT NOT LIMITED TO THE WARRANTIES OF
 * MERCHANTABILITY, FITNESS FOR A PARTICULAR PURPOSE AND NONINFRINGEMENT
 * IN NO EVENT SHALL THE AUTHORS BE LIABLE FOR ANY CLAIM, DAMAGES OR
 * OTHER LIABILITY, WHETHER IN AN ACTION OF CONTRACT, TORT OR OTHERWISE,
 * ARISING FROM, OUT OF OR IN CONNECTION WITH THE SOFTWARE OR THE USE OR
 * OTHER DEALINGS IN THE SOFTWARE.
 */

#include "nestloopindexexecutor.h"

#include "common/debuglog.h"
#include "common/tabletuple.h"
#include "common/FatalException.hpp"

#include "execution/VoltDBEngine.h"
#include "execution/ProgressMonitorProxy.h"
#include "executors/aggregateexecutor.h"
#include "executors/executorutil.h"
#include "expressions/abstractexpression.h"
#include "expressions/tuplevalueexpression.h"

#include "plannodes/nestloopindexnode.h"
#include "plannodes/indexscannode.h"
#include "plannodes/limitnode.h"
#include "plannodes/aggregatenode.h"

#include "storage/table.h"
#include "storage/tabletuplefilter.h"
#include "storage/persistenttable.h"
#include "storage/temptable.h"
#include "storage/tableiterator.h"

#include "indexes/tableindex.h"

#include <vector>
#include <string>
#include <stack>

using namespace std;
using namespace voltdb;

const static int8_t UNMATCHED_TUPLE(TableTupleFilter::ACTIVE_TUPLE);
const static int8_t MATCHED_TUPLE(TableTupleFilter::ACTIVE_TUPLE + 1);

bool NestLoopIndexExecutor::p_init(AbstractPlanNode* abstractNode,
                                   TempTableLimits* limits)
{
    VOLT_TRACE("init NLIJ Executor");
    assert(limits);

    // Init parent first
    if (!AbstractJoinExecutor::p_init(abstractNode, limits)) {
        return false;
    }

    NestLoopIndexPlanNode* node = dynamic_cast<NestLoopIndexPlanNode*>(m_abstractNode);
    assert(node);
    m_indexNode =
        dynamic_cast<IndexScanPlanNode*>(m_abstractNode->getInlinePlanNode(PLAN_NODE_TYPE_INDEXSCAN));
    assert(m_indexNode);
    VOLT_TRACE("<NestLoopIndexPlanNode> %s, <IndexScanPlanNode> %s",
               m_abstractNode->debug().c_str(), m_indexNode->debug().c_str());

    m_lookupType = m_indexNode->getLookupType();
    m_sortDirection = m_indexNode->getSortDirection();

    //
    // We need exactly one input table and a target table
    //
    assert(node->getInputTableCount() == 1);

    node->getOutputColumnExpressions(m_outputExpressions);

    //
    // Make sure that we actually have search keys
    //
    int num_of_searchkeys = (int)m_indexNode->getSearchKeyExpressions().size();
    //nshi commented this out in revision 4495 of the old repo in index scan executor
    VOLT_TRACE ("<Nested Loop Index exec, INIT...> Number of searchKeys: %d \n", num_of_searchkeys);

    for (int ctr = 0; ctr < num_of_searchkeys; ctr++) {
        if (m_indexNode->getSearchKeyExpressions()[ctr] == NULL) {
            VOLT_ERROR("The search key expression at position '%d' is NULL for"
                       " internal PlanNode '%s' of PlanNode '%s'",
                       ctr, m_indexNode->debug().c_str(), node->debug().c_str());
            return false;
        }
    }

    assert(node->getInputTable());

    PersistentTable* inner_table = dynamic_cast<PersistentTable*>(m_indexNode->getTargetTable());
    assert(inner_table);

    // Grab the Index from our inner table
    // We'll throw an error if the index is missing
    TableIndex* index = inner_table->index(m_indexNode->getTargetIndexName());
    if (index == NULL) {
        VOLT_ERROR("Failed to retreive index '%s' from inner table '%s' for"
                   " internal PlanNode '%s'",
                   m_indexNode->getTargetIndexName().c_str(),
                   inner_table->name().c_str(), m_indexNode->debug().c_str());
        return false;
    }

    // NULL tuples for left and full joins
    p_init_null_tuples(m_indexNode->getOutputTable(), node->getInputTable());

    m_indexValues.init(index->getKeySchema());
    return true;
}

bool NestLoopIndexExecutor::p_execute(const NValueArray &params)
{
    NestLoopIndexPlanNode* node = dynamic_cast<NestLoopIndexPlanNode*>(m_abstractNode);
    assert(node);

    // output table must be a temp table
    assert(m_tmpOutputTable);

    PersistentTable* inner_table = dynamic_cast<PersistentTable*>(m_indexNode->getTargetTable());
    assert(inner_table);

    TableIndex* index = inner_table->index(m_indexNode->getTargetIndexName());
    assert(index);
    IndexCursor indexCursor(index->getTupleSchema());

    //outer_table is the input table that have tuples to be iterated
    assert(node->getInputTableCount() == 1);
    Table* outer_table = node->getInputTable();
    assert(outer_table);
    VOLT_TRACE("executing NestLoopIndex with outer table: %s, inner table: %s",
               outer_table->debug().c_str(), inner_table->debug().c_str());

    //
    // Substitute parameter to SEARCH KEY Note that the expressions
    // will include TupleValueExpression even after this substitution
    //
    int num_of_searchkeys = (int)m_indexNode->getSearchKeyExpressions().size();
    for (int ctr = 0; ctr < num_of_searchkeys; ctr++) {
        VOLT_TRACE("Search Key[%d]:\n%s",
                   ctr, m_indexNode->getSearchKeyExpressions()[ctr]->debug(true).c_str());
    }

    // end expression
    AbstractExpression* end_expression = m_indexNode->getEndExpression();
    if (end_expression) {
        VOLT_TRACE("End Expression:\n%s", end_expression->debug(true).c_str());
    }

    // post expression
    AbstractExpression* post_expression = m_indexNode->getPredicate();
    if (post_expression != NULL) {
        VOLT_TRACE("Post Expression:\n%s", post_expression->debug(true).c_str());
    }

    // initial expression
    AbstractExpression* initial_expression = m_indexNode->getInitialExpression();
    if (initial_expression != NULL) {
        VOLT_TRACE("Initial Expression:\n%s", initial_expression->debug(true).c_str());
    }

    // SKIP NULL EXPRESSION
    AbstractExpression* skipNullExpr = m_indexNode->getSkipNullPredicate();
    // For reverse scan edge case NULL values and forward scan underflow case.
    if (skipNullExpr != NULL) {
        VOLT_DEBUG("Skip NULL Expression:\n%s", skipNullExpr->debug(true).c_str());
    }

    // pre join expression
    AbstractExpression* prejoin_expression = node->getPreJoinPredicate();
    if (prejoin_expression != NULL) {
        VOLT_TRACE("Prejoin Expression:\n%s", prejoin_expression->debug(true).c_str());
    }

    // where expression
    AbstractExpression* where_expression = node->getWherePredicate();
    if (where_expression != NULL) {
        VOLT_TRACE("Where Expression:\n%s", where_expression->debug(true).c_str());
    }

    LimitPlanNode* limit_node = dynamic_cast<LimitPlanNode*>(node->getInlinePlanNode(PLAN_NODE_TYPE_LIMIT));
    int limit = -1;
    int offset = -1;
    if (limit_node) {
        limit_node->getLimitAndOffsetByReference(params, limit, offset);
    }

    // Init the postfilter
    CountingPostfilter postfilter(where_expression, limit, offset);

    //
    // OUTER TABLE ITERATION
    //
    TableTuple outer_tuple(outer_table->schema());
    TableTuple inner_tuple(inner_table->schema());
    TableIterator outer_iterator = outer_table->iteratorDeletingAsWeGo();
    int num_of_outer_cols = outer_table->columnCount();
    assert (outer_tuple.sizeInValues() == outer_table->columnCount());
    assert (inner_tuple.sizeInValues() == inner_table->columnCount());
    const TableTuple &null_inner_tuple = m_null_inner_tuple.tuple();
<<<<<<< HEAD
    ProgressMonitorProxy pmp(m_engine, this, inner_table);
=======
    int num_of_inner_cols = (m_joinType != JOIN_TYPE_INNER)? null_inner_tuple.sizeInValues() : 0;
    ProgressMonitorProxy pmp(m_engine, this);
>>>>>>> 04281aef

    // The table filter to keep track of inner tuples that don't match any of outer tuples for FULL joins
    TableTupleFilter innerTableFilter;
    if (m_joinType == JOIN_TYPE_FULL) {
        // Prepopulate the set with all inner tuples
        innerTableFilter.init(inner_table);
    }

    TableTuple join_tuple;
    // It's not immediately obvious here, so there's some subtlety to
    // note with respect to the schema of the join_tuple.
    //
    // The inner_tuple is used to represent the values from the inner
    // table in the case of the join predicate passing, and for left
    // outer joins, the null_tuple is used if there is no match.  Both
    // of these tuples include the complete schema of the table being
    // scanned.  The inner table is being scanned via an inlined scan
    // node, so there is no temp table corresponding to it.
    //
    // Predicates that are evaluated against the inner table should
    // therefore use the complete schema of the table being scanned.
    //
    // The join_tuple is the tuple that contains the values that we
    // actually want to put in the output of the join (or to aggregate
    // if there is an inlined agg plan node).  This tuple needs to
    // omit the unused columns from the inner table.  The inlined
    // index scan itself has an inlined project node that defines the
    // columns that should be output by the join, and omits those that
    // are not needed.  So the join_tuple contains the columns we're
    // using from the outer table, followed by the "projected" schema
    // for the inlined scan of the inner table.
    if (m_aggExec != NULL) {
        VOLT_TRACE("Init inline aggregate...");
        const TupleSchema * aggInputSchema = node->getTupleSchemaPreAgg();
        join_tuple = m_aggExec->p_execute_init(params, &pmp, aggInputSchema, m_tmpOutputTable);
    }
    else {
        join_tuple = m_tmpOutputTable->tempTuple();
    }

    VOLT_TRACE("<num_of_outer_cols>: %d\n", num_of_outer_cols);
    while (postfilter.isUnderLimit() && outer_iterator.next(outer_tuple)) {
        VOLT_TRACE("outer_tuple:%s",
                   outer_tuple.debug(outer_table->name()).c_str());
        pmp.countdownProgress();

        // Set the join tuple columns that originate solely from the outer tuple.
        // Must be outside the inner loop in case of the empty inner table.
        join_tuple.setNValues(0, outer_tuple, 0, num_of_outer_cols);

        // did this loop body find at least one match for this tuple?
        bool outerMatch = false;
        // For outer joins if outer tuple fails pre-join predicate
        // (join expression based on the outer table only)
        // it can't match any of inner tuples
        if (prejoin_expression == NULL || prejoin_expression->eval(&outer_tuple, NULL).isTrue()) {
            int activeNumOfSearchKeys = num_of_searchkeys;
            VOLT_TRACE ("<Nested Loop Index exec, WHILE-LOOP...> Number of searchKeys: %d \n", num_of_searchkeys);
            IndexLookupType localLookupType = m_lookupType;
            SortDirectionType localSortDirection = m_sortDirection;
            VOLT_TRACE("Lookup type: %d\n", m_lookupType);
            VOLT_TRACE("SortDirectionType: %d\n", m_sortDirection);

            // did setting the search key fail (usually due to overflow)
            bool keyException = false;
            //
            // Now use the outer table tuple to construct the search key
            // against the inner table
            //
            const TableTuple& index_values = m_indexValues.tuple();
            index_values.setAllNulls();
            for (int ctr = 0; ctr < activeNumOfSearchKeys; ctr++) {
                // in a normal index scan, params would be substituted here,
                // but this scan fills in params outside the loop
                NValue candidateValue = m_indexNode->getSearchKeyExpressions()[ctr]->eval(&outer_tuple, NULL);
                if (candidateValue.isNull()) {
                    // when any part of the search key is NULL, the result is false when it compares to anything.
                    // do early return optimization, our index comparator may not handle null comparison correctly.
                    keyException = true;
                    break;
                }
                try {
                    index_values.setNValue(ctr, candidateValue);
                }
                catch (const SQLException &e) {
                    // This next bit of logic handles underflow and overflow while
                    // setting up the search keys.
                    // e.g. TINYINT > 200 or INT <= 6000000000

                    // re-throw if not an overflow or underflow
                    // currently, it's expected to always be an overflow or underflow
                    if ((e.getInternalFlags() & (SQLException::TYPE_OVERFLOW | SQLException::TYPE_UNDERFLOW)) == 0) {
                        throw e;
                    }

                    // handle the case where this is a comparison, rather than equality match
                    // comparison is the only place where the executor might return matching tuples
                    // e.g. TINYINT < 1000 should return all values
                    if ((localLookupType != INDEX_LOOKUP_TYPE_EQ) &&
                        (ctr == (activeNumOfSearchKeys - 1))) {

                        if (e.getInternalFlags() & SQLException::TYPE_OVERFLOW) {
                            if ((localLookupType == INDEX_LOOKUP_TYPE_GT) ||
                                (localLookupType == INDEX_LOOKUP_TYPE_GTE)) {

                                // gt or gte when key overflows breaks out
                                // and only returns for left-outer
                                keyException = true;
                                break; // the outer while loop
                            }
                            else {
                                // overflow of LT or LTE should be treated as LTE
                                // to issue an "initial" forward scan
                                localLookupType = INDEX_LOOKUP_TYPE_LTE;
                            }
                        }
                        if (e.getInternalFlags() & SQLException::TYPE_UNDERFLOW) {
                            if ((localLookupType == INDEX_LOOKUP_TYPE_LT) ||
                                (localLookupType == INDEX_LOOKUP_TYPE_LTE)) {
                                // overflow of LT or LTE should be treated as LTE
                                // to issue an "initial" forward scans
                                localLookupType = INDEX_LOOKUP_TYPE_LTE;
                            }
                            else {
                                // don't allow GTE because it breaks null handling
                                localLookupType = INDEX_LOOKUP_TYPE_GT;
                            }
                        }

                        // if here, means all tuples with the previous searchkey
                        // columns need to be scaned.
                        activeNumOfSearchKeys--;
                        if (localSortDirection == SORT_DIRECTION_TYPE_INVALID) {
                            localSortDirection = SORT_DIRECTION_TYPE_ASC;
                        }
                    }
                    // if a EQ comparison is out of range, then the tuple from
                    // the outer loop returns no matches (except left-outer)
                    else {
                        keyException = true;
                    }
                    break;
                } // End catch block for under- or overflow when setting index key
            } // End for each active search key
            VOLT_TRACE("Searching %s", index_values.debug("").c_str());

            // if a search value didn't fit into the targeted index key, skip this key
            if (!keyException) {
                //
                // Our index scan on the inner table is going to have three parts:
                //  (1) Lookup tuples using the search key
                //
                //  (2) For each tuple that comes back, check whether the
                //      end_expression is false.  If it is, then we stop
                //      scanning. Otherwise...
                //
                //  (3) Check whether the tuple satisfies the post expression.
                //      If it does, then add it to the output table
                //
                // Use our search key to prime the index iterator
                // The loop through each tuple given to us by the iterator
                //
                // Essentially cut and pasted this if ladder from
                // index scan executor
                if (num_of_searchkeys > 0) {
                    if (localLookupType == INDEX_LOOKUP_TYPE_EQ) {
                        index->moveToKey(&index_values, indexCursor);
                    }
                    else if (localLookupType == INDEX_LOOKUP_TYPE_GT) {
                        index->moveToGreaterThanKey(&index_values, indexCursor);
                    }
                    else if (localLookupType == INDEX_LOOKUP_TYPE_GTE) {
                        index->moveToKeyOrGreater(&index_values, indexCursor);
                    }
                    else if (localLookupType == INDEX_LOOKUP_TYPE_LT) {
                        index->moveToLessThanKey(&index_values, indexCursor);
                    }
                    else if (localLookupType == INDEX_LOOKUP_TYPE_LTE) {
                        // find the entry whose key is greater than search key,
                        // do a forward scan using initialExpr to find the correct
                        // start point to do reverse scan
                        bool isEnd = index->moveToGreaterThanKey(&index_values, indexCursor);
                        if (isEnd) {
                            index->moveToEnd(false, indexCursor);
                        }
                        else {
                            while (!(inner_tuple = index->nextValue(indexCursor)).isNullTuple()) {
                                pmp.countdownProgress();
                                if (initial_expression != NULL && !initial_expression->eval(&outer_tuple, &inner_tuple).isTrue()) {
                                    // just passed the first failed entry, so move 2 backward
                                    index->moveToBeforePriorEntry(indexCursor);
                                    break;
                                }
                            }
                            if (inner_tuple.isNullTuple()) {
                                index->moveToEnd(false, indexCursor);
                            }
                        }
                    }
                    else {
                        return false;
                    }
                }
                else {
                    bool toStartActually = (localSortDirection != SORT_DIRECTION_TYPE_DESC);
                    index->moveToEnd(toStartActually, indexCursor);
                }

                AbstractExpression* skipNullExprIteration = skipNullExpr;

                while (postfilter.isUnderLimit() &&
                       ((localLookupType == INDEX_LOOKUP_TYPE_EQ &&
                        !(inner_tuple = index->nextValueAtKey(indexCursor)).isNullTuple()) ||
                       ((localLookupType != INDEX_LOOKUP_TYPE_EQ || num_of_searchkeys == 0) &&
                        !(inner_tuple = index->nextValue(indexCursor)).isNullTuple()))) {
                    VOLT_TRACE("inner_tuple:%s",
                               inner_tuple.debug(inner_table->name()).c_str());
                    pmp.countdownProgress();

                    //
                    // First check to eliminate the null index rows for UNDERFLOW case only
                    //
                    if (skipNullExprIteration != NULL) {
                        if (skipNullExprIteration->eval(&outer_tuple, &inner_tuple).isTrue()) {
                            VOLT_DEBUG("Index scan: find out null rows or columns.");
                            continue;
                        }
                        skipNullExprIteration = NULL;
                    }

                    //
                    // First check whether the end_expression is now false
                    //
                    if (end_expression != NULL &&
                        !end_expression->eval(&outer_tuple, &inner_tuple).isTrue()) {
                        VOLT_TRACE("End Expression evaluated to false, stopping scan\n");
                        break;
                    }
                    //
                    // Then apply our post-predicate to do further filtering
                    //
                    if (post_expression == NULL ||
                        post_expression->eval(&outer_tuple, &inner_tuple).isTrue()) {
                        outerMatch = true;
                        // The inner tuple passed the join conditions
                        if (m_joinType == JOIN_TYPE_FULL) {
                            // Mark inner tuple as matched
                            innerTableFilter.updateTuple(inner_tuple, MATCHED_TUPLE);
                        }
                        // Still need to pass where filtering
                        if (postfilter.eval(&outer_tuple, &inner_tuple)) {
                            //
                            // Try to put the tuple into our output table
                            // Append the inner values to the end of our join tuple
                            //
                            for (int col_ctr = num_of_outer_cols;
                                 col_ctr < join_tuple.sizeInValues();
                                 ++col_ctr) {
                                join_tuple.setNValue(col_ctr,
                                          m_outputExpressions[col_ctr]->eval(&outer_tuple, &inner_tuple));
                            }
                            VOLT_TRACE("join_tuple tuple: %s",
                                       join_tuple.debug(m_tmpOutputTable->name()).c_str());
                            VOLT_TRACE("MATCH: %s",
                                   join_tuple.debug(m_tmpOutputTable->name()).c_str());
                            outputTuple(postfilter, join_tuple, pmp);
                        }
                    }
                } // END INNER WHILE LOOP
            } // END IF INDEX KEY EXCEPTION CONDITION
        } // END IF PRE JOIN CONDITION

        //
        // Left/Full Outer Join
        //
        if (m_joinType != JOIN_TYPE_INNER && !outerMatch && postfilter.isUnderLimit())
        {
            // Still needs to pass the filter
            if (postfilter.eval(&outer_tuple, &null_inner_tuple)) {
                // Matched! Complete the joined tuple with null inner column values.
                for (int col_ctr = num_of_outer_cols;
                     col_ctr < join_tuple.sizeInValues();
                     ++col_ctr) {
                    join_tuple.setNValue(col_ctr,
                            m_outputExpressions[col_ctr]->eval(&outer_tuple, &null_inner_tuple));
                }
                outputTuple(postfilter, join_tuple, pmp);
            }
        }
    } // END OUTER WHILE LOOP

    //
    // FULL Outer Join. Iterate over the unmatched inner tuples
    //
    if (m_joinType == JOIN_TYPE_FULL && postfilter.isUnderLimit()) {
        // Preset outer columns to null
        const TableTuple& null_outer_tuple = m_null_outer_tuple.tuple();
        join_tuple.setNValues(0, null_outer_tuple, 0, num_of_outer_cols);

        TableTupleFilter_iter<UNMATCHED_TUPLE> endItr = innerTableFilter.end<UNMATCHED_TUPLE>();
        for (TableTupleFilter_iter<UNMATCHED_TUPLE> itr = innerTableFilter.begin<UNMATCHED_TUPLE>();
                itr != endItr && postfilter.isUnderLimit(); ++itr) {
            // Restore the tuple value
            uint64_t tupleAddr = innerTableFilter.getTupleAddress(*itr);
            inner_tuple.move((char *)tupleAddr);
            // Still needs to pass the filter
            assert(inner_tuple.isActive());
            if (postfilter.eval(&null_outer_tuple, &inner_tuple)) {
                // Passed! Complete the joined tuple with the inner column values.
                for (int col_ctr = num_of_outer_cols;
                     col_ctr < join_tuple.sizeInValues();
                     ++col_ctr) {
                    join_tuple.setNValue(col_ctr,
                            m_outputExpressions[col_ctr]->eval(&null_outer_tuple, &inner_tuple));
                }
                outputTuple(postfilter, join_tuple, pmp);
            }
        }
    }

    if (m_aggExec != NULL) {
        m_aggExec->p_execute_finish();
    }

    VOLT_TRACE ("result table:\n %s", m_tmpOutputTable->debug().c_str());
    VOLT_TRACE("Finished NestLoopIndex");

    cleanupInputTempTable(inner_table);
    cleanupInputTempTable(outer_table);

    return (true);
}

NestLoopIndexExecutor::~NestLoopIndexExecutor() { }<|MERGE_RESOLUTION|>--- conflicted
+++ resolved
@@ -223,9 +223,6 @@
         limit_node->getLimitAndOffsetByReference(params, limit, offset);
     }
 
-    // Init the postfilter
-    CountingPostfilter postfilter(where_expression, limit, offset);
-
     //
     // OUTER TABLE ITERATION
     //
@@ -236,12 +233,9 @@
     assert (outer_tuple.sizeInValues() == outer_table->columnCount());
     assert (inner_tuple.sizeInValues() == inner_table->columnCount());
     const TableTuple &null_inner_tuple = m_null_inner_tuple.tuple();
-<<<<<<< HEAD
-    ProgressMonitorProxy pmp(m_engine, this, inner_table);
-=======
-    int num_of_inner_cols = (m_joinType != JOIN_TYPE_INNER)? null_inner_tuple.sizeInValues() : 0;
     ProgressMonitorProxy pmp(m_engine, this);
->>>>>>> 04281aef
+    // Init the postfilter
+    CountingPostfilter postfilter(where_expression, limit, offset);
 
     // The table filter to keep track of inner tuples that don't match any of outer tuples for FULL joins
     TableTupleFilter innerTableFilter;
