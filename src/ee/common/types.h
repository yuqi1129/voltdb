/* This file is part of VoltDB.
 * Copyright (C) 2008-2019 VoltDB Inc.
 *
 * This file contains original code and/or modifications of original code.
 * Any modifications made by VoltDB Inc. are licensed under the following
 * terms and conditions:
 *
 * This program is free software: you can redistribute it and/or modify
 * it under the terms of the GNU Affero General Public License as
 * published by the Free Software Foundation, either version 3 of the
 * License, or (at your option) any later version.
 *
 * This program is distributed in the hope that it will be useful,
 * but WITHOUT ANY WARRANTY; without even the implied warranty of
 * MERCHANTABILITY or FITNESS FOR A PARTICULAR PURPOSE.  See the
 * GNU Affero General Public License for more details.
 *
 * You should have received a copy of the GNU Affero General Public License
 * along with VoltDB.  If not, see <http://www.gnu.org/licenses/>.
 */
/* Copyright (C) 2008 by H-Store Project
 * Brown University
 * Massachusetts Institute of Technology
 * Yale University
 *
 * Permission is hereby granted, free of charge, to any person obtaining
 * a copy of this software and associated documentation files (the
 * "Software"), to deal in the Software without restriction, including
 * without limitation the rights to use, copy, modify, merge, publish,
 * distribute, sublicense, and/or sell copies of the Software, and to
 * permit persons to whom the Software is furnished to do so, subject to
 * the following conditions:
 *
 * The above copyright notice and this permission notice shall be
 * included in all copies or substantial portions of the Software.
 *
 * THE SOFTWARE IS PROVIDED "AS IS", WITHOUT WARRANTY OF ANY KIND,
 * EXPRESS OR IMPLIED, INCLUDING BUT NOT LIMITED TO THE WARRANTIES OF
 * MERCHANTABILITY, FITNESS FOR A PARTICULAR PURPOSE AND NONINFRINGEMENT
 * IN NO EVENT SHALL THE AUTHORS BE LIABLE FOR ANY CLAIM, DAMAGES OR
 * OTHER LIABILITY, WHETHER IN AN ACTION OF CONTRACT, TORT OR OTHERWISE,
 * ARISING FROM, OUT OF OR IN CONNECTION WITH THE SOFTWARE OR THE USE OR
 * OTHER DEALINGS IN THE SOFTWARE.
 */
#ifndef HSTORETYPES_H
#define HSTORETYPES_H

#include <string>
#include <stdint.h>
namespace voltdb {

// forward declare
class NValue;

// ------------------------------------------------------------------
// Value Types
// This file defines all the types that we will support
// We do not allow for user-defined types, nor do we try to do anything dyanmic
//
// N.B. Oridnals MUST equal corresponding types in Java
// ------------------------------------------------------------------
enum ValueType {
    VALUE_TYPE_INVALID      = 0,    // a column should never be this type!
    VALUE_TYPE_NULL         = 1,    // and they should never be this either!
    VALUE_TYPE_FOR_DIAGNOSTICS_ONLY_NUMERIC = 2, // Java planner only. Not used in EE.

    //
    // Column Types
    //
    VALUE_TYPE_TINYINT      = 3,    // 1 byte int
    VALUE_TYPE_SMALLINT     = 4,    // 2 bytes int
    VALUE_TYPE_INTEGER      = 5,    // 4 bytes int
    VALUE_TYPE_BIGINT       = 6,    // 8 bytes int
    VALUE_TYPE_DOUBLE       = 8,    // 8 bytes floating, called FLOAT in java
    VALUE_TYPE_VARCHAR      = 9,    // variable length chars
    VALUE_TYPE_TIMESTAMP    = 11,   // 8 bytes int
    VALUE_TYPE_DECIMAL      = 22,   // decimal(p,s)
    VALUE_TYPE_BOOLEAN      = 23,   // used internally by the planner and EE. Not a valid user data type
    VALUE_TYPE_ADDRESS      = 24,   // generated by certain expression code in the EE
    VALUE_TYPE_VARBINARY    = 25,   // variable length bytes
    VALUE_TYPE_POINT        = 26,   // a geospatial point (lat/long)
    VALUE_TYPE_GEOGRAPHY    = 27,   // a geospatial object (polygon, etc)
    VALUE_TYPE_ARRAY       = -99,   // an array of elements whose type is indicated elsewhere.
};

// ------------------------------------------------------------------
// Execution Result Codes
// ------------------------------------------------------------------
enum ResultType {
    RESULT_NOOP         = 1,
    RESULT_OK           = 2,
    RESULT_ABORTED      = 3,
    RESULT_ERROR        = 4,
    RESULT_UNKNOWN      = 5
};

// ------------------------------------------------------------------
// Payload Message Type
// ------------------------------------------------------------------
enum PayloadType {
    PAYLOAD_TYPE_INVALID            = 0,
    PAYLOAD_TYPE_CLIENT_REQUEST     = 1,
    PAYLOAD_TYPE_CLIENT_RESPONSE    = 2,
    PAYLOAD_TYPE_EXECUTE_REQUEST    = 3,
    PAYLOAD_TYPE_EXECUTE_RESPONSE   = 4,
};

// ------------------------------------------------------------------
// Query Type
// ------------------------------------------------------------------
enum QueryType {
    QUERY_TYPE_INVALID      = 0, // used for parsing
    QUERY_TYPE_NOOP         = 1,
    QUERY_TYPE_SELECT       = 2,
    QUERY_TYPE_INSERT       = 3,
    QUERY_TYPE_UPDATE       = 4,
    QUERY_TYPE_DELETE       = 5
};

// ------------------------------------------------------------------
// Join Type
// ------------------------------------------------------------------
enum JoinType {
    JOIN_TYPE_INVALID       = 0,
    JOIN_TYPE_INNER         = 1,
    JOIN_TYPE_LEFT          = 2,
    JOIN_TYPE_FULL          = 3,
    JOIN_TYPE_RIGHT         = 4,
};

// ------------------------------------------------------------------
// Constraint Type
// ------------------------------------------------------------------
enum ConstraintType {
    CONSTRAINT_TYPE_FOREIGN_KEY    = 0,
    CONSTRAINT_TYPE_MAIN           = 1,
    CONSTRAINT_TYPE_UNIQUE         = 2,
    CONSTRAINT_TYPE_CHECK          = 3,
    CONSTRAINT_TYPE_PRIMARY_KEY    = 4,
    CONSTRAINT_TYPE_NOT_NULL       = 5,
    CONSTRAINT_TYPE_PARTITIONING   = 6,
    CONSTRAINT_TYPE_LIMIT          = 7,                    // org.voltdb.types.ConstraintType.java
    CONSTRAINT_TYPE_NUMERIC        = 8,
};

// ------------------------------------------------------------------
// Sort Direction Type
// ------------------------------------------------------------------
enum SortDirectionType {
    SORT_DIRECTION_TYPE_INVALID = 0,
    SORT_DIRECTION_TYPE_ASC     = 1,
    SORT_DIRECTION_TYPE_DESC    = 2,
};

// ------------------------------------------------------------------
// Union Type
// ------------------------------------------------------------------
enum UnionType {
    UNION_TYPE_NOUNION          = 0,
    UNION_TYPE_UNION            = 1,
    UNION_TYPE_UNION_ALL        = 2,
    UNION_TYPE_INTERSECT        = 3,
    UNION_TYPE_INTERSECT_ALL    = 4,
    UNION_TYPE_EXCEPT_ALL       = 5,
    UNION_TYPE_EXCEPT           = 6
};

// ------------------------------------------------------------------
// PlanNode Type
// ------------------------------------------------------------------
enum PlanNodeType {
    PLAN_NODE_TYPE_INVALID          = 0, // for parsing...

    //
    // Scan Nodes
    //
    PLAN_NODE_TYPE_SEQSCAN          = 10,
    PLAN_NODE_TYPE_INDEXSCAN        = 11,
    // special counting index
    PLAN_NODE_TYPE_INDEXCOUNT       = 12,
    PLAN_NODE_TYPE_TABLECOUNT       = 13,
    // for sql-in using indexes
    PLAN_NODE_TYPE_MATERIALIZEDSCAN = 14,
    // for sql-expression-select
    PLAN_NODE_TYPE_TUPLESCAN        = 15,
    //
    // Join Nodes
    //
    PLAN_NODE_TYPE_NESTLOOP         = 20,
    PLAN_NODE_TYPE_NESTLOOPINDEX    = 21,

    //
    // Operator Nodes
    //
    PLAN_NODE_TYPE_UPDATE           = 30,
    PLAN_NODE_TYPE_INSERT           = 31,
    PLAN_NODE_TYPE_DELETE           = 32,
    // PLAN_NODE_TYPE_UPSERT           = 33, // RESERVED, but not used in the EE
    PLAN_NODE_TYPE_SWAPTABLES       = 34,

    //
    // Communication Nodes
    //
    PLAN_NODE_TYPE_SEND             = 40,
    PLAN_NODE_TYPE_RECEIVE          = 41,
    PLAN_NODE_TYPE_MERGERECEIVE     = 42,

    //
    // Misc Nodes
    //
    PLAN_NODE_TYPE_AGGREGATE        = 50,
    PLAN_NODE_TYPE_HASHAGGREGATE    = 51,
    PLAN_NODE_TYPE_UNION            = 52,
    PLAN_NODE_TYPE_ORDERBY          = 53,
    PLAN_NODE_TYPE_PROJECTION       = 54,
    PLAN_NODE_TYPE_MATERIALIZE      = 55,
    PLAN_NODE_TYPE_LIMIT            = 56,
    PLAN_NODE_TYPE_PARTIALAGGREGATE = 57,
    PLAN_NODE_TYPE_WINDOWFUNCTION   = 58,
    PLAN_NODE_TYPE_COMMONTABLE      = 59
};

// ------------------------------------------------------------------
//  Resource Access Mode Type for ReadWrite set
// ------------------------------------------------------------------
enum ReadWriteType {
    READWRITE_TYPE_NONE     = 0,
    READWRITE_TYPE_S        = 1,
    READWRITE_TYPE_X        = 2,
    READWRITE_TYPE_IS       = 3,
    READWRITE_TYPE_IX       = 4,
    READWRITE_TYPE_SIX      = 5
    // mode U/IU cannot exist as the read/write set is checked after execution
    // TODO : range ReadWrite types? if we need them, like SQLServer or like DB2?
};

// ------------------------------------------------------------------
// Undo Log Entry Types
// ------------------------------------------------------------------
enum UndoLogType {
   UNDOLOG_NOOP                 = 0,
   UNDOLOG_INSERT               = 1,
   UNDOLOG_UPDATE               = 2,
   UNDOLOG_DELETE               = 3,
   UNDOLOG_CHECKCONSISTENCY     = 4 //check consistency
};

// ------------------------------------------------------------------
// Predicate Expression Operation Types
// ------------------------------------------------------------------
enum ExpressionType {
    EXPRESSION_TYPE_INVALID                     = 0,

    // -----------------------------
    // Arithmetic Operators
    // Implicit Numeric Casting: Trying to implement SQL-92.
    // Implicit Character Casting: Trying to implement SQL-92, but not easy...
    // Anyway, use explicit EXPRESSION_TYPE_OPERATOR_CAST if you could.
    // -----------------------------
    EXPRESSION_TYPE_OPERATOR_PLUS                   = 1, // left + right (both must be number. implicitly casted)
    EXPRESSION_TYPE_OPERATOR_MINUS                  = 2, // left - right (both must be number. implicitly casted)
    EXPRESSION_TYPE_OPERATOR_MULTIPLY               = 3, // left * right (both must be number. implicitly casted)
    EXPRESSION_TYPE_OPERATOR_DIVIDE                 = 4, // left / right (both must be number. implicitly casted)
    EXPRESSION_TYPE_OPERATOR_CONCAT                 = 5, // left || right (both must be char/varchar)
    EXPRESSION_TYPE_OPERATOR_MOD                    = 6, // left % right (both must be integer)
    EXPRESSION_TYPE_OPERATOR_CAST                   = 7, // explicitly cast left as right (right is integer in ValueType enum)
    EXPRESSION_TYPE_OPERATOR_NOT                    = 8, // logical not operator
    EXPRESSION_TYPE_OPERATOR_IS_NULL                = 9, // is null test.
    EXPRESSION_TYPE_OPERATOR_EXISTS                 = 18, // exists test.
    EXPRESSION_TYPE_OPERATOR_UNARY_MINUS            = 22, // exists test.

    // -----------------------------
    // Comparison Operators
    // -----------------------------
    EXPRESSION_TYPE_COMPARE_EQUAL                   = 10, // equal operator between left and right
    EXPRESSION_TYPE_COMPARE_NOTEQUAL                = 11, // inequal operator between left and right
    EXPRESSION_TYPE_COMPARE_LESSTHAN                = 12, // less than operator between left and right
    EXPRESSION_TYPE_COMPARE_GREATERTHAN             = 13, // greater than operator between left and right
    EXPRESSION_TYPE_COMPARE_LESSTHANOREQUALTO       = 14, // less than equal operator between left and right
    EXPRESSION_TYPE_COMPARE_GREATERTHANOREQUALTO    = 15, // greater than equal operator between left and right
    EXPRESSION_TYPE_COMPARE_LIKE                    = 16, // LIKE operator (left LIKE right). both children must be string.
    EXPRESSION_TYPE_COMPARE_IN                      = 17, // IN operator [left IN (right1, right2, ...)]
    // value 18 is assigned to EXPRESSION_TYPE_OPERATOR_EXISTS
    EXPRESSION_TYPE_COMPARE_NOTDISTINCT             = 19, // Not distinct operator between left and right
    EXPRESSION_TYPE_COMPARE_STARTSWITH              = 150,

    // -----------------------------
    // Conjunction Operators
    // -----------------------------
    EXPRESSION_TYPE_CONJUNCTION_AND                 = 20,
    EXPRESSION_TYPE_CONJUNCTION_OR                  = 21,

    // -----------------------------
    // Values
    // -----------------------------
    EXPRESSION_TYPE_VALUE_CONSTANT                  = 30,
    EXPRESSION_TYPE_VALUE_PARAMETER                 = 31,
    EXPRESSION_TYPE_VALUE_TUPLE                     = 32,
    EXPRESSION_TYPE_VALUE_TUPLE_ADDRESS             = 33,
    EXPRESSION_TYPE_VALUE_NULL                      = 34,
    EXPRESSION_TYPE_VALUE_VECTOR                    = 35,
    EXPRESSION_TYPE_VALUE_SCALAR                    = 36,

    // -----------------------------
    // Aggregates
    // -----------------------------
    EXPRESSION_TYPE_AGGREGATE_COUNT                 = 40,
    EXPRESSION_TYPE_AGGREGATE_COUNT_STAR            = 41,
    EXPRESSION_TYPE_AGGREGATE_SUM                   = 42,
    EXPRESSION_TYPE_AGGREGATE_MIN                   = 43,
    EXPRESSION_TYPE_AGGREGATE_MAX                   = 44,
    EXPRESSION_TYPE_AGGREGATE_AVG                   = 45,
    EXPRESSION_TYPE_AGGREGATE_APPROX_COUNT_DISTINCT = 46,
    EXPRESSION_TYPE_AGGREGATE_VALS_TO_HYPERLOGLOG   = 47,
    EXPRESSION_TYPE_AGGREGATE_HYPERLOGLOGS_TO_CARD  = 48,

    // -----------------------------
    // Windowed Expression Aggregates.
    // -----------------------------
    EXPRESSION_TYPE_AGGREGATE_WINDOWED_RANK                   = 70,
    EXPRESSION_TYPE_AGGREGATE_WINDOWED_DENSE_RANK             = 71,
    EXPRESSION_TYPE_AGGREGATE_WINDOWED_COUNT                  = 72,
    EXPRESSION_TYPE_AGGREGATE_WINDOWED_MAX                    = 73,
    EXPRESSION_TYPE_AGGREGATE_WINDOWED_MIN                    = 74,
    EXPRESSION_TYPE_AGGREGATE_WINDOWED_SUM                    = 75,
    EXPRESSION_TYPE_AGGREGATE_WINDOWED_ROW_NUMBER             = 76,
    // -----------------------------
    // Functions
    // -----------------------------
    EXPRESSION_TYPE_FUNCTION                        = 100,


    // -----------------------------
    // Internals added for Elastic
    // -----------------------------
    EXPRESSION_TYPE_HASH_RANGE                      = 200,

    // -----------------------------
    // Internals added for Case When
    // -----------------------------
    EXPRESSION_TYPE_OPERATOR_CASE_WHEN                       = 300,
    EXPRESSION_TYPE_OPERATOR_ALTERNATIVE                     = 301,

    // -----------------------------
    // Subquery IN/EXISTS
    // -----------------------------
    EXPRESSION_TYPE_ROW_SUBQUERY                       = 400,
    EXPRESSION_TYPE_SELECT_SUBQUERY                    = 401

};

// ------------------------------------------------------------------
// Expression Quantifier Types
// ------------------------------------------------------------------
enum QuantifierType {
    QUANTIFIER_TYPE_NONE    = 0,
    QUANTIFIER_TYPE_ANY     = 1,
    QUANTIFIER_TYPE_ALL     = 2,
};
// ------------------------------------------------------------------
// Table Index Types
// ------------------------------------------------------------------
enum TableIndexType {
    BALANCED_TREE_INDEX     = 1,
    HASH_TABLE_INDEX        = 2,
    BTREE_INDEX             = 3, // unused
    COVERING_CELL_INDEX     = 4
};

// ------------------------------------------------------------------
// Index Lookup Types
// ------------------------------------------------------------------
enum IndexLookupType {
   INDEX_LOOKUP_TYPE_INVALID = 0,
   INDEX_LOOKUP_TYPE_EQ      = 1,
   INDEX_LOOKUP_TYPE_GT      = 2,
   INDEX_LOOKUP_TYPE_GTE     = 3,
   INDEX_LOOKUP_TYPE_LT      = 4,
   INDEX_LOOKUP_TYPE_LTE     = 5,
   INDEX_LOOKUP_TYPE_GEO_CONTAINS = 6,
};

// ------------------------------------------------------------------
// Table Stream Types
//
// IMPORTANT: Keep this enum in sync with the Java equivalent
//            in TableStreamType.java!
//
// Use the functions in preference to switch/case constructs on enum
// values. This minimizes the spread of stream type assumptions and
// makes it less painful to change the enum.
// ------------------------------------------------------------------
enum TableStreamType {
    // Table stream types that use predicates.
    TABLE_STREAM_SNAPSHOT,
    TABLE_STREAM_ELASTIC_INDEX,

    // Materialize previously-captured index.
    TABLE_STREAM_ELASTIC_INDEX_READ,

    // Clear previously-captured index using the same range predicate that
    // was used for TABLE_STREAM_ELASTIC_INDEX_READ.
    TABLE_STREAM_ELASTIC_INDEX_CLEAR,

    // Table stream types that don't use predicates.
    // Add new non-predicate types below TABLE_STREAM_RECOVERY so
    // that tableStreamTypeHasPredicates() doesn't have to change.
    TABLE_STREAM_RECOVERY,

    // Table stream type provided when no stream is active.
    TABLE_STREAM_NONE = -1
};

// Serialization special values returned by serializeMore(), etc. instead
// of the normal count. There's only one possible value for now.
enum TableStreamSerializationError {
    TABLE_STREAM_SERIALIZATION_ERROR = -1
};

/**
 * Return true if the table stream type uses predicates.
 */
inline bool tableStreamTypeHasPredicates(TableStreamType streamType) {
    return streamType == TABLE_STREAM_SNAPSHOT
        || streamType == TABLE_STREAM_ELASTIC_INDEX
        || streamType == TABLE_STREAM_ELASTIC_INDEX_READ;
}

/**
 * Return true if the table stream type is performing a snapshot.
 */
inline bool tableStreamTypeIsSnapshot(TableStreamType streamType) {
    return streamType == TABLE_STREAM_SNAPSHOT;
}

/**
 * Return true if the table stream type is for recovery.
 */
inline bool tableStreamTypeIsRecovery(TableStreamType streamType) {
    return streamType == TABLE_STREAM_RECOVERY;
}

/**
 * Return true if the table stream type valid.
 */
inline bool tableStreamTypeIsValid(TableStreamType streamType) {
    return streamType != TABLE_STREAM_NONE;
}

inline bool tableStreamTypeIsStreamIndexing(TableStreamType streamType) {
    return streamType == TABLE_STREAM_ELASTIC_INDEX;
}

// ------------------------------------------------------------------
// Statistics Selector Types
// ------------------------------------------------------------------
enum StatisticsSelectorType {
    STATISTICS_SELECTOR_TYPE_TABLE,
    STATISTICS_SELECTOR_TYPE_INDEX
};

// ------------------------------------------------------------------
// Recovery protocol message types
// ------------------------------------------------------------------
enum RecoveryMsgType {
    /*
     * Message containing freshly scanned tuples to be inserted
     */
    RECOVERY_MSG_TYPE_SCAN_TUPLES = 0,
    /*
     * Message indicating that the table scan is complete, future polling
     * will produce delta data
     */
    RECOVERY_MSG_TYPE_SCAN_COMPLETE = 1,
    /*
     * Message containing whole tuples that are either updates or inserts
     */
    RECOVERY_MSG_TYPE_DELTA_MERGE_TUPLES = 2,
    /*
     * Message containing primary keys that must be deleted
     */
    RECOVERY_MSG_TYPE_DELTA_DELETE_PKEYS = 3,
    /*
     * Generated when all recovery data for a table has been generated
     */
    RECOVERY_MSG_TYPE_COMPLETE = 4
};

// ------------------------------------------------------------------
// Types of generic tasks that can be submitted to the EE
// ------------------------------------------------------------------
enum TaskType {
    TASK_TYPE_VALIDATE_PARTITIONING = 0,
    TASK_TYPE_GET_DR_TUPLESTREAM_STATE = 1,
    TASK_TYPE_SET_DR_SEQUENCE_NUMBERS = 2,
    TASK_TYPE_SET_DR_PROTOCOL_VERSION = 3,
    TASK_TYPE_SP_JAVA_GET_DRID_TRACKER = 4,      // not supported in EE
    TASK_TYPE_GENERATE_DR_EVENT = 5,
    TASK_TYPE_RESET_DR_APPLIED_TRACKER = 6,      // not supported in EE
    TASK_TYPE_SET_MERGED_DRID_TRACKER = 7,       // not supported in EE
    TASK_TYPE_INIT_DRID_TRACKER = 8,             // not supported in EE
    TASK_TYPE_RESET_DR_APPLIED_TRACKER_SINGLE = 9, // not supported in EE
    TASK_TYPE_ELASTIC_CHANGE = 10,                 // not supported in EE
};

// ------------------------------------------------------------------
// Types of DR in-band events
// ------------------------------------------------------------------
enum DREventType {
    NOT_A_EVENT = 0,
    POISON_PILL = 1,      // not supported in EE
    CATALOG_UPDATE = 2,
    DR_STREAM_START = 3,
    SWAP_TABLE = 4,
    DR_STREAM_END = 5,
    DR_ELASTIC_CHANGE = 6,
    DR_ELASTIC_REBALANCE = 7,
};


// ------------------------------------------------------------------
// Types of DR records
// ------------------------------------------------------------------
enum DRRecordType {
    DR_RECORD_INSERT = 0,
    DR_RECORD_DELETE = 1,
    DR_RECORD_UPDATE = 2,
    DR_RECORD_BEGIN_TXN = 3,
    DR_RECORD_END_TXN = 4,
    DR_RECORD_TRUNCATE_TABLE = 5,
    DR_RECORD_DELETE_BY_INDEX = 6,
    DR_RECORD_UPDATE_BY_INDEX = 7,
    DR_RECORD_HASH_DELIMITER = 8
};

// ------------------------------------------------------------------
// Flags of DR Transaction Partition Hash
// ------------------------------------------------------------------
enum DRTxnPartitionHashFlag {
    TXN_PAR_HASH_PLACEHOLDER = 0, // a sentinel for unassigned hash flag
    TXN_PAR_HASH_REPLICATED = 1,  // txn is from DR stream for replicated table
    TXN_PAR_HASH_SINGLE = 2,      // txn contains a single partition key hash
    TXN_PAR_HASH_MULTI = 3,       // txn contains multiple partition key hashes
    TXN_PAR_HASH_SPECIAL = 4      // txn contains TRUNCATE_TABLE record(s)
};

inline size_t rowCostForDRRecord(DRRecordType type) {
    // Warning: Currently, the PersistentTableUndo*Actions rely on
    // DR_RECORD_{0}_BY_INDEX costing the same as DR_RECORD_{0}
    switch (type) {
    case DR_RECORD_INSERT:
    case DR_RECORD_DELETE:
    case DR_RECORD_DELETE_BY_INDEX:
        return 1;
    case DR_RECORD_UPDATE:
    case DR_RECORD_UPDATE_BY_INDEX:
        return 2;
    case DR_RECORD_TRUNCATE_TABLE:
        return 100;
    default:
        return 0;
    }
}

// ------------------------------------------------------------------
// Tuple serialization formats
// ------------------------------------------------------------------
enum TupleSerializationFormat { TUPLE_SERIALIZATION_NATIVE = 0, TUPLE_SERIALIZATION_DR = 1 };

// ------------------------------------------------------------------
// Endianess
// ------------------------------------------------------------------
enum Endianess { BYTE_ORDER_BIG_ENDIAN = 0, BYTE_ORDER_LITTLE_ENDIAN = 1 };

// ------------------------------------------------------------------
// Types of DR conflict (keep sync with DRConflictType at PartitionDRGateway.java)
// ------------------------------------------------------------------
enum DRConflictType {
    NO_CONFLICT,
    CONFLICT_CONSTRAINT_VIOLATION,
    CONFLICT_EXPECTED_ROW_MISSING,
    CONFLICT_EXPECTED_ROW_MISMATCH,
};

enum DRConflictRowType {
    EXISTING_ROW,
    EXPECTED_ROW,
    NEW_ROW,
    DELETED_ROW,
};

enum DRRowDecision {
   ACCEPT,
   REJECT,
};

enum DRDivergence {
    NOT_DIVERGE,
    DIVERGE,
};

enum DRConflictOnPK {
    NOT_CONFLICT_ON_PK,
    CONFLICT_ON_PK,
};

enum TableType {
      // Regular PersistentTable
     PERSISTENT = 0,

      // StreamTable without ExportTupleStream (Views only)
     STREAM_VIEW_ONLY =1,

     // StreamTable with ExportTupleStream
     STREAM = 2,

     // PersistentTable with associated Stream for migrating DELETES
     PERSISTENT_MIGRATE  = 3,

     // PersistentTable with associated Stream for linking INSERTS
     PERSISTENT_EXPORT = 4,
};

<<<<<<< HEAD
inline bool tableTypeIsExportStream(TableType tableType) {
    return tableType == STREAM;
}

inline bool tableTypeIsViewStream(TableType tableType) {
    return tableType == STREAM_VIEW_ONLY;
}

inline bool tableTypeIsStream(TableType tableType) {
    return tableTypeIsExportStream(tableType) ||
            tableTypeIsViewStream(tableType);
}

inline bool tableTypePersistentWithLinkingStream(TableType tableType) {
    return tableType == PERSISTENT_EXPORT;
}

inline bool tableTypePersistentWithMigrateStream(TableType tableType) {
    return tableType == PERSISTENT_MIGRATE;
}

inline bool tableTypeIsPersistentWithLinkedStream(TableType tableType) {
    return tableTypePersistentWithLinkingStream(tableType) ||
            tableTypePersistentWithMigrateStream(tableType);
}

inline bool tableTypeNeedsTupleStream(TableType tableType) {
    return tableTypeIsExportStream(tableType) || tableTypeIsPersistentWithLinkedStream(tableType);
}
=======
inline bool isStream(TableType tableType) {
    return tableType == STREAM_VIEW_ONLY || tableType == STREAM;
}

inline bool isTableWithExport(TableType tableType) {
    return tableType == PERSISTENT_EXPORT;
}

inline bool isTableWithMigrate(TableType tableType) {
    return tableType == PERSISTENT_MIGRATE;
}

inline bool isTableWithStream(TableType tableType) {
    return tableType == PERSISTENT_MIGRATE || tableType == PERSISTENT_EXPORT;
}

>>>>>>> 96ef47e4
// ------------------------------------------------------------------
// Utility functions.
// -----------------------------------------------------------------
std::string getTypeName(ValueType type);
std::string tableStreamTypeToString(TableStreamType type);

bool isNumeric(ValueType type);
bool isIntegralType(ValueType type);
bool isVariableLengthType(ValueType type);

std::string valueToString(ValueType type);
ValueType stringToValue(std::string str );

std::string joinToString(JoinType type);
JoinType stringToJoin(std::string str );

std::string sortDirectionToString(SortDirectionType type);
SortDirectionType stringToSortDirection(std::string str );

std::string planNodeToString(PlanNodeType type);
PlanNodeType stringToPlanNode(std::string str );

std::string expressionToString(ExpressionType type);
ExpressionType stringToExpression(std::string str );

std::string indexLookupToString(IndexLookupType type);
IndexLookupType stringToIndexLookup(std::string str );

int64_t getMaxTypeValue (ValueType type);

bool hexDecodeToBinary(unsigned char *bufferdst, const char *hexString);
}

#endif<|MERGE_RESOLUTION|>--- conflicted
+++ resolved
@@ -621,7 +621,6 @@
      PERSISTENT_EXPORT = 4,
 };
 
-<<<<<<< HEAD
 inline bool tableTypeIsExportStream(TableType tableType) {
     return tableType == STREAM;
 }
@@ -635,31 +634,14 @@
             tableTypeIsViewStream(tableType);
 }
 
-inline bool tableTypePersistentWithLinkingStream(TableType tableType) {
-    return tableType == PERSISTENT_EXPORT;
-}
-
-inline bool tableTypePersistentWithMigrateStream(TableType tableType) {
-    return tableType == PERSISTENT_MIGRATE;
-}
-
-inline bool tableTypeIsPersistentWithLinkedStream(TableType tableType) {
-    return tableTypePersistentWithLinkingStream(tableType) ||
-            tableTypePersistentWithMigrateStream(tableType);
-}
-
-inline bool tableTypeNeedsTupleStream(TableType tableType) {
-    return tableTypeIsExportStream(tableType) || tableTypeIsPersistentWithLinkedStream(tableType);
-}
-=======
-inline bool isStream(TableType tableType) {
-    return tableType == STREAM_VIEW_ONLY || tableType == STREAM;
-}
-
 inline bool isTableWithExport(TableType tableType) {
     return tableType == PERSISTENT_EXPORT;
 }
 
+inline bool tableTypeNeedsTupleStream(TableType tableType) {
+    return tableTypeIsExportStream(tableType) || isTableWithExport(tableType);
+}
+
 inline bool isTableWithMigrate(TableType tableType) {
     return tableType == PERSISTENT_MIGRATE;
 }
@@ -668,7 +650,6 @@
     return tableType == PERSISTENT_MIGRATE || tableType == PERSISTENT_EXPORT;
 }
 
->>>>>>> 96ef47e4
 // ------------------------------------------------------------------
 // Utility functions.
 // -----------------------------------------------------------------
