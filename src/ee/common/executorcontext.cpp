/* This file is part of VoltDB.
 * Copyright (C) 2008-2014 VoltDB Inc.
 *
 * This program is free software: you can redistribute it and/or modify
 * it under the terms of the GNU Affero General Public License as
 * published by the Free Software Foundation, either version 3 of the
 * License, or (at your option) any later version.
 *
 * This program is distributed in the hope that it will be useful,
 * but WITHOUT ANY WARRANTY; without even the implied warranty of
 * MERCHANTABILITY or FITNESS FOR A PARTICULAR PURPOSE.  See the
 * GNU Affero General Public License for more details.
 *
 * You should have received a copy of the GNU Affero General Public License
 * along with VoltDB.  If not, see <http://www.gnu.org/licenses/>.
 */
#include "common/executorcontext.hpp"

#include "common/debuglog.h"

#include <pthread.h>

using namespace std;

namespace voltdb {

static pthread_key_t static_key;
static pthread_once_t static_keyOnce = PTHREAD_ONCE_INIT;

static void createThreadLocalKey() {
    (void)pthread_key_create( &static_key, NULL);
}

ExecutorContext::ExecutorContext(int64_t siteId,
                CatalogId partitionId,
                UndoQuantum *undoQuantum,
                Topend* topend,
                Pool* tempStringPool,
                VoltDBEngine* engine,
                bool exportEnabled,
                std::string hostname,
                CatalogId hostId,
                DRTupleStream *drStream) :
    m_topEnd(topend), m_tempStringPool(tempStringPool),
<<<<<<< HEAD
    m_undoQuantum(undoQuantum), m_drStream(drStream), m_txnId(0),
    m_spHandle(0), m_lastCommittedSpHandle(0),
=======
    m_undoQuantum(undoQuantum), m_engine(engine),
    m_spHandle(0),
    m_lastCommittedSpHandle(0),
>>>>>>> c025147a
    m_siteId(siteId), m_partitionId(partitionId),
    m_hostname(hostname), m_hostId(hostId),
    m_exportEnabled(exportEnabled), m_epoch(0) // set later
{
    (void)pthread_once(&static_keyOnce, createThreadLocalKey);
    bindToThread();
}

void ExecutorContext::bindToThread()
{
    // There can be only one (per thread).
    assert(pthread_getspecific( static_key) == NULL);
    pthread_setspecific( static_key, this);
    VOLT_DEBUG("Installing EC(%ld)", (long)this);
}

ExecutorContext::~ExecutorContext() {
    // currently does not own any of its pointers

    // There can be only one (per thread).
    assert(pthread_getspecific( static_key) == this);
    // ... or none, now that the one is going away.
    VOLT_DEBUG("De-installing EC(%ld)", (long)this);

    pthread_setspecific( static_key, NULL);
}

ExecutorContext* ExecutorContext::getExecutorContext() {
    (void)pthread_once(&static_keyOnce, createThreadLocalKey);
    return static_cast<ExecutorContext*>(pthread_getspecific( static_key));
}
}
<|MERGE_RESOLUTION|>--- conflicted
+++ resolved
@@ -42,14 +42,10 @@
                 CatalogId hostId,
                 DRTupleStream *drStream) :
     m_topEnd(topend), m_tempStringPool(tempStringPool),
-<<<<<<< HEAD
-    m_undoQuantum(undoQuantum), m_drStream(drStream), m_txnId(0),
-    m_spHandle(0), m_lastCommittedSpHandle(0),
-=======
-    m_undoQuantum(undoQuantum), m_engine(engine),
-    m_spHandle(0),
+    m_undoQuantum(undoQuantum),
+    m_drStream(drStream), m_engine(engine),
+    m_txnId(0), m_spHandle(0),
     m_lastCommittedSpHandle(0),
->>>>>>> c025147a
     m_siteId(siteId), m_partitionId(partitionId),
     m_hostname(hostname), m_hostId(hostId),
     m_exportEnabled(exportEnabled), m_epoch(0) // set later
