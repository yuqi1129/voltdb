--- conflicted
+++ resolved
@@ -235,12 +235,10 @@
 static const int FUNC_TRUNCATE_MICROSECOND             = 20022;
 
 static const int FUNC_VOLT_FROM_UNIXTIME               = 20023;
-<<<<<<< HEAD
 
 static const int FUNC_VOLT_SET_FIELD                   = 20024;
-=======
-static const int FUNC_VOLT_FORMAT_CURRENCY             = 20024;
->>>>>>> 95a2d4c8
+
+static const int FUNC_VOLT_FORMAT_CURRENCY             = 20025;
 }
 
 // All of these "...functions.h" files need to be included AFTER the above definitions
