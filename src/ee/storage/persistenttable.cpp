--- conflicted
+++ resolved
@@ -1218,24 +1218,14 @@
  * memory tracking
  */
 void PersistentTable::processLoadedTuple(TableTuple &tuple,
-<<<<<<< HEAD
                                          TypedSerializeOutput<ReferenceSerializeOutputBuffer> *uniqueViolationOutput,
-=======
-                                         SerializeOutput<ReferenceSerializeOutput> *uniqueViolationOutput,
->>>>>>> 8df4b98a
                                          int32_t &serializedTupleCount,
                                          size_t &tupleCountPosition,
                                          bool shouldDRStreamRows) {
     processLoadedTupleShared(tuple, uniqueViolationOutput, serializedTupleCount, tupleCountPosition, shouldDRStreamRows);
 }
-<<<<<<< HEAD
 void PersistentTable::processLoadedTuple(TableTuple &tuple,
                                          TypedSerializeOutput<FallbackSerializeOutputBuffer> *uniqueViolationOutput,
-=======
-
-void PersistentTable::processLoadedTuple(TableTuple &tuple,
-                                         SerializeOutput<FallbackSerializeOutput> *uniqueViolationOutput,
->>>>>>> 8df4b98a
                                          int32_t &serializedTupleCount,
                                          size_t &tupleCountPosition,
                                          bool shouldDRStreamRows) {
@@ -1243,11 +1233,7 @@
 }
 
 template <class T> void PersistentTable::processLoadedTupleShared(TableTuple &tuple,
-<<<<<<< HEAD
                                          T *uniqueViolationOutput,
-=======
-                                         SerializeOutput<T> *uniqueViolationOutput,
->>>>>>> 8df4b98a
                                          int32_t &serializedTupleCount,
                                          size_t &tupleCountPosition,
                                          bool shouldDRStreamRows) {
@@ -1267,29 +1253,11 @@
         deleteTupleStorage(tuple);
     }
 }
-<<<<<<< HEAD
 template void PersistentTable::processLoadedTupleShared <TypedSerializeOutput<SerializeOutputBuffer>> (TableTuple &tuple,
                                          TypedSerializeOutput<SerializeOutputBuffer> *uniqueViolationOutput,
                                          int32_t &serializedTupleCount,
                                          size_t &tupleCountPosition,
                                          bool shouldDRStreamRows);
-=======
-template void PersistentTable::processLoadedTupleShared <ReferenceSerializeOutput> (TableTuple &tuple,
-                                         SerializeOutput<ReferenceSerializeOutput> *uniqueViolationOutput,
-                                         int32_t &serializedTupleCount,
-                                         size_t &tupleCountPosition,
-                                         bool shouldDRStreamRows);
-template void PersistentTable::processLoadedTupleShared <FallbackSerializeOutput> (TableTuple &tuple,
-                                         SerializeOutput<FallbackSerializeOutput> *uniqueViolationOutput,
-                                         int32_t &serializedTupleCount,
-                                         size_t &tupleCountPosition,
-                                         bool shouldDRStreamRows);
-
-TableStats* PersistentTable::getTableStats() {
-    return &m_stats;
-}
->>>>>>> 8df4b98a
-
 /** Prepare table for streaming from serialized data. */
 bool PersistentTable::activateStream(
     TupleSerializer &tupleSerializer,
@@ -1377,11 +1345,7 @@
                 index->ensureCapacity(tupleCount);
             }
         }
-<<<<<<< HEAD
         loadTuplesFromNoHeader<TypedSerializeOutput<ReferenceSerializeOutputBuffer>>(*message->stream(), pool);
-=======
-        loadTuplesFromNoHeader<ReferenceSerializeOutput>(*message->stream(), pool);
->>>>>>> 8df4b98a
         break;
     }
     default:
