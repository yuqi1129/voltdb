--- conflicted
+++ resolved
@@ -382,12 +382,9 @@
     // Joined table view.
     BOOST_FOREACH (MaterializedViewHandler *viewHandler, originalTable->m_viewHandlers) {
         PersistentTable *destTable = viewHandler->destTable();
-<<<<<<< HEAD
 	{ std::cout << "DEBUG:drel " << (void*)this << " OD " << (void*)destTable
                     << " ND 0x-------- VH " << (void*)viewHandler 
 		    << ' ' << name() << ' ' << destTable->name() << ' ' << std::endl; }
-=======
->>>>>>> 91e0c2f9
         destTable->decrementRefcount();
     }
     originalTable->decrementRefcount();
@@ -395,7 +392,7 @@
 
 
 void PersistentTable::truncateTable(VoltDBEngine* engine, bool fallible) {
-    if (isPersistentTableEmpty()) {
+    if (isPersistentTableEmpty() == true) {
         return;
     }
 
@@ -469,15 +466,12 @@
         destTcd->init(*engine->getDatabase(), *catalogViewTable);
         PersistentTable *destEmptyTable = destTcd->getPersistentTable();
         assert(destEmptyTable);
-<<<<<<< HEAD
-        void* newHandler = new MaterializedViewHandler(destEmptyTable, catalogViewTable->mvHandlerInfo().get("mvHandlerInfo"), engine);
-	{ std::cout << "DEBUG:dest " << (void*)this << " OD " << (void*)destTable
-                    << " ND " << (void*)destEmptyTable
-                    << " VH " << (void*)viewHandler << " NH " << (void*)newHandler
-                    << ' ' << name() << ' ' << destEmptyTable->name() << std::endl; }
-=======
+void* newHandler = 
         new MaterializedViewHandler(destEmptyTable, catalogViewTable->mvHandlerInfo().get("mvHandlerInfo"), engine);
->>>>>>> 91e0c2f9
+{ std::cout << "DEBUG:dest " << (void*)this << " OD " << (void*)destTable
+            << " ND " << (void*)destEmptyTable
+            << " VH " << (void*)viewHandler << " NH " << (void*)newHandler
+            << ' ' << name() << ' ' << destEmptyTable->name() << std::endl; }
     }
 
     // If there is a purge fragment on the old table, pass it on to the new one
@@ -1976,8 +1970,8 @@
 }
 
 void PersistentTable::polluteViews() {
-    BOOST_FOREACH (auto mvHandler, m_viewHandlers) {
-        mvHandler->pollute();
+    BOOST_FOREACH (auto mvHanlder, m_viewHandlers) {
+        mvHanlder->pollute();
     }
 }
 
