/* This file is part of VoltDB.
 * Copyright (C) 2008-2013 VoltDB Inc.
 *
 * This file contains original code and/or modifications of original code.
 * Any modifications made by VoltDB Inc. are licensed under the following
 * terms and conditions:
 *
 * This program is free software: you can redistribute it and/or modify
 * it under the terms of the GNU Affero General Public License as
 * published by the Free Software Foundation, either version 3 of the
 * License, or (at your option) any later version.
 *
 * This program is distributed in the hope that it will be useful,
 * but WITHOUT ANY WARRANTY; without even the implied warranty of
 * MERCHANTABILITY or FITNESS FOR A PARTICULAR PURPOSE.  See the
 * GNU Affero General Public License for more details.
 *
 * You should have received a copy of the GNU Affero General Public License
 * along with VoltDB.  If not, see <http://www.gnu.org/licenses/>.
 */
/* Copyright (C) 2008 by H-Store Project
 * Brown University
 * Massachusetts Institute of Technology
 * Yale University
 *
 * Permission is hereby granted, free of charge, to any person obtaining
 * a copy of this software and associated documentation files (the
 * "Software"), to deal in the Software without restriction, including
 * without limitation the rights to use, copy, modify, merge, publish,
 * distribute, sublicense, and/or sell copies of the Software, and to
 * permit persons to whom the Software is furnished to do so, subject to
 * the following conditions:
 *
 * The above copyright notice and this permission notice shall be
 * included in all copies or substantial portions of the Software.
 *
 * THE SOFTWARE IS PROVIDED "AS IS", WITHOUT WARRANTY OF ANY KIND,
 * EXPRESS OR IMPLIED, INCLUDING BUT NOT LIMITED TO THE WARRANTIES OF
 * MERCHANTABILITY, FITNESS FOR A PARTICULAR PURPOSE AND NONINFRINGEMENT
 * IN NO EVENT SHALL THE AUTHORS BE LIABLE FOR ANY CLAIM, DAMAGES OR
 * OTHER LIABILITY, WHETHER IN AN ACTION OF CONTRACT, TORT OR OTHERWISE,
 * ARISING FROM, OUT OF OR IN CONNECTION WITH THE SOFTWARE OR THE USE OR
 * OTHER DEALINGS IN THE SOFTWARE.
 */

#ifndef COMPACTINGTREEUNIQUEINDEX_H_
#define COMPACTINGTREEUNIQUEINDEX_H_

#include <iostream>
#include <cassert>

#include "common/debuglog.h"
#include "common/tabletuple.h"
#include "indexes/tableindex.h"
#include "structures/CompactingMap.h"

namespace voltdb {

/**
 * Index implemented as a Binary Tree Unique Map.
 * @see TableIndex
 */
template<typename KeyType, bool hasRank>
class CompactingTreeUniqueIndex : public TableIndex
{
    typedef typename KeyType::KeyComparator KeyComparator;
    typedef CompactingMap<KeyType, const void*, KeyComparator, hasRank> MapType;
    typedef typename MapType::iterator MapIterator;

    ~CompactingTreeUniqueIndex() {};

    bool addEntry(const TableTuple *tuple)
    {
        ++m_inserts;
        return m_entries.insert(setKeyFromTuple(tuple), tuple->address());
    }

    bool deleteEntry(const TableTuple *tuple)
    {
        ++m_deletes;
        return m_entries.erase(setKeyFromTuple(tuple));
    }

    /**
     * Update in place an index entry with a new tuple address
     */
    bool replaceEntryNoKeyChange(const TableTuple &destinationTuple, const TableTuple &originalTuple)
    {
        assert(originalTuple.address() != destinationTuple.address());

        // full delete and insert for certain key types
        if (KeyType::keyDependsOnTupleAddress()) {
            if ( ! CompactingTreeUniqueIndex::deleteEntry(&originalTuple)) {
                return false;
            }
            return CompactingTreeUniqueIndex::addEntry(&destinationTuple);
        }

        MapIterator mapiter = findTuple(originalTuple);
        if (mapiter.isEnd()) {
            return false;
        }
        mapiter.setValue(destinationTuple.address());
        m_updates++;
        return true;
    }

    bool keyUsesNonInlinedMemory() { return KeyType::keyUsesNonInlinedMemory(); }

    bool checkForIndexChange(const TableTuple* lhs, const TableTuple* rhs)
    {
        return  0 != m_cmp(setKeyFromTuple(lhs), setKeyFromTuple(rhs));
    }

    bool exists(const TableTuple *persistentTuple)
    {
        ++m_lookups;
        return ! findTuple(*persistentTuple).isEnd();
    }

    bool moveToKey(const TableTuple *searchKey)
    {
        ++m_lookups;
        m_forward = true;
        m_keyIter = findKey(searchKey);
        if (m_keyIter.isEnd()) {
            m_match.move(NULL);
            return false;
        }
        m_match.move(const_cast<void*>(m_keyIter.value()));
        return true;
    }

    void moveToKeyOrGreater(const TableTuple *searchKey)
    {
        ++m_lookups;
        m_forward = true;
        m_keyIter = m_entries.lowerBound(KeyType(searchKey));
    }

    void moveToGreaterThanKey(const TableTuple *searchKey)
    {
        ++m_lookups;
        m_forward = true;
        m_keyIter = m_entries.upperBound(KeyType(searchKey));
    }

    void moveToLessThanKey(const TableTuple *searchKey)
    {
        // do moveToKeyOrGreater()
        ++m_lookups;
        m_keyIter = m_entries.lowerBound(KeyType(searchKey));
        // find prev entry
        if (m_keyIter.isEnd()) {
            moveToEnd(false);
        } else {
            m_forward = false;
            m_keyIter.movePrev();
        }
    }

    // only be called after moveToGreaterThanKey() for LTE case
    void moveToBeforePriorEntry()
    {
        assert(m_forward);
        m_forward = false;
        if (m_keyIter.isEnd()) {
            m_keyIter = m_entries.rbegin();
            return;
        }
        // go back 2 entries
        // entries: [..., A, B, C, ...], currently m_keyIter = C (not NULL if reach here)
        // B is the entry we just evaluated and didn't pass initial_expression test (can not be NULL)
        // so A is the correct starting point (can be NULL)
        m_keyIter.movePrev();
        m_keyIter.movePrev();
    }

    void moveToEnd(bool begin)
    {
        ++m_lookups;
        m_forward = begin;
        if (begin)
            m_keyIter = m_entries.begin();
        else
            m_keyIter = m_entries.rbegin();
    }

    TableTuple nextValue()
    {
        TableTuple retval(getTupleSchema());

        if (! m_keyIter.isEnd()) {
            retval.move(const_cast<void*>(m_keyIter.value()));
            if (m_forward) {
                m_keyIter.moveNext();
            } else {
                m_keyIter.movePrev();
            }
        }

        m_foundNextValues++;
        return retval;
    }

    TableTuple nextValueAtKey()
    {
        TableTuple retval = m_match;
        m_match.move(NULL);

<<<<<<< HEAD
        m_foundNextValues++;
=======
>>>>>>> 97104497
        return retval;
    }

    bool advanceToNextKey()
    {
        if (m_forward) {
            m_keyIter.moveNext();
        } else {
            m_keyIter.movePrev();
        }
        if (m_keyIter.isEnd())
        {
            m_match.move(NULL);
            return false;
        }
        m_match.move(const_cast<void*>(m_keyIter.value()));
        m_foundNextValues++;
        return true;
    }

    TableTuple uniqueMatchingTuple(const TableTuple &searchTuple)
    {
        ++m_lookups;
        TableTuple retval(getTupleSchema());
        const MapIterator keyIter = findTuple(searchTuple);
        if ( ! keyIter.isEnd()) {
            retval.move(const_cast<void*>(keyIter.value()));
        }
        return retval;
    }

    bool hasKey(const TableTuple *searchKey)
    {
        return ! findKey(searchKey).isEnd();
    }

    /**
     * @See comments in parent class TableIndex
     */
    int64_t getCounterGET(const TableTuple* searchKey, bool isUpper) {
        if (!hasRank) {
            return -1;
        }
        CompactingTreeUniqueIndex::moveToKeyOrGreater(searchKey);
        if (m_keyIter.isEnd()) {
            return m_entries.size() + 1;
        }
        return m_entries.rankAsc(m_keyIter.key());
    }

    /**
     * See comments in parent class TableIndex
     */
    int64_t getCounterLET(const TableTuple* searchKey, bool isUpper) {
        if (!hasRank) {
           return -1;
        }
        ++m_lookups;
        const KeyType tmpKey(searchKey);
        MapIterator mapIter = m_entries.lowerBound(tmpKey);
        if (mapIter.isEnd()) {
            return m_entries.size();
        }
        int cmp = m_cmp(tmpKey, mapIter.key());
        if (cmp != 0) {
            mapIter.movePrev();
            if (mapIter.isEnd()) {
                // we can not find a previous key
                return 0;
            }
        }
        return m_entries.rankAsc(mapIter.key());
    }

    size_t getSize() const { return m_entries.size(); }

    int64_t getMemoryEstimate() const
    {
        return m_entries.bytesAllocated();
    }

    std::string debug() const
    {
        std::ostringstream buffer;
        buffer << TableIndex::debug() << std::endl;
        MapIterator iter = m_entries.begin();
        while (!iter.isEnd()) {
            TableTuple retval(getTupleSchema());
            retval.move(const_cast<void*>(iter.value()));
            buffer << retval.debugNoHeader() << std::endl;
            iter.moveNext();
        }
        std::string ret(buffer.str());
        return (ret);
    }

    std::string getTypeName() const { return "CompactingTreeUniqueIndex"; };

    virtual TableIndex *cloneEmptyNonCountingTreeIndex() const
    {
        return new CompactingTreeUniqueIndex<KeyType, false >(TupleSchema::createTupleSchema(getKeySchema()), m_scheme);
    }


    MapIterator findKey(const TableTuple *searchKey) {
        return m_entries.find(KeyType(searchKey));
    }

    MapIterator findTuple(const TableTuple &originalTuple) {
        return m_entries.find(setKeyFromTuple(&originalTuple));
    }

    const KeyType setKeyFromTuple(const TableTuple *tuple)
    {
        KeyType result(tuple, m_scheme.columnIndices, m_scheme.indexedExpressions, m_keySchema);
        return result;
    }

    MapType m_entries;

    // iteration stuff
    bool m_forward;
    typename MapType::iterator m_keyIter;
    TableTuple m_match;

    // comparison stuff
    KeyComparator m_cmp;

public:
    CompactingTreeUniqueIndex(const TupleSchema *keySchema, const TableIndexScheme &scheme) :
        TableIndex(keySchema, scheme),
        m_entries(true, KeyComparator(keySchema)),
        m_forward(true),
        m_match(getTupleSchema()),
        m_cmp(keySchema)
    {}
};

}

#endif // COMPACTINGTREEUNIQUEINDEX_H_<|MERGE_RESOLUTION|>--- conflicted
+++ resolved
@@ -199,7 +199,6 @@
             }
         }
 
-        m_foundNextValues++;
         return retval;
     }
 
@@ -208,10 +207,6 @@
         TableTuple retval = m_match;
         m_match.move(NULL);
 
-<<<<<<< HEAD
-        m_foundNextValues++;
-=======
->>>>>>> 97104497
         return retval;
     }
 
@@ -228,7 +223,6 @@
             return false;
         }
         m_match.move(const_cast<void*>(m_keyIter.value()));
-        m_foundNextValues++;
         return true;
     }
 
