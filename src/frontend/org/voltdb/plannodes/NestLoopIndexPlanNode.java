/* This file is part of VoltDB.
 * Copyright (C) 2008-2018 VoltDB Inc.
 *
 * This program is free software: you can redistribute it and/or modify
 * it under the terms of the GNU Affero General Public License as
 * published by the Free Software Foundation, either version 3 of the
 * License, or (at your option) any later version.
 *
 * This program is distributed in the hope that it will be useful,
 * but WITHOUT ANY WARRANTY; without even the implied warranty of
 * MERCHANTABILITY or FITNESS FOR A PARTICULAR PURPOSE.  See the
 * GNU Affero General Public License for more details.
 *
 * You should have received a copy of the GNU Affero General Public License
 * along with VoltDB.  If not, see <http://www.gnu.org/licenses/>.
 */

package org.voltdb.plannodes;

import java.util.Collection;

import org.json_voltpatches.JSONException;
import org.json_voltpatches.JSONObject;
import org.json_voltpatches.JSONStringer;
import org.voltdb.catalog.Database;
import org.voltdb.compiler.DatabaseEstimates;
import org.voltdb.compiler.ScalarValueHints;
import org.voltdb.expressions.AbstractExpression;
import org.voltdb.expressions.AbstractSubqueryExpression;
import org.voltdb.expressions.TupleValueExpression;
import org.voltdb.types.PlanNodeType;
import org.voltdb.types.SortDirectionType;

public class NestLoopIndexPlanNode extends AbstractJoinPlanNode {

    public NestLoopIndexPlanNode() {
        super();
    }

    @Override
    public PlanNodeType getPlanNodeType() {
        return PlanNodeType.NESTLOOPINDEX;
    }

    @Override
    public void generateOutputSchema(Database db)
    {
        // Important safety tip regarding this inlined
        // index scan and ITS inlined projection:
        // That projection is currently only used/usable as
        // a means to narrow the set of columns from the
        // indexscan's target table that make it into the
        // rest of the plan.  the expressions that are
        // given to the projection are currently not ever used
        IndexScanPlanNode inlineScan =
            (IndexScanPlanNode) m_inlineNodes.get(PlanNodeType.INDEXSCAN);
        assert(inlineScan != null);
        inlineScan.generateOutputSchema(db);
        assert(m_children.size() == 1);
        m_children.get(0).generateOutputSchema(db);
        // Join the schema together to form the output schema
        // The child subplan's output is the outer table
        // The inlined node's output is the inner table.
        //
        // Note that the inner table's contribution to the join_tuple doesn't include
        // all the columns from the inner table---just the ones needed as determined by
        // the inlined scan's own inlined projection, as described above.
        setOutputSchemaPreInlineAgg(m_children.get(0).getOutputSchema().
        join(inlineScan.getOutputSchema()).copyAndReplaceWithTVE());
        m_hasSignificantOutputSchema = true;

        generateRealOutputSchema(db);

        // Generate the output schema for subqueries
        Collection<AbstractExpression> subqueryExpressions = findAllSubquerySubexpressions();
        for (AbstractExpression subqueryExpression : subqueryExpressions) {
            assert(subqueryExpression instanceof AbstractSubqueryExpression);
            ((AbstractSubqueryExpression) subqueryExpression).generateOutputSchema(db);
        }
    }

    @Override
    public void resolveColumnIndexes() {
        IndexScanPlanNode inlineScan =
            (IndexScanPlanNode) m_inlineNodes.get(PlanNodeType.INDEXSCAN);
        assert (m_children.size() == 1 && inlineScan != null);
        for (AbstractPlanNode child : m_children) {
            child.resolveColumnIndexes();
        }

        LimitPlanNode limit = (LimitPlanNode)getInlinePlanNode(PlanNodeType.LIMIT);
        if (limit != null) {
            // output schema of limit node has not been used
            limit.setOutputSchema(getOutputSchemaPreInlineAgg());
            limit.m_hasSignificantOutputSchema = false;
        }

        // We need the schema from the target table from the inlined index
        final NodeSchema completeInnerTableSchema = inlineScan.getTableSchema();
        // We need the output schema from the child node
        final NodeSchema outerSchema = m_children.get(0).getOutputSchema();

        // pull every expression out of the inlined index scan
        // and resolve all of the TVEs against our two input schema from above.
        //
        // Tickets ENG-9389, ENG-9533: we use the complete schema for the inner
        // table (rather than the smaller schema from the inlined index scan's
        // inlined project node) because the inlined scan has no temp table,
        // so predicates will be accessing the index-scanned table directly.
        resolvePredicate(inlineScan.getPredicate(),
                outerSchema, completeInnerTableSchema);
        resolvePredicate(inlineScan.getEndExpression(),
                outerSchema, completeInnerTableSchema);
        resolvePredicate(inlineScan.getInitialExpression(),
                outerSchema, completeInnerTableSchema);
        resolvePredicate(inlineScan.getSkipNullPredicate(),
                outerSchema, completeInnerTableSchema);
        resolvePredicate(inlineScan.getSearchKeyExpressions(),
                outerSchema, completeInnerTableSchema);
        resolvePredicate(m_preJoinPredicate,
                outerSchema, completeInnerTableSchema);
        resolvePredicate(m_joinPredicate,
                outerSchema, completeInnerTableSchema);
        resolvePredicate(m_wherePredicate,
                outerSchema, completeInnerTableSchema);

        // Resolve subquery expression indexes
        resolveSubqueryColumnIndexes();

        // Resolve TVE indexes for each schema column.
<<<<<<< HEAD
        for (int i = 0; i < getOutputSchemaPreInlineAgg().size(); ++i) {
            SchemaColumn col = getOutputSchemaPreInlineAgg().getColumns().get(i);
=======
        for (int i = 0; i < m_outputSchemaPreInlineAgg.size(); ++i) {
            SchemaColumn col = m_outputSchemaPreInlineAgg.getColumn(i);
>>>>>>> b5e0e03a

            // These are all TVEs.
            assert(col.getExpression() instanceof TupleValueExpression);
            TupleValueExpression tve = (TupleValueExpression)col.getExpression();

            int index;
            int tableIdx;
            if (i < outerSchema.size()) {
                tableIdx = 0; // 0 for outer table
                index = outerSchema.getIndexOfTve(tve);
                if (index >= 0) {
                    tve.setColumnIndex(index);
                }
            }
            else {
                tableIdx = 1;   // 1 for inner table
                index = tve.setColumnIndexUsingSchema(completeInnerTableSchema);
            }

            if (index == -1) {
                throw new RuntimeException("Unable to find index for column: " +
                                           col.toString());
            }

            tve.setTableIndex(tableIdx);
        }

        // We want the output columns to be ordered like [outer table columns][inner table columns],
        // and further ordered by TVE index within the left- and righthand sides.
        // generateOutputSchema already places outer columns on the left and inner on the right,
        // so we just need to order the left- and righthand sides by TVE index separately.
        m_outputSchemaPreInlineAgg.sortByTveIndex(0, outerSchema.size());
        m_outputSchemaPreInlineAgg.sortByTveIndex(outerSchema.size(), m_outputSchemaPreInlineAgg.size());
        m_hasSignificantOutputSchema = true;

        resolveRealOutputSchema();
    }

    @Override
    public void resolveSortDirection() {
        super.resolveSortDirection();
        // special treatment for NLIJ, when the outer table is a materialized scan node
        // the sort direction from the outer table should be the same as the that in the inner table
        // (because we set when building this NLIJ)
        if (m_children.get(0).getPlanNodeType() == PlanNodeType.MATERIALIZEDSCAN) {
            IndexScanPlanNode ispn = (IndexScanPlanNode) m_inlineNodes.get(PlanNodeType.INDEXSCAN);
            assert (((MaterializedScanPlanNode)(m_children.get(0))).getSortDirection() == ispn.getSortDirection());
            m_sortDirection = ispn.getSortDirection();
        }
    }

    @Override
    public void validate() throws Exception {
        super.validate();

        // Check that we have an inline IndexScanPlanNode
        if (m_inlineNodes.isEmpty()) {
            throw new Exception("ERROR: No inline PlanNodes are set for " + this);
        } else if (!m_inlineNodes.containsKey(PlanNodeType.INDEXSCAN)) {
            throw new Exception("ERROR: No inline PlanNode with type '" + PlanNodeType.INDEXSCAN + "' was set for " + this);
        }
    }

    /**
     * Does the (sub)plan guarantee an identical result/effect when "replayed"
     * against the same database state, such as during replication or CL recovery.
     * @return
     */
    @Override
    public boolean isOrderDeterministic() {
        if ( ! super.isOrderDeterministic()) {
            return false;
        }
        IndexScanPlanNode index_scan = getInlineIndexScan();
        if ( ! index_scan.isOrderDeterministic()) {
            m_nondeterminismDetail = index_scan.m_nondeterminismDetail;
            return false;
        }
        return true;
    }

    @Override
    public boolean hasInlinedIndexScanOfTable(String tableName) {
        IndexScanPlanNode index_scan = getInlineIndexScan();
        if (index_scan.getTargetTableName().equals(tableName)) {
            return true;
        } else {
            return getChild(0).hasInlinedIndexScanOfTable(tableName);
        }
    }

    @Override
    public void computeCostEstimates(long childOutputTupleCountEstimate, DatabaseEstimates estimates, ScalarValueHints[] paramHints) {

        // Add the cost of the inlined index scan to the cost of processing the input tuples.
        // This isn't really a fair representation of what's going on, as the index is scanned once
        // per input tuple, but I think it will still cause the plan selector to pick the join
        // order with the lowest total access cost.

        IndexScanPlanNode indexScan = getInlineIndexScan();

        m_estimatedOutputTupleCount = indexScan.getEstimatedOutputTupleCount() + childOutputTupleCountEstimate;
        // Discount outer child estimates based on the number of its filters
        m_estimatedProcessedTupleCount = indexScan.getEstimatedProcessedTupleCount() + discountEstimatedProcessedTupleCount(m_children.get(0));
    }

    public IndexScanPlanNode getInlineIndexScan() {
        IndexScanPlanNode indexScan =
                (IndexScanPlanNode) getInlinePlanNode(PlanNodeType.INDEXSCAN);
        assert(indexScan != null);
        return indexScan;
    }

    @Override
    protected String explainPlanForNode(String indent) {
        return "NESTLOOP INDEX " + this.m_joinType.toString() + " JOIN" +
                (m_sortDirection == SortDirectionType.INVALID ? "" : " (" + m_sortDirection + ")") +
                explainFilters(indent);
    }

    @Override
    public void toJSONString(JSONStringer stringer) throws JSONException {
        super.toJSONString(stringer);
        if (m_sortDirection != SortDirectionType.INVALID) {
            stringer.keySymbolValuePair(Members.SORT_DIRECTION.name(),
                    m_sortDirection.toString());
        }
    }

    @Override
    public void loadFromJSONObject(JSONObject jobj, Database db)
            throws JSONException {
        super.loadFromJSONObject(jobj, db);
        if ( ! jobj.isNull(Members.SORT_DIRECTION.name())) {
            m_sortDirection = SortDirectionType.get(
                    jobj.getString(Members.SORT_DIRECTION.name()));
        }
    }

}<|MERGE_RESOLUTION|>--- conflicted
+++ resolved
@@ -91,7 +91,7 @@
         LimitPlanNode limit = (LimitPlanNode)getInlinePlanNode(PlanNodeType.LIMIT);
         if (limit != null) {
             // output schema of limit node has not been used
-            limit.setOutputSchema(getOutputSchemaPreInlineAgg());
+            limit.m_outputSchema = m_outputSchemaPreInlineAgg;
             limit.m_hasSignificantOutputSchema = false;
         }
 
@@ -128,13 +128,8 @@
         resolveSubqueryColumnIndexes();
 
         // Resolve TVE indexes for each schema column.
-<<<<<<< HEAD
-        for (int i = 0; i < getOutputSchemaPreInlineAgg().size(); ++i) {
-            SchemaColumn col = getOutputSchemaPreInlineAgg().getColumns().get(i);
-=======
         for (int i = 0; i < m_outputSchemaPreInlineAgg.size(); ++i) {
             SchemaColumn col = m_outputSchemaPreInlineAgg.getColumn(i);
->>>>>>> b5e0e03a
 
             // These are all TVEs.
             assert(col.getExpression() instanceof TupleValueExpression);
