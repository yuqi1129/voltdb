--- conflicted
+++ resolved
@@ -391,19 +391,6 @@
         return retval;
     }
 
-<<<<<<< HEAD
-    @Override
-    public void loadFromJSONObject( JSONObject jobj, Database db ) {
-        super.loadFromJSONObject(jobj, db);
-        try {
-            m_targetIndexName = jobj.getString(Members.TARGET_INDEX_NAME.name());
-            m_catalogIndex = db.getTables().get(super.m_targetTableName).getIndexes().get(m_targetIndexName);
-            //                  JSONObject obj = jobj.getJSONObject(Members.END_EXPRESSION.name());
-            //                  m_endExpression.fromJSONObject( obj, null);
-        } catch (JSONException e) {
-            e.printStackTrace();
-        }
-=======
     //TODO some members not loaded
     @Override
     public void loadFromJSONObject( JSONObject jobj, Database db ) throws JSONException {
@@ -412,6 +399,5 @@
         m_catalogIndex = db.getTables().get(super.m_targetTableName).getIndexes().get(m_targetIndexName);
         //                  JSONObject obj = jobj.getJSONObject(Members.END_EXPRESSION.name());
         //                  m_endExpression.fromJSONObject( obj, db);
->>>>>>> ac8d8320
     }
 }