--- conflicted
+++ resolved
@@ -34,14 +34,11 @@
 import org.voltdb.expressions.ExpressionUtil;
 import org.voltdb.expressions.SubqueryExpression;
 import org.voltdb.expressions.TupleValueExpression;
-<<<<<<< HEAD
 import org.voltdb.planner.CompiledPlan;
 import org.voltdb.types.ExpressionType;
-=======
 import org.voltdb.planner.parseinfo.StmtSubqueryScan;
 import org.voltdb.planner.parseinfo.StmtTableScan;
 import org.voltdb.planner.parseinfo.StmtTargetTableScan;
->>>>>>> 2244ddbc
 import org.voltdb.types.PlanNodeType;
 import org.voltdb.utils.CatalogUtil;
 
@@ -67,10 +64,7 @@
 
     // Flag marking the sub-query plan
     protected boolean m_isSubQuery = false;
-<<<<<<< HEAD
-=======
     protected StmtTableScan m_tableScan = null;
->>>>>>> 2244ddbc
 
     protected AbstractScanPlanNode() {
         super();
@@ -84,28 +78,11 @@
     }
 
     @Override
-<<<<<<< HEAD
-    public void getTablesAndIndexes(Collection<String> tablesRead,
-                                    Collection<String> tableAliasesRead,
-                                    Collection<String> tableUpdated,
-                                    Collection<String> tableAliaseUpdated,
-                                    Collection<String> indexes)
-    {
-        assert(m_targetTableName != null);
-        assert(m_targetTableAlias != null);
-        tableAliasesRead.add(m_targetTableAlias);
-        if (!m_isSubQuery) {
-            tablesRead.add(m_targetTableName);
-        } else {
-            assert(m_children.size() == 1);
-            m_children.get(0).getTablesAndIndexes(tablesRead, tableAliasesRead, tableUpdated, tableAliaseUpdated, indexes);
-=======
     public void getTablesAndIndexes(Map<String, StmtTargetTableScan> tablesRead,
             Collection<String> indexes)
     {
         if (m_tableScan != null && m_tableScan instanceof StmtTargetTableScan) {
             tablesRead.put(m_targetTableName, (StmtTargetTableScan)m_tableScan);
->>>>>>> 2244ddbc
         }
     }
 
@@ -140,23 +117,6 @@
         }
     }
 
-    /**
-<<<<<<< HEAD
-     * Does the plan guarantee an identical result/effect
-     * when "replayed" against the same database state, such as during replication or CL recovery.
-     * @return true unless the scan has an inline limit and no particular order.
-     */
-    @Override
-    public boolean isContentDeterministic() {
-        AbstractPlanNode limit = this.getInlinePlanNode(PlanNodeType.LIMIT);
-        if ((limit == null) || isOrderDeterministic()) {
-            return true;
-        } else {
-            m_nondeterminismDetail = "a limit on an unordered scan may return different rows";
-            return false;
-        }
-    }
-
     @Override
     public int overrideId(int newId) {
         m_id = newId++;
@@ -165,7 +125,7 @@
             List<AbstractExpression> subqueries = m_predicate.findAllSubexpressionsOfType(ExpressionType.SUBQUERY);
             for (AbstractExpression subquery : subqueries) {
                 assert(subquery instanceof SubqueryExpression);
-                CompiledPlan subqueryPlan = ((SubqueryExpression)subquery).getTable().getBetsCostPlan();
+                CompiledPlan subqueryPlan = ((SubqueryExpression)subquery).getTable().getBestCostPlan();
                 newId = subqueryPlan.resetPlanNodeIds(newId);
             }
         }
@@ -173,8 +133,6 @@
     }
 
     /**
-=======
->>>>>>> 2244ddbc
      * @return the target_table_name
      */
     public String getTargetTableName() {
@@ -186,11 +144,7 @@
      * @param name
      */
     public void setTargetTableName(String name) {
-<<<<<<< HEAD
-        assert(name != null);
-=======
         assert(m_isSubQuery || name != null);
->>>>>>> 2244ddbc
         m_targetTableName = name;
     }
 
@@ -268,10 +222,6 @@
      * Set the sub-query flag
      * @param isSubQuery
      */
-<<<<<<< HEAD
-
-=======
->>>>>>> 2244ddbc
     public void setSubQuery(boolean isSubQuery) {
         m_isSubQuery = isSubQuery;
     }
@@ -288,11 +238,6 @@
     public void generateOutputSchema(Database db)
     {
         // fill in the table schema if we haven't already
-<<<<<<< HEAD
-        if (m_tableSchema == null)
-        {
-            generateTableSchema(db);
-=======
         if (m_tableSchema == null) {
             if (isSubQuery()) {
                 assert(m_children.size() == 1);
@@ -319,7 +264,6 @@
                                                              tve));
                 }
             }
->>>>>>> 2244ddbc
         }
 
         // Until the scan has an implicit projection rather than an explicitly
@@ -489,27 +433,4 @@
         }
         return "";
     }
-<<<<<<< HEAD
-
-    protected void generateTableSchema(Database db) {
-        m_tableSchema = new NodeSchema();
-        CatalogMap<Column> cols =
-            db.getTables().getIgnoreCase(m_targetTableName).getColumns();
-        // you don't strictly need to sort this, but it makes diff-ing easier
-        for (Column col : CatalogUtil.getSortedCatalogItems(cols, "index"))
-        {
-            // must produce a tuple value expression for this column.
-            TupleValueExpression tve = new TupleValueExpression(
-                    m_targetTableName, m_targetTableAlias, col.getTypeName(), col.getTypeName(), col.getIndex());
-            tve.setValueType(VoltType.get((byte)col.getType()));
-            tve.setValueSize(col.getSize());
-            m_tableSchema.addColumn(new SchemaColumn(m_targetTableName,
-                                                     m_targetTableAlias,
-                                                     col.getTypeName(),
-                                                     col.getTypeName(),
-                                                     tve));
-        }
-    }
-=======
->>>>>>> 2244ddbc
 }