/* This file is part of VoltDB.
 * Copyright (C) 2008-2014 VoltDB Inc.
 *
 * This program is free software: you can redistribute it and/or modify
 * it under the terms of the GNU Affero General Public License as
 * published by the Free Software Foundation, either version 3 of the
 * License, or (at your option) any later version.
 *
 * This program is distributed in the hope that it will be useful,
 * but WITHOUT ANY WARRANTY; without even the implied warranty of
 * MERCHANTABILITY or FITNESS FOR A PARTICULAR PURPOSE.  See the
 * GNU Affero General Public License for more details.
 *
 * You should have received a copy of the GNU Affero General Public License
 * along with VoltDB.  If not, see <http://www.gnu.org/licenses/>.
 */

package org.voltdb.plannodes;

import java.util.ArrayList;
import java.util.Collections;
import java.util.Comparator;
import java.util.HashMap;

import org.voltdb.expressions.TupleValueExpression;

/**
 * This class encapsulates the representation and common operations for
 * a PlanNode's output schema.
 */
public class NodeSchema
{
    private ArrayList<SchemaColumn> m_columns;
    private HashMap <SchemaColumn, Integer> m_columnsMapHelper;

    public NodeSchema()
    {
        m_columns = new ArrayList<SchemaColumn>();
        m_columnsMapHelper = new HashMap<SchemaColumn, Integer>();
    }

    /**
     * Add a column to this schema.
     *
     * Unless actively modified, updated, or sorted, the column order is
     * implicitly the order in which columns are added using this call
     */
    public void addColumn(SchemaColumn column)
    {
        int size = m_columns.size();
        m_columnsMapHelper.put(column, size);
        m_columns.add(column);
    }

    /**
     * @return a list of the columns in this schema.  These columns will be
     * in the order in which they will appear at the output of this node.
     */
    public ArrayList<SchemaColumn> getColumns()
    {
        return m_columns;
    }

    public int size()
    {
        return m_columns.size();
    }

    /**
     * Retrieve the SchemaColumn that matches the provided arguments.
     * @param tableName
     * @param tableAlias
     * @param columnName
     * @param columnAlias
     * @return The matching SchemaColumn.  Returns null if the column wasn't
     *         found.
     */
    public SchemaColumn find(String tableName, String tableAlias, String columnName, String columnAlias)
    {
        SchemaColumn col = new SchemaColumn(tableName, tableAlias, columnName, columnAlias);
        Integer index = m_columnsMapHelper.get(col);
        if (index != null) {
            return m_columns.get(index.intValue());
        }
        return null;
    }

    /** Convenience method for looking up the column offset for a TVE using
     *  getIndexOf().  This is a common operation because every TVE in every
     *  AbstractExpression in a plan node needs to have its column_idx updated
     *  during the column index resolution phase.
     */
    public int getIndexOfTve(TupleValueExpression tve)
    {
        SchemaColumn col = new SchemaColumn(tve.getTableName(), tve.getTableAlias(),
                tve.getColumnName(), tve.getColumnAlias());

        Integer index = m_columnsMapHelper.get(col);
        if (index != null) {
            return index.intValue();
        }
        return -1;
    }

    /** Convenience method to sort the SchemaColumns.  Only applies if they
     *  all are tuple value expressions.  Modification is made in-place.
     */
    void sortByTveIndex()
    {
        class TveColCompare implements Comparator<SchemaColumn>
        {
            @Override
            public int compare(SchemaColumn col1, SchemaColumn col2)
            {
                if (!(col1.getExpression() instanceof TupleValueExpression) ||
                    !(col2.getExpression() instanceof TupleValueExpression))
                {
                    throw new ClassCastException();
                }
                TupleValueExpression tve1 =
                    (TupleValueExpression) col1.getExpression();
                TupleValueExpression tve2 =
                    (TupleValueExpression) col2.getExpression();
                if (tve1.getColumnIndex() < tve2.getColumnIndex())
                {
                    return -1;
                }
                else if (tve1.getColumnIndex() > tve2.getColumnIndex())
                {
                    return 1;
                }
                return 0;
            }
        }

        Collections.sort(m_columns, new TveColCompare());
    }

    @Override
    public NodeSchema clone()
    {
        NodeSchema copy = new NodeSchema();
        for (int i = 0; i < m_columns.size(); ++i)
        {
            copy.addColumn(m_columns.get(i).clone());
        }
        return copy;
    }

    public NodeSchema replaceTableClone(String tableAlias) {
        NodeSchema copy = new NodeSchema();
        for (int i = 0; i < m_columns.size(); ++i)
        {
            SchemaColumn col = m_columns.get(i);
            String colAlias = col.getColumnAlias();

            TupleValueExpression tve = new TupleValueExpression(tableAlias, tableAlias, colAlias, colAlias, i);
            tve.setValueType(col.getType());
            tve.setValueSize(col.getSize());
<<<<<<< HEAD
=======
            tve.setInBytes(col.getExpression().getInBytes());
>>>>>>> 14b32b3b
            SchemaColumn sc = new SchemaColumn(tableAlias, tableAlias, colAlias, colAlias, tve);
            copy.addColumn(sc);
        }

        return copy;
    }

    @Override
    public boolean equals (Object obj) {
        if (obj == null) return false;
        if (obj == this) return true;
        if (obj instanceof NodeSchema == false) return false;

        NodeSchema schema = (NodeSchema) obj;

        if (schema.size() != size()) return false;

        ArrayList<SchemaColumn> columns = schema.getColumns();

        for (int i =0; i < size(); i++ ) {
            SchemaColumn col1 = columns.get(i);
            if (!col1.equals(m_columns.get(i))) {
                return false;
            }
        }
        return true;
    }

    @Override
    public int hashCode () {
        int result = 0;
        for (SchemaColumn col: m_columns) {
            result += col.hashCode();
        }
        return result;
    }

    /**
     * Returns a copy of this NodeSchema but with all non-TVE expressions
     * replaced with an appropriate TVE.  This is used primarily when generating
     * a node's output schema based on its childrens' schema; we want to
     * carry the columns across but leave any non-TVE expressions behind.
     */
    NodeSchema copyAndReplaceWithTVE()
    {
        NodeSchema copy = new NodeSchema();
        for (int i = 0; i < m_columns.size(); ++i)
        {
            copy.addColumn(m_columns.get(i).copyAndReplaceWithTVE());
        }
        return copy;
    }

    /**
     * Append the provided schema to this schema and return the result
     * as a new schema. Columns order: [this][provided schema columns].
     */
    NodeSchema join(NodeSchema schema)
    {
        NodeSchema copy = this.clone();
        for (SchemaColumn col: schema.getColumns())
        {
            copy.addColumn(col.clone());
        }
        return copy;
    }

    @Override
    public String toString()
    {
        StringBuilder sb = new StringBuilder();
        sb.append("NodeSchema:\n");
        for (int i = 0; i < m_columns.size(); ++i)
        {
            sb.append("Column " + i + ":\n");
            sb.append(m_columns.get(i).toString()).append("\n");
        }
        return sb.toString();
    }
}
<|MERGE_RESOLUTION|>--- conflicted
+++ resolved
@@ -157,10 +157,7 @@
             TupleValueExpression tve = new TupleValueExpression(tableAlias, tableAlias, colAlias, colAlias, i);
             tve.setValueType(col.getType());
             tve.setValueSize(col.getSize());
-<<<<<<< HEAD
-=======
             tve.setInBytes(col.getExpression().getInBytes());
->>>>>>> 14b32b3b
             SchemaColumn sc = new SchemaColumn(tableAlias, tableAlias, colAlias, colAlias, tve);
             copy.addColumn(sc);
         }
