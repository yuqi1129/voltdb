--- conflicted
+++ resolved
@@ -492,16 +492,11 @@
             }
             if (!processed) {
                 try {
-<<<<<<< HEAD
-                    // check for CREATE TABLE or CREATE VIEW
-                    Matcher tableMatcher = createTablePattern.matcher(stmt.statement);
-=======
                     // Check for CREATE TABLE or CREATE VIEW.
                     // We sometimes choke at parsing statements with newlines, so
                     // check against a newline free version of the stmt.
                     String oneLinerStmt = stmt.statement.replace("\n", " ");
                     Matcher tableMatcher = createTablePattern.matcher(oneLinerStmt);
->>>>>>> 17729ece
                     if (tableMatcher.find()) {
                         String tableName = tableMatcher.group(2);
                         m_tableNameToDDL.put(tableName.toUpperCase(), stmt.statement);
@@ -907,7 +902,7 @@
         else if (nchar[0] == '\n') {
             // normalize newlines to spaces
             m_currLineNo += 1;
-            retval.statement += " ";
+            retval.statement += "\n";
         }
         else if (nchar[0] == '\r') {
             // ignore carriage returns
