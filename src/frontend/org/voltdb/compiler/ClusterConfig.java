/* This file is part of VoltDB.
 * Copyright (C) 2008-2012 VoltDB Inc.
 *
 * VoltDB is free software: you can redistribute it and/or modify
 * it under the terms of the GNU General Public License as published by
 * the Free Software Foundation, either version 3 of the License, or
 * (at your option) any later version.
 *
 * VoltDB is distributed in the hope that it will be useful,
 * but WITHOUT ANY WARRANTY; without even the implied warranty of
 * MERCHANTABILITY or FITNESS FOR A PARTICULAR PURPOSE.  See the
 * GNU General Public License for more details.
 *
 * You should have received a copy of the GNU General Public License
 * along with VoltDB.  If not, see <http://www.gnu.org/licenses/>.
 */
package org.voltdb.compiler;

import java.util.ArrayList;
import java.util.HashMap;
import java.util.List;

import org.json_voltpatches.JSONArray;
import org.json_voltpatches.JSONException;
import org.json_voltpatches.JSONObject;
import org.json_voltpatches.JSONStringer;
import org.voltcore.logging.VoltLogger;

public class ClusterConfig
{
    private static final VoltLogger hostLog = new VoltLogger("HOST");

    public static List<Integer> partitionsForHost(JSONObject topo, int hostId) throws JSONException
    {
        List<Integer> partitions = new ArrayList<Integer>();

        JSONArray parts = topo.getJSONArray("partitions");

        for (int p = 0; p < parts.length(); p++) {
            // have an object in the partitions array
            JSONObject aPartition = parts.getJSONObject(p);
            int pid = aPartition.getInt("partition_id");
            JSONArray replicas = aPartition.getJSONArray("replicas");
            for (int h = 0; h < replicas.length(); h++)
            {
                int replica = replicas.getInt(h);
                if (replica == hostId)
                {
                    partitions.add(pid);
                }
            }
        }

        return partitions;
    }

    public ClusterConfig(int hostCount, int sitesPerHost, int replicationFactor)
    {
        m_hostCount = hostCount;
        m_sitesPerHost = sitesPerHost;
        m_replicationFactor = replicationFactor;
        m_errorMsg = "Config is unvalidated";
    }

    public int getHostCount()
    {
        return m_hostCount;
    }

    public int getSitesPerHost()
    {
        return m_sitesPerHost;
    }

    public int getReplicationFactor()
    {
        return m_replicationFactor;
    }

    public int getPartitionCount()
    {
        return (m_hostCount * m_sitesPerHost) / (m_replicationFactor + 1);
    }

    public String getErrorMsg()
    {
        return m_errorMsg;
    }

    public boolean validate()
    {
        if (m_hostCount <= 0)
        {
            m_errorMsg = "The number of hosts must be > 0.";
            return false;
        }
        if (m_sitesPerHost <= 0)
        {
            m_errorMsg = "The number of sites per host must be > 0.";
            return false;
        }
        if (m_hostCount <= m_replicationFactor)
        {
            m_errorMsg = String.format("%d servers required for K-safety=%d",
                                       m_replicationFactor + 1, m_replicationFactor);
            return false;
        }
        if (getPartitionCount() == 0)
        {
            m_errorMsg = String.format("Insufficient execution site count to achieve K-safety of %d",
                                       m_replicationFactor);
            return false;
        }
        m_errorMsg = "Cluster config contains no detected errors";
        return true;
    }

    // Statically build a topology. This only runs at startup;
    // rejoin clones this from an existing server.
    public JSONObject getTopology(List<Integer> hostIds) throws JSONException
    {
        int hostCount = getHostCount();
        int partitionCount = getPartitionCount();
        int sitesPerHost = getSitesPerHost();

        // add all the sites
        int partitionCounter = -1;

        HashMap<Integer, ArrayList<Integer>> partToHosts =
            new HashMap<Integer, ArrayList<Integer>>();
        for (int i = 0; i < partitionCount; i++)
        {
            ArrayList<Integer> hosts = new ArrayList<Integer>();
            partToHosts.put(i, hosts);
        }
        for (int i = 0; i < sitesPerHost * hostCount; i++) {

            // serially assign partitions to execution sites.
            int partition = (++partitionCounter) % partitionCount;
            int hostForSite = hostIds.get(i / sitesPerHost);
            partToHosts.get(partition).add(hostForSite);
        }

        // {"kfactor" : 2,
        //  "sites_per_host" : 3,
        //  "partitions" :
        //    [{"partition_id" : 0,
        //      "replicas" : [hostid1, hostid2, hostid3]},
        //     {"partition_id" : 1,
        //      "replicas" : [hostid1, hostid2, hostid3]}
        //    ]
        // }

        JSONStringer stringer = new JSONStringer();
        stringer.object();
        stringer.key("hostcount").value(m_hostCount);
        stringer.key("kfactor").value(getReplicationFactor());
        stringer.key("sites_per_host").value(sitesPerHost);
        stringer.key("partitions").array();
        for (int part = 0; part < partitionCount; part++)
        {
            stringer.object();
            stringer.key("partition_id").value(part);
            stringer.key("replicas").array();
            for (int host_pos : partToHosts.get(part))
            {
                stringer.value(host_pos);
            }
            stringer.endArray();
            stringer.endObject();
        }
        stringer.endArray();
        stringer.endObject();

        JSONObject topo = new JSONObject(stringer.toString());
<<<<<<< HEAD
=======
        hostLog.debug("TOPO: " + topo.toString(2));

>>>>>>> 2ba098df
        return topo;
    }

    private final int m_hostCount;
    private final int m_sitesPerHost;
    private final int m_replicationFactor;

    private String m_errorMsg;
}<|MERGE_RESOLUTION|>--- conflicted
+++ resolved
@@ -173,11 +173,6 @@
         stringer.endObject();
 
         JSONObject topo = new JSONObject(stringer.toString());
-<<<<<<< HEAD
-=======
-        hostLog.debug("TOPO: " + topo.toString(2));
-
->>>>>>> 2ba098df
         return topo;
     }
 
