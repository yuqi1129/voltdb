<?xml version="1.0" encoding="UTF-8"?>

<!--

    WORTH READING:

    This schema describes the Volt deployment file,
    deployment.xml. org.voltdb.VoltDB processes deployment.xml file using
    the jaxb XML to Java bindings.

    If you modify this schema, the jaxb bindings must be regenerated.
    It is normally handled by the ant build.

    It's also easy to do manually:

    cd src/frontend
    xjc -p org.voltdb.compiler.deploymentfile org/voltdb/compiler/DeploymentFileSchema.xsd

    Binding objects are created in the org.voltdb.compiler.deploymentfile
    package. These generated files are checked in to svn.

    You can check that changes to this file produce a valid schema using
    the public tool at http://www.w3.org/2001/03/webdata/xsv.

    For more information about jaxb, see:
    http://java.sun.com/developer/technicalArticles/WebServices/jaxb/

  -->

<xs:schema xmlns:xs="http://www.w3.org/2001/XMLSchema"
            elementFormDefault="unqualified">

  <!-- <deployment> -->
  <xs:element name="deployment" type="deploymentType"/>
  <xs:complexType name="deploymentType">
    <xs:all>
      <xs:element name="cluster" minOccurs="1" maxOccurs="1" type="clusterType"/>
      <xs:element name="paths" minOccurs="0" maxOccurs="1" type="pathsType" />
      <xs:element name="partition-detection" minOccurs="0" type="partitionDetectionType"/>
      <xs:element name="heartbeat" minOccurs="0" maxOccurs="1" type="heartbeatType"/>
      <xs:element name="ssl" minOccurs="0" maxOccurs="1" type="sslType"/>
      <xs:element name="httpd" minOccurs="0" maxOccurs="1" type="httpdType"/>
      <xs:element name="snapshot" type="snapshotType" minOccurs="0" maxOccurs="1" />
      <xs:element name="export" minOccurs="0" maxOccurs="1" type="exportType"/>
      <xs:element name="threadpools" minOccurs="0" maxOccurs="1" type="threadPoolsType"/>
      <xs:element name="users" minOccurs="0" maxOccurs="1" type="usersType"/>
      <xs:element name="commandlog" minOccurs="0" maxOccurs="1" type="commandLogType" />
      <xs:element name="systemsettings" minOccurs="0" maxOccurs="1"
                  type="systemSettingsType" />
      <xs:element name="security" minOccurs='0' maxOccurs='1' type="securityType"/>
      <xs:element name="dr" minOccurs='0' maxOccurs='1' type="drType" />
      <xs:element name="import" minOccurs="0" maxOccurs="1" type="importType"/>
      <xs:element name="snmp" minOccurs="0" type="snmpType"/>
      <xs:element name="features" minOccurs="0" type="featuresType"/>
      <xs:element name="task" minOccurs="0" maxOccurs="1" type="taskSettingsType"/>
      <xs:element name="kipling" minOccurs="0" maxOccurs="1" type="kiplingType" />
<<<<<<< HEAD
      <xs:element name="schema-registry-url" minOccurs="0" maxOccurs="1" type="xs:string" />
=======
      <xs:element name="topics" minOccurs="0" maxOccurs="1" type="topicsType"/>
>>>>>>> fb7525c2
    </xs:all>
  </xs:complexType>

  <xs:simpleType name="schemaType">
      <xs:restriction base="xs:string">
          <xs:enumeration value="catalog"/>
          <xs:enumeration value="ddl"/>
      </xs:restriction>
  </xs:simpleType>

  <!-- restriction on id -->
  <xs:simpleType name="clusterIdType">
    <xs:restriction base="xs:int">
      <xs:minInclusive value="0"/>
      <xs:maxInclusive value="127"/>
    </xs:restriction>
  </xs:simpleType>

  <!-- <cluster> -->
  <xs:complexType name="clusterType">
    <xs:attribute name="hostcount" type="xs:int" default="1"/>
    <xs:attribute name="sitesperhost" type="xs:int" default="8"/>
    <xs:attribute name="kfactor" type="xs:int" default="0"/>
    <xs:attribute name="id" type="clusterIdType"/>
    <xs:attribute name="schema" type="schemaType" default="ddl"/>
  </xs:complexType>

  <!-- <snmp> -->
  <xs:complexType name="snmpType">
    <xs:attribute name="enabled" type="xs:boolean" default="true"/>
    <xs:attribute name="target" type="xs:string"/>
    <xs:attribute name="community" type="xs:string" default="public"/>
    <xs:attribute name="username" type="xs:string" />
    <xs:attribute name="authprotocol" type="xs:string" default="SHA"/>
    <xs:attribute name="authkey" type="xs:string" default="voltdbauthkey" />
    <xs:attribute name="privacyprotocol" type="xs:string" default="AES" />
    <xs:attribute name="privacykey" type="xs:string" default="voltdbprivacykey" />
  </xs:complexType>

  <!-- <paths> -->
  <xs:complexType name="pathEntry">
      <xs:attribute name="path" type="xs:string" use="required"/>
  </xs:complexType>

  <xs:complexType name="pathsType">
    <xs:all>
        <xs:element name="voltdbroot" minOccurs="0" maxOccurs="1">
            <xs:complexType>
              <xs:attribute name="path" type="xs:string" default="voltdbroot"/>
            </xs:complexType>
        </xs:element>
        <xs:element name="snapshots" minOccurs="0" maxOccurs="1">
            <xs:complexType>
              <xs:attribute name="path" type="xs:string" default="snapshots"/>
            </xs:complexType>
        </xs:element>
        <xs:element name="exportoverflow" minOccurs="0" maxOccurs="1">
            <xs:complexType>
              <xs:attribute name="path" type="xs:string" default="export_overflow"/>
            </xs:complexType>
        </xs:element>
        <xs:element name="droverflow" minOccurs="0" maxOccurs="1">
            <xs:complexType>
              <xs:attribute name="path" type="xs:string" default="dr_overflow"/>
            </xs:complexType>
        </xs:element>
        <xs:element name="commandlog" minOccurs="0" maxOccurs="1">
            <xs:complexType>
              <xs:attribute name="path" type="xs:string" default="command_log"/>
            </xs:complexType>
        </xs:element>
        <xs:element name="commandlogsnapshot" minOccurs="0" maxOccurs="1">
            <xs:complexType>
              <xs:attribute name="path" type="xs:string" default="command_log_snapshot"/>
            </xs:complexType>
        </xs:element>
        <xs:element name="largequeryswap" minOccurs="0" maxOccurs="1">
            <xs:complexType>
              <xs:attribute name="path" type="xs:string" default="large_query_swap"/>
            </xs:complexType>
        </xs:element>
        <xs:element name="exportcursor" minOccurs="0" maxOccurs="1">
            <xs:complexType>
                <xs:attribute name="path" type="xs:string" default="export_cursor"/>
            </xs:complexType>
        </xs:element>
    </xs:all>
  </xs:complexType>

  <xs:simpleType name="memorySizeType">
    <xs:restriction base="xs:int">
      <xs:minInclusive value="1"/>
    </xs:restriction>
  </xs:simpleType>

  <xs:simpleType name="elasticDurationType">
    <xs:restriction base="xs:int">
      <xs:minInclusive value="1"/>
    </xs:restriction>
  </xs:simpleType>

  <xs:simpleType name="elasticThroughputType">
    <xs:restriction base="xs:int">
      <xs:minInclusive value="1"/>
    </xs:restriction>
  </xs:simpleType>

  <xs:simpleType name="latencyType">
    <xs:restriction base="xs:int">
      <xs:minInclusive value="0"/>
    </xs:restriction>
  </xs:simpleType>

  <xs:simpleType name="featureNameType">
    <xs:restriction base="xs:string">
      <xs:enumeration value="snapshots"/>
      <xs:enumeration value="exportoverflow"/>
      <xs:enumeration value="droverflow"/>
      <xs:enumeration value="commandlog"/>
      <xs:enumeration value="commandlogsnapshot"/>
    </xs:restriction>
  </xs:simpleType>

  <xs:complexType name="diskLimitType">
      <xs:sequence>
          <xs:element name="feature" minOccurs="1" maxOccurs="unbounded">
             <xs:complexType>
                <xs:attribute name="name" type="featureNameType"/>
                <xs:attribute name="size" type="xs:string"/>
                <xs:attribute name="alert" type="xs:string"/>
             </xs:complexType>
          </xs:element>
      </xs:sequence>
  </xs:complexType>

  <xs:complexType name="resourceMonitorType">
      <xs:all>
        <xs:element name="memorylimit" minOccurs="0" maxOccurs="1">
            <xs:complexType>
                <xs:attribute name="size" type="xs:string" default="80%"/>
                <xs:attribute name="alert" type="xs:string" default="70%"/>
            </xs:complexType>
        </xs:element>
        <xs:element name="disklimit" type="diskLimitType"
                    minOccurs="0" maxOccurs="1"/>
      </xs:all>
      <xs:attribute name="frequency" type="xs:int" default="60"/>
  </xs:complexType>

  <xs:complexType name="flushIntervalType">
      <xs:all>
          <xs:element name="dr" minOccurs="0" maxOccurs="1">
             <xs:complexType>
                <xs:attribute name="interval" type="xs:int" default="1000"/>
             </xs:complexType>
          </xs:element>
          <xs:element name="export" minOccurs="0" maxOccurs="1">
             <xs:complexType>
                <xs:attribute name="interval" type="xs:int" default="4000"/>
             </xs:complexType>
          </xs:element>
      </xs:all>
      <xs:attribute name="minimum" type="xs:int" default="1000"/>
  </xs:complexType>

  <!-- <systemsettings> -->
  <xs:complexType name="systemSettingsType">
    <xs:all>
        <xs:element name="temptables" minOccurs="0" maxOccurs="1">
            <xs:complexType>
                <xs:attribute name="maxsize" type="memorySizeType" default="100"/>
            </xs:complexType>
        </xs:element>
        <xs:element name="snapshot" minOccurs="0" maxOccurs="1">
            <xs:complexType>
                <xs:attribute name="priority" type="snapshotPriorityType" default="6"/>
            </xs:complexType>
        </xs:element>
        <xs:element name="elastic" minOccurs="0" maxOccurs="1">
            <xs:complexType>
                <xs:attribute name="duration" type="elasticDurationType" default="50"/>
                <xs:attribute name="throughput" type="elasticThroughputType" default="2"/>
            </xs:complexType>
        </xs:element>
        <xs:element name="query" minOccurs="0" maxOccurs="1">
            <xs:complexType>
                <xs:attribute name="timeout" type="latencyType" default="10000"/>
            </xs:complexType>
        </xs:element>
        <xs:element name="procedure" minOccurs="0" maxOccurs="1">
            <xs:complexType>
                <xs:attribute name="loginfo" type="latencyType" default="10000"/>
            </xs:complexType>
        </xs:element>
        <xs:element name="resourcemonitor" minOccurs="0" maxOccurs="1" type="resourceMonitorType"/>
        <xs:element name="flushinterval" minOccurs="0" maxOccurs="1" type="flushIntervalType"/>
    </xs:all>
  </xs:complexType>

  <!-- <security> -->
  <xs:complexType name="securityType">
    <xs:attribute name="enabled" type="xs:boolean" default="false"/>
    <xs:attribute name="provider" type="SecurityProviderString" default="hash"/>
  </xs:complexType>

  <!-- <command log> -->
  <xs:complexType name="commandLogType">
    <xs:all>
        <xs:element name="frequency" minOccurs="0" maxOccurs="1">
            <xs:complexType>
                <xs:attribute name="time" type="logFrequencyTimeType" default="200"/>
                <xs:attribute name="transactions" type="logFrequencyTxnsType" default="2147483647"/>
            </xs:complexType>
        </xs:element>
    </xs:all>
    <xs:attribute name="synchronous" type="xs:boolean" default="false"/>
    <xs:attribute name="enabled" type="xs:boolean" default="true"/>
    <xs:attribute name="logsize" type="logSizeType" default="1024" />
  </xs:complexType>

  <!-- <partition-detection> -->
  <xs:complexType name="partitionDetectionType">
      <xs:attribute name="enabled" type="xs:boolean" default="true"/>
   </xs:complexType>

  <!-- <heartbeat-config> -->
  <xs:complexType name="heartbeatType">
    <xs:attribute name="timeout" type="timeoutType" use="optional" default="90"/>
  </xs:complexType>

  <xs:simpleType name="timeoutType">
    <xs:restriction base="xs:int">
      <xs:minInclusive value="1"/>
    </xs:restriction>
  </xs:simpleType>

  <!-- restriction on frequency of snapshot work.
       0-10 where 0 means no priority control and 1
       means high priority and 10 means lowest priority -->
  <xs:simpleType name="snapshotPriorityType">
    <xs:restriction base="xs:int">
      <xs:minInclusive value="0"/>
    </xs:restriction>
  </xs:simpleType>

  <!-- restriction on command log size in megabytes -->
  <xs:simpleType name="logSizeType">
    <xs:restriction base="xs:int">
      <xs:minInclusive value="3"/>
      <xs:maxInclusive value="102400"/>
    </xs:restriction>
  </xs:simpleType>

  <!-- restriction on command log fsync frequency -->
  <xs:simpleType name="logFrequencyTimeType">
    <xs:restriction base="xs:int">
      <xs:minInclusive value="1"/>
      <xs:maxInclusive value="5000"/>
    </xs:restriction>
  </xs:simpleType>

  <!-- restriction on command log fsync txns -->
  <xs:simpleType name="logFrequencyTxnsType">
    <xs:restriction base="xs:int">
      <xs:minInclusive value="1"/>
      <xs:maxInclusive value="2147483647"/>
    </xs:restriction>
  </xs:simpleType>

  <!-- restriction on snapshot retention knob -->
  <xs:simpleType name="snapshotRetainType">
    <xs:restriction base="xs:int">
      <xs:minInclusive value="1"/>
      <xs:maxInclusive value="5000"/>
    </xs:restriction>
  </xs:simpleType>

  <!-- <httpd> -->
  <xs:complexType name="httpdType">
    <xs:sequence>
      <xs:element name="jsonapi" minOccurs="0" maxOccurs="1">
        <xs:complexType>
          <xs:attribute name="enabled" type="xs:boolean" default="true"/>
        </xs:complexType>
      </xs:element>
    </xs:sequence>
    <xs:attribute name="port" type="xs:int"/>
    <xs:attribute name="enabled" type="xs:boolean" default="true"/>
  </xs:complexType>

  <xs:complexType name="keyOrTrustStoreType">
      <xs:attribute name="path" type="xs:string" use="required"/>
      <xs:attribute name="password" type="xs:string"/>
  </xs:complexType>

  <!-- ssl -->
  <xs:complexType name="sslType">
    <xs:sequence>
      <xs:element name="keystore" minOccurs="0" maxOccurs="1" type="keyOrTrustStoreType"/>
      <xs:element name="truststore" minOccurs="0" maxOccurs="1" type="keyOrTrustStoreType"/>
    </xs:sequence>
    <xs:attribute name="enabled" type="xs:boolean" default="false"/>
    <xs:attribute name="external" type="xs:boolean" default="false"/>
    <xs:attribute name="dr" type="xs:boolean" default="false"/>
    <xs:attribute name="internal" type="xs:boolean" default="false"/>
  </xs:complexType>

  <!-- <snapshot> -->
  <xs:complexType name="snapshotType">
    <xs:attribute name="frequency" type="xs:string" use="optional" default="24h" />
    <xs:attribute name="retain" type="snapshotRetainType" use="optional" default="2" />
    <xs:attribute name="prefix" type="xs:string" use="optional" default="AUTOSNAP" />
    <xs:attribute name="enabled" type="xs:boolean" default="true"/>
  </xs:complexType>

    <!-- <threadpools> -->
    <xs:complexType name="threadPoolsType">
        <xs:sequence>
            <xs:element name="pool" minOccurs="0" maxOccurs="unbounded">
                <xs:complexType>
                    <xs:attribute name="name" type="xs:string" use="required"/>
                    <xs:attribute name="size" type="threadPoolSize" use="required"/>
                </xs:complexType>
            </xs:element>
        </xs:sequence>
    </xs:complexType>

    <xs:simpleType name="threadPoolSize">
        <xs:restriction base="xs:int">
            <xs:minInclusive value="1"/>
        </xs:restriction>
    </xs:simpleType>

  <!-- <export> -->
  <xs:complexType name="exportType">
    <xs:sequence>
      <xs:element name="configuration" type="ExportConfigurationType" minOccurs="0" maxOccurs="unbounded"/>
    </xs:sequence>
    <xs:attribute name="defaultpoolsize" type="threadPoolSize"/>
  </xs:complexType>

  <xs:complexType name="ExportConfigurationType">
    <xs:sequence>
      <xs:element name="property" type="PropertyType" minOccurs="0" maxOccurs="unbounded"/>
    </xs:sequence>
    <xs:attribute name="target" type="xs:string" use="required" />
    <xs:attribute name="enabled" type="xs:boolean" default="true"/>
    <xs:attribute name="type" type="ServerExportEnum" default="file"/>
    <xs:attribute name="exportconnectorclass" type="xs:string" default=""/>
    <xs:attribute name="threadpool" type="xs:string" default=""/>
  </xs:complexType>

  <!-- <import> -->
  <xs:complexType name="importType">
    <xs:sequence>
      <xs:element name="configuration" type="ImportConfigurationType" minOccurs="0" maxOccurs="unbounded"/>
    </xs:sequence>
  </xs:complexType>

  <xs:complexType name="ImportConfigurationType">
    <xs:sequence>
      <xs:element name="property" type="PropertyType" minOccurs="0" maxOccurs="unbounded"/>
      <xs:element name="format-property" type="PropertyType" minOccurs="0" maxOccurs="unbounded"/>
    </xs:sequence>
    <xs:attribute name="module" type="xs:string" />
    <xs:attribute name="type" type="ServerImportEnum" use="required" />
    <xs:attribute name="enabled" type="xs:boolean" default="true"/>
    <xs:attribute name="format" type="xs:string" default="csv"/>
    <xs:attribute name="version" type="xs:string" default="10"/>
  </xs:complexType>

  <xs:complexType name="PropertyType">
    <xs:simpleContent>
      <xs:extension base="xs:string">
        <xs:attribute name="name" type="PropertyNameString" use="required"/>
      </xs:extension>
    </xs:simpleContent>
  </xs:complexType>

  <xs:simpleType name="PropertyNameString">
    <xs:restriction base="xs:normalizedString">
      <xs:maxLength value="256"/>
      <xs:minLength value="1"/>
      <xs:pattern value="\??\p{L}[\p{L}\d_-]*(\.[\p{L}\d_-]+)*"/>
    </xs:restriction>
  </xs:simpleType>

  <xs:simpleType name="ServerExportEnum">
    <xs:restriction base="xs:token">
      <xs:enumeration value="file"/>
      <xs:enumeration value="jdbc"/>
      <xs:enumeration value="kafka"/>
      <xs:enumeration value="http"/>
      <xs:enumeration value="rabbitmq"/>
      <xs:enumeration value="elasticsearch"/>
      <xs:enumeration value="custom"/>
    </xs:restriction>
  </xs:simpleType>

  <xs:simpleType name="ServerImportEnum">
    <xs:restriction base="xs:token">
      <xs:enumeration value="kafka"/>
      <xs:enumeration value="kinesis"/>
      <xs:enumeration value="custom"/>
    </xs:restriction>
  </xs:simpleType>

  <!-- <users> -->
  <xs:complexType name="usersType">
    <xs:sequence>
      <xs:element name="user" minOccurs="1" maxOccurs="unbounded">
        <xs:complexType>
          <xs:attribute name="name" type="userRoleNameString" use="required"/>
          <xs:attribute name="roles" type="userRoleNameString"/>
          <xs:attribute name="password" type="xs:string" use="required"/>
          <xs:attribute name="plaintext" type="xs:boolean" default="true"/>
        </xs:complexType>
      </xs:element>
    </xs:sequence>
  </xs:complexType>

  <xs:simpleType name="userRoleNameString">
	<xs:restriction base="xs:string">
      <xs:pattern value="[\S]+"/>
    </xs:restriction>
  </xs:simpleType>

  <!--  Security provider enumeration -->
  <xs:simpleType name="SecurityProviderString">
    <xs:restriction base="xs:string">
        <xs:enumeration value="hash"/>
        <xs:enumeration value="kerberos"/>
    </xs:restriction>
  </xs:simpleType>

  <!-- DR -->
  <xs:complexType name="drType">
    <xs:sequence>
        <!-- Currently, only one DR data source is allowed -->
        <xs:element name="connection" type="connectionType" minOccurs="0" maxOccurs="1"/>
    </xs:sequence>
    <xs:attribute name="id" type="clusterIdType"/>
    <xs:attribute name="listen" type="xs:boolean" default="true"/>
    <xs:attribute name="port" type="xs:int" default="5555"/>
    <xs:attribute name="flushInterval">
        <xs:simpleType>
            <xs:restriction base="xs:int">
                <xs:minInclusive value="20"/>
            </xs:restriction>
        </xs:simpleType>
    </xs:attribute>
    <xs:attribute name="role" type="drRoleType" default="master"/>
  </xs:complexType>

  <!-- DR cluster role -->
  <xs:simpleType name="drRoleType">
    <xs:restriction base="xs:string">
      <xs:enumeration value="master"/>
      <xs:enumeration value="replica"/>
      <xs:enumeration value="xdcr"/>
      <xs:enumeration value="none"/>
    </xs:restriction>
  </xs:simpleType>

  <xs:complexType name="connectionType">
    <xs:attribute name="source" use="required">
      <xs:simpleType>
        <xs:restriction base="xs:string">
          <!-- Validate that this is either empty or a comma-separated list of hostnames -->
          <xs:minLength value="0"/>
          <xs:pattern value="[*]{0}|([a-zA-Z0-9\-\.]+(:[0-9]*)?(,\s*[a-zA-Z0-9\-\.]+(:[0-9]*)?)*)"/>
        </xs:restriction>
      </xs:simpleType>
    </xs:attribute>
    <xs:attribute name="preferred-source" type="clusterIdType"/>
    <xs:attribute name="enabled" type="xs:boolean" default="true" />
    <xs:attribute name="ssl" type="xs:string"/>
  </xs:complexType>

  <!-- SchedulerManager -->
  <xs:complexType name="taskSettingsType">
    <xs:all>
      <xs:element name="threadpools">
        <xs:complexType>
          <xs:all>
            <xs:element name="host" minOccurs='0' type="taskThreadPoolType"/>
            <xs:element name="partition" minOccurs='0' type="taskThreadPoolType"/>
          </xs:all>
        </xs:complexType>
      </xs:element>
    </xs:all>
    <xs:attribute name="mininterval" type="xs:int" default="0"/>
    <xs:attribute name="maxfrequency" type="xs:double" default="0"/>
  </xs:complexType>

  <xs:complexType name="taskThreadPoolType">
    <xs:attribute name="size" default="0">
      <xs:simpleType>
        <xs:restriction base="xs:int">
          <xs:minInclusive value="0"/>
        </xs:restriction>
      </xs:simpleType>
    </xs:attribute>
  </xs:complexType>

  <xs:complexType name="featuresType">
    <xs:sequence>
        <xs:element name="feature" type="featureType" minOccurs="0" maxOccurs="unbounded"/>
    </xs:sequence>
  </xs:complexType>

  <xs:complexType name="featureType">
    <xs:attribute name="name" type="xs:string" use="required"/>
    <xs:attribute name="option" type="xs:string" use="required"/>
  </xs:complexType>

  <xs:complexType name="kiplingType">
    <xs:attribute name="enabled" type="xs:boolean" default="false" />
    <xs:attribute name="port" default="9092">
      <xs:simpleType>
        <xs:restriction base="xs:int">
          <xs:minInclusive value="1"/>
          <xs:maxExclusive value="65536"/>
        </xs:restriction>
      </xs:simpleType>
    </xs:attribute>
    <xs:attribute name="threadCount" default="20">
      <xs:simpleType>
        <xs:restriction base="xs:int">
          <xs:minInclusive value="0"/>
        </xs:restriction>
      </xs:simpleType>
    </xs:attribute>
    <xs:attribute name="clusterId" type="xs:string"/>
  </xs:complexType>

  <!-- <topics> -->
  <xs:complexType name="topicsType">
    <xs:sequence>
      <xs:element name="defaults" type="topicDefaultsType" minOccurs="0" maxOccurs="1"/>
      <xs:element name="profile" type="topicProfileType" minOccurs="0" maxOccurs="unbounded"/>
    </xs:sequence>
  </xs:complexType>

  <xs:complexType name="topicDefaultsType">
    <xs:sequence>
      <xs:element name="retention" type="topicRetentionType" minOccurs="0" maxOccurs="1" />
    </xs:sequence>
  </xs:complexType>

  <xs:complexType name="topicProfileType">
    <xs:sequence>
      <xs:element name="retention" type="topicRetentionType" minOccurs="0" maxOccurs="1" />
    </xs:sequence>
    <xs:attribute name="name" type="xs:string" use="required" />
  </xs:complexType>

  <!--
  Retention policy specification

  Examples: 
    <retention policy="size" limit="5 GB"/> 
    <retention policy="time" limit="6mo"/>
     
  Acceptable limit qualifiers (case insensitive):
    - size: "mb" (megabytes, minimum 64), "gb" (gigabytes)
    - time: "mn" (minutes), "hr" (hours), "dy" (days), "wk" (weeks), "mo" (months), "yr" (years) 
  -->
  <xs:complexType name="topicRetentionType">
    <xs:attribute name="policy" type="topicRetentionPolicyEnum" default="time" />
    <xs:attribute name="limit" type="xs:string" use="required" />
  </xs:complexType>

  <xs:simpleType name="topicRetentionPolicyEnum">
    <xs:restriction base="xs:token">
      <xs:enumeration value="size"/>
      <xs:enumeration value="time"/>
    </xs:restriction>
  </xs:simpleType>

</xs:schema><|MERGE_RESOLUTION|>--- conflicted
+++ resolved
@@ -54,11 +54,8 @@
       <xs:element name="features" minOccurs="0" type="featuresType"/>
       <xs:element name="task" minOccurs="0" maxOccurs="1" type="taskSettingsType"/>
       <xs:element name="kipling" minOccurs="0" maxOccurs="1" type="kiplingType" />
-<<<<<<< HEAD
       <xs:element name="schema-registry-url" minOccurs="0" maxOccurs="1" type="xs:string" />
-=======
       <xs:element name="topics" minOccurs="0" maxOccurs="1" type="topicsType"/>
->>>>>>> fb7525c2
     </xs:all>
   </xs:complexType>
 
