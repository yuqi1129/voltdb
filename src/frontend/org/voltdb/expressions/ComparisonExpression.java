/* This file is part of VoltDB.
 * Copyright (C) 2008-2012 VoltDB Inc.
 *
 * VoltDB is free software: you can redistribute it and/or modify
 * it under the terms of the GNU General Public License as published by
 * the Free Software Foundation, either version 3 of the License, or
 * (at your option) any later version.
 *
 * VoltDB is distributed in the hope that it will be useful,
 * but WITHOUT ANY WARRANTY; without even the implied warranty of
 * MERCHANTABILITY or FITNESS FOR A PARTICULAR PURPOSE.  See the
 * GNU General Public License for more details.
 *
 * You should have received a copy of the GNU General Public License
 * along with VoltDB.  If not, see <http://www.gnu.org/licenses/>.
 */

package org.voltdb.expressions;

import java.util.HashMap;
import java.util.Map;

import org.json_voltpatches.JSONException;
import org.json_voltpatches.JSONObject;
import org.voltdb.VoltType;
import org.voltdb.catalog.Database;
import org.voltdb.types.ExpressionType;

/**
 *
 */
public class ComparisonExpression extends AbstractExpression {

    public ComparisonExpression(ExpressionType type) {
        super(type);
        setValueType(VoltType.BIGINT);
    }

    public ComparisonExpression(ExpressionType type, AbstractExpression left, AbstractExpression right) {
        super(type, left, right);
        setValueType(VoltType.BIGINT);
    }

    public ComparisonExpression() {
        //
        // This is needed for serialization
        //
        super();
    }

    @Override
    protected void loadFromJSONObject(JSONObject obj, Database db) throws JSONException {}

    @Override
    public boolean needsRightExpression() {
        return true;
    }

<<<<<<< HEAD
    private static Map<ExpressionType,ExpressionType> reverses = new HashMap<ExpressionType, ExpressionType>();
    static {
        reverses.put(ExpressionType.COMPARE_EQUAL, ExpressionType.COMPARE_EQUAL);
        reverses.put(ExpressionType.COMPARE_NOTEQUAL, ExpressionType.COMPARE_NOTEQUAL);
        reverses.put(ExpressionType.COMPARE_LESSTHAN, ExpressionType.COMPARE_GREATERTHAN);
        reverses.put(ExpressionType.COMPARE_GREATERTHAN, ExpressionType.COMPARE_LESSTHAN);
        reverses.put(ExpressionType.COMPARE_LESSTHANOREQUALTO, ExpressionType.COMPARE_GREATERTHANOREQUALTO);
        reverses.put(ExpressionType.COMPARE_GREATERTHANOREQUALTO, ExpressionType.COMPARE_LESSTHANOREQUALTO);
    }

    public ComparisonExpression reverseOperator() {
        ExpressionType reverseType = reverses.get(this.m_type);
        // Left and right exprs are reversed on purpose
        return new ComparisonExpression(reverseType, m_right, m_left);
    }

=======
    @Override
    public void finalizeValueTypes()
    {
        finalizeChildValueTypes();
        //
        // IMPORTANT:
        // We are not handling the case where one of types is NULL. That is because we
        // are only dealing with what the *output* type should be, not what the actual
        // value is at execution time. There will need to be special handling code
        // over on the ExecutionEngine to handle special cases for conjunctions with NULLs
        // Therefore, it is safe to assume that the output is always going to be an
        // integer (for booleans)
        //
        m_valueType = VoltType.BIGINT;
        m_valueSize = m_valueType.getLengthInBytesForFixedTypes();
    }
>>>>>>> 198b5d2f
}<|MERGE_RESOLUTION|>--- conflicted
+++ resolved
@@ -56,7 +56,6 @@
         return true;
     }
 
-<<<<<<< HEAD
     private static Map<ExpressionType,ExpressionType> reverses = new HashMap<ExpressionType, ExpressionType>();
     static {
         reverses.put(ExpressionType.COMPARE_EQUAL, ExpressionType.COMPARE_EQUAL);
@@ -73,7 +72,6 @@
         return new ComparisonExpression(reverseType, m_right, m_left);
     }
 
-=======
     @Override
     public void finalizeValueTypes()
     {
@@ -90,5 +88,4 @@
         m_valueType = VoltType.BIGINT;
         m_valueSize = m_valueType.getLengthInBytesForFixedTypes();
     }
->>>>>>> 198b5d2f
 }