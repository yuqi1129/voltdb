--- conflicted
+++ resolved
@@ -72,6 +72,9 @@
     protected final VoltProcedure m_procedure;
     protected Method m_procMethod;
     protected Class<?>[] m_paramTypes;
+    protected boolean m_paramTypeIsPrimitive[];
+    protected boolean m_paramTypeIsArray[];
+    protected Class<?> m_paramTypeComponentType[];
 
     // per txn state (are reset after call)
     //
@@ -126,15 +129,6 @@
                 site.getCorrespondingSiteId(),
                 m_statsCollector);
 
-<<<<<<< HEAD
-        // this is a stupid hack to make the EE happy
-        // rtb: Why does this melodious loop cheer the EE?
-        for (int i = 0; i < m_expectedDeps.length; i++) {
-            m_expectedDeps[i] = 1;
-        }
-
-=======
->>>>>>> c82d5c6d
         reflect();
     }
 
@@ -179,20 +173,7 @@
             byte status = ClientResponseImpl.SUCCESS;
             VoltTable[] results = null;
 
-<<<<<<< HEAD
-        for (int i = 0; i < m_paramTypesLength; i++) {
-            try {
-                paramList[i] =
-                    ParameterConverter.tryToMakeCompatible(
-                            m_paramTypeIsPrimitive[i],
-                            m_paramTypeIsArray[i],
-                            m_paramTypes[i],
-                            m_paramTypeComponentType[i],
-                            paramList[i]);
-            } catch (Exception e) {
-=======
             if (paramList.length != m_paramTypes.length) {
->>>>>>> c82d5c6d
                 m_statsCollector.endProcedure( false, true);
                 String msg = "PROCEDURE " + m_procedureName + " EXPECTS " + String.valueOf(m_paramTypes.length) +
                     " PARAMS, BUT RECEIVED " + String.valueOf(paramList.length);
@@ -200,47 +181,15 @@
                 return getErrorResponse(status, msg, null);
             }
 
-<<<<<<< HEAD
-        if (paramList.length != m_paramTypesLength) {
-            m_statsCollector.endProcedure( false, true);
-            String msg = "PROCEDURE " + m_procedureName + " EXPECTS " + String.valueOf(m_paramTypesLength) +
-                " PARAMS, BUT RECEIVED " + String.valueOf(paramList.length);
-            status = ClientResponseImpl.GRACEFUL_FAILURE;
-            return getErrorResponse(status, msg, null);
-        }
-
-        for (int i = 0; i < m_paramTypesLength; i++) {
-            try {
-                paramList[i] =
-                    ParameterConverter.tryToMakeCompatible(
+            for (int i = 0; i < m_paramTypes.length; i++) {
+                try {
+                    paramList[i] =
+                        ParameterConverter.tryToMakeCompatible(
                             m_paramTypeIsPrimitive[i],
                             m_paramTypeIsArray[i],
                             m_paramTypes[i],
                             m_paramTypeComponentType[i],
                             paramList[i]);
-            } catch (Exception e) {
-                m_statsCollector.endProcedure( false, true);
-                String msg = "PROCEDURE " + m_procedureName + " TYPE ERROR FOR PARAMETER " + i +
-                        ": " + e.getMessage();
-                status = ClientResponseImpl.GRACEFUL_FAILURE;
-                return getErrorResponse(status, msg, null);
-            }
-        }
-
-        ClientResponseImpl retval = null;
-        boolean error = false;
-        boolean abort = false;
-        // run a regular java class
-        if (m_catProc.getHasjava()) {
-            try {
-                if (log.isTraceEnabled()) {
-                    log.trace("invoking... procMethod=" + m_procMethod.getName() + ", class=" + getClass().getName());
-                }
-=======
-            for (int i = 0; i < m_paramTypes.length; i++) {
->>>>>>> c82d5c6d
-                try {
-                    paramList[i] = tryToMakeCompatible( i, paramList[i]);
                 } catch (Exception e) {
                     m_statsCollector.endProcedure( false, true);
                     String msg = "PROCEDURE " + m_procedureName + " TYPE ERROR FOR PARAMETER " + i +
@@ -559,6 +508,9 @@
 
                 int numParams = m_catProc.getParameters().size();
                 m_paramTypes = new Class<?>[numParams];
+                m_paramTypeIsPrimitive = new boolean[numParams];
+                m_paramTypeIsArray = new boolean[numParams];
+                m_paramTypeComponentType = new Class<?>[numParams];
 
                 for (ProcParameter param : m_catProc.getParameters()) {
                     VoltType type = VoltType.get((byte) param.getType());
@@ -567,7 +519,6 @@
                     if (type == VoltType.TINYINT) type = VoltType.BIGINT;
 
                     m_paramTypes[param.getIndex()] = type.classFromType();
-<<<<<<< HEAD
                     m_paramTypeIsPrimitive[param.getIndex()] = m_paramTypes[param.getIndex()].isPrimitive();
                     m_paramTypeIsArray[param.getIndex()] = param.getIsarray();
                     assert(m_paramTypeIsArray[param.getIndex()] == false);
@@ -579,9 +530,6 @@
                         m_paramTypeComponentType[param.getIndex()] = byte.class;
                         m_paramTypeIsArray[param.getIndex()] = true;
                     }
-
-=======
->>>>>>> c82d5c6d
                 }
             } catch (Exception e) {
                 // shouldn't throw anything outside of the compiler
@@ -645,159 +593,6 @@
             }
         }
     }
-
-<<<<<<< HEAD
-=======
-    /** @throws Exception with a message describing why the types are incompatible. */
-    final protected Object tryToMakeCompatible(int paramTypeIndex, Object param) throws Exception {
-        if (param == null || param == VoltType.NULL_STRING_OR_VARBINARY ||
-            param == VoltType.NULL_DECIMAL)
-        {
-            if (m_paramTypes[paramTypeIndex].isPrimitive()) {
-                VoltType type = VoltType.typeFromClass(m_paramTypes[paramTypeIndex]);
-                switch (type) {
-                case TINYINT:
-                case SMALLINT:
-                case INTEGER:
-                case BIGINT:
-                case FLOAT:
-                    return type.getNullValue();
-                }
-            }
-
-            // Pass null reference to the procedure run() method. These null values will be
-            // converted to a serialize-able NULL representation for the EE in getCleanParams()
-            // when the parameters are serialized for the plan fragment.
-            return null;
-        }
-
-        if (param instanceof ExecutionSite.SystemProcedureExecutionContext) {
-            return param;
-        }
-
-        Class<?> pclass = param.getClass();
-
-        // hack to make strings work with input as byte[]
-        if ((m_paramTypes[paramTypeIndex] == String.class) && (pclass == byte[].class)) {
-            String sparam = null;
-            sparam = new String((byte[]) param, "UTF-8");
-            return sparam;
-        }
-
-        // hack to make varbinary work with input as string
-        if ((m_paramTypes[paramTypeIndex] == byte[].class) && (pclass == String.class)) {
-            return Encoder.hexDecode((String) param);
-        }
-
-        boolean slotIsArray = m_paramTypes[paramTypeIndex].isArray();
-        if (slotIsArray != pclass.isArray())
-            throw new Exception("Array / Scalar parameter mismatch");
-
-        if (slotIsArray) {
-            Class<?> pSubCls = pclass.getComponentType();
-            Class<?> sSubCls = m_paramTypes[paramTypeIndex].getComponentType();
-            if (pSubCls == sSubCls) {
-                return param;
-            }
-            // if it's an empty array, let it through
-            // this is a bit ugly as it might hide passing
-            //  arrays of the wrong type, but it "does the right thing"
-            //  more often that not I guess...
-            else if (Array.getLength(param) == 0) {
-                return Array.newInstance(sSubCls, 0);
-            }
-            else {
-                /*
-                 * Arrays can be quite large so it doesn't make sense to silently do the conversion
-                 * and incur the performance hit. The client should serialize the correct invocation
-                 * parameters
-                 */
-                throw new Exception(
-                        "tryScalarMakeCompatible: Unable to match parameter array:"
-                        + sSubCls.getName() + " to provided " + pSubCls.getName());
-            }
-        }
-
-        /*
-         * inline tryScalarMakeCompatible so we can save on reflection
-         */
-        final Class<?> slot = m_paramTypes[paramTypeIndex];
-        if ((slot == long.class) && (pclass == Long.class || pclass == Integer.class || pclass == Short.class || pclass == Byte.class)) return param;
-        if ((slot == int.class) && (pclass == Integer.class || pclass == Short.class || pclass == Byte.class)) return param;
-        if ((slot == short.class) && (pclass == Short.class || pclass == Byte.class)) return param;
-        if ((slot == byte.class) && (pclass == Byte.class)) return param;
-        if ((slot == double.class) && (param instanceof Number)) return ((Number)param).doubleValue();
-        if ((slot == String.class) && (pclass == String.class)) return param;
-        if (slot == TimestampType.class) {
-            if (pclass == Long.class) return new TimestampType((Long)param);
-            if (pclass == TimestampType.class) return param;
-            if (pclass == Date.class) return new TimestampType((Date) param);
-            // if a string is given for a date, use java's JDBC parsing
-            if (pclass == String.class) {
-                try {
-                    return new TimestampType((String)param);
-                }
-                catch (IllegalArgumentException e) {
-                    // ignore errors if it's not the right format
-                }
-            }
-        }
-        if (slot == BigDecimal.class) {
-            if ((pclass == Long.class) || (pclass == Integer.class) ||
-                (pclass == Short.class) || (pclass == Byte.class)) {
-                BigInteger bi = new BigInteger(param.toString());
-                BigDecimal bd = new BigDecimal(bi);
-                bd = bd.setScale(VoltDecimalHelper.kDefaultScale, BigDecimal.ROUND_HALF_EVEN);
-                return bd;
-            }
-            if (pclass == BigDecimal.class) {
-                BigDecimal bd = (BigDecimal) param;
-                bd = bd.setScale(VoltDecimalHelper.kDefaultScale, BigDecimal.ROUND_HALF_EVEN);
-                return bd;
-            }
-            if (pclass == String.class) {
-                BigDecimal bd = VoltDecimalHelper.deserializeBigDecimalFromString((String) param);
-                return bd;
-            }
-        }
-        if (slot == VoltTable.class && pclass == VoltTable.class) {
-            return param;
-        }
-
-        // handle truncation for integers
-
-        // Long targeting int parameter
-        if ((slot == int.class) && (pclass == Long.class)) {
-            long val = ((Number) param).longValue();
-
-            // if it's in the right range, and not null (target null), crop the value and return
-            if ((val <= Integer.MAX_VALUE) && (val >= Integer.MIN_VALUE) && (val != VoltType.NULL_INTEGER))
-                return ((Number) param).intValue();
-        }
-
-        // Long or Integer targeting short parameter
-        if ((slot == short.class) && (pclass == Long.class || pclass == Integer.class)) {
-            long val = ((Number) param).longValue();
-
-            // if it's in the right range, and not null (target null), crop the value and return
-            if ((val <= Short.MAX_VALUE) && (val >= Short.MIN_VALUE) && (val != VoltType.NULL_SMALLINT))
-                return ((Number) param).shortValue();
-        }
-
-        // Long, Integer or Short targeting byte parameter
-        if ((slot == byte.class) && (pclass == Long.class || pclass == Integer.class || pclass == Short.class)) {
-            long val = ((Number) param).longValue();
-
-            // if it's in the right range, and not null (target null), crop the value and return
-            if ((val <= Byte.MAX_VALUE) && (val >= Byte.MIN_VALUE) && (val != VoltType.NULL_TINYINT))
-                return ((Number) param).byteValue();
-        }
-
-        throw new Exception(
-                "tryToMakeCompatible: Unable to match parameters or out of range for taget param: "
-                + slot.getName() + " to provided " + pclass.getName());
-    }
->>>>>>> c82d5c6d
 
     /**
     *
