/* This file is part of VoltDB.
 * Copyright (C) 2008-2019 VoltDB Inc.
 *
 * This program is free software: you can redistribute it and/or modify
 * it under the terms of the GNU Affero General Public License as
 * published by the Free Software Foundation, either version 3 of the
 * License, or (at your option) any later version.
 *
 * This program is distributed in the hope that it will be useful,
 * but WITHOUT ANY WARRANTY; without even the implied warranty of
 * MERCHANTABILITY or FITNESS FOR A PARTICULAR PURPOSE.  See the
 * GNU Affero General Public License for more details.
 *
 * You should have received a copy of the GNU Affero General Public License
 * along with VoltDB.  If not, see <http://www.gnu.org/licenses/>.
 */
package org.voltdb;

/**
 * Defines which stats should be collected when this enum is passed as an argument to the procedure {@code @Statistics}
 */
public enum StatsSelector {
    TABLE,
    INDEX,
    PROCEDURE,
    STARVATION,
    QUEUE,
    IDLETIME(STARVATION),
    INITIATOR,
    LATENCY(false),
    LATENCY_COMPRESSED,  // before V7.3 this was @Statistics LATENCY
    LATENCY_HISTOGRAM,
    PARTITIONCOUNT,
    IOSTATS,
    MEMORY,           // info about node's memory usage
    LIVECLIENTS,      // info about the currently connected clients
    PLANNER,          // info about planner and EE performance and cache usage
    CPU,            // return CPU Stats
    MANAGEMENT(MEMORY, INITIATOR, PROCEDURE, IOSTATS, TABLE, INDEX, STARVATION, QUEUE, CPU), // Returns pretty much everything
    SNAPSHOTSTATUS(false),
    PROCEDUREPROFILE(PROCEDURE), // performs an aggregation of the procedure statistics
    PROCEDUREINPUT(PROCEDURE),
    PROCEDUREOUTPUT(PROCEDURE),
    PROCEDUREDETAIL(PROCEDURE),  // provides more granular statistics for procedure calls at a per-statement level.

    /*
     * DRPRODUCERPARTITION and DRPRODUCERNODE are internal names
     * Externally the selector is "DRPRODUCER", or just "DR"
     */
    DRPRODUCERPARTITION(false),
    DRPRODUCERNODE(false),
    DR(DRPRODUCERPARTITION, DRPRODUCERNODE),
    DRPRODUCER(DR.subSelectors()),

    DRCONSUMERNODE(false),
    DRCONSUMERPARTITION(false),
    DRCONSUMER(DRCONSUMERNODE, DRCONSUMERPARTITION),

    DRROLE(false),

    TOPO,           // return leader and site info for iv2
    TTL,            // return time to live info
    REBALANCE,      // return elastic rebalance progress
    KSAFETY,        // return ksafety coverage information
    GC,             // return GC Stats

    COMMANDLOG(false),     // return number of outstanding bytes and txns on this node
    IMPORTER,       // synonym as IMPORT for backward compatibility
<<<<<<< HEAD
    IMPORT,
    EXPORT;

    public static StatsSelector[] getAllStatsCollector() {
        return StatsSelector.class.getEnumConstants();
=======
    IMPORT(IMPORTER),
    EXPORT,
    SCHEDULES(false),
    SCHEDULERS(SCHEDULES),
    SCHEDULED_PROCEDURES(SCHEDULES);

    /** Whether or not this stat supports interval collection */
    private final boolean m_supportsInterval;
    /** Mapping to actual stat(s) to collect which are registered in the system */
    private final StatsSelector[] m_subSelctors;

    private StatsSelector(boolean supportsInterval, StatsSelector... subSelectors) {
        m_supportsInterval = supportsInterval;
        m_subSelctors = subSelectors == null ? new StatsSelector[] { this } : subSelectors;
    }

    private StatsSelector(boolean supportsInterval) {
        this(supportsInterval, (StatsSelector[]) null);
    }

    private StatsSelector(StatsSelector... subSelectors) {
        this(true, subSelectors);
    }

    private StatsSelector() {
        this(true);
    }

    public boolean interval(boolean interval) {
        return m_supportsInterval && interval;
    }

    StatsSelector[] subSelectors() {
        return m_subSelctors;
>>>>>>> fce65326
    }
}<|MERGE_RESOLUTION|>--- conflicted
+++ resolved
@@ -66,13 +66,6 @@
 
     COMMANDLOG(false),     // return number of outstanding bytes and txns on this node
     IMPORTER,       // synonym as IMPORT for backward compatibility
-<<<<<<< HEAD
-    IMPORT,
-    EXPORT;
-
-    public static StatsSelector[] getAllStatsCollector() {
-        return StatsSelector.class.getEnumConstants();
-=======
     IMPORT(IMPORTER),
     EXPORT,
     SCHEDULES(false),
@@ -107,6 +100,9 @@
 
     StatsSelector[] subSelectors() {
         return m_subSelctors;
->>>>>>> fce65326
+    }
+
+    public static StatsSelector[] getAllStatsCollector() {
+        return StatsSelector.class.getEnumConstants();
     }
 }