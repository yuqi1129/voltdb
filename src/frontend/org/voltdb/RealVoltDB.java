/* This file is part of VoltDB.
 * Copyright (C) 2008-2013 VoltDB Inc.
 *
 * This program is free software: you can redistribute it and/or modify
 * it under the terms of the GNU Affero General Public License as
 * published by the Free Software Foundation, either version 3 of the
 * License, or (at your option) any later version.
 *
 * This program is distributed in the hope that it will be useful,
 * but WITHOUT ANY WARRANTY; without even the implied warranty of
 * MERCHANTABILITY or FITNESS FOR A PARTICULAR PURPOSE.  See the
 * GNU Affero General Public License for more details.
 *
 * You should have received a copy of the GNU Affero General Public License
 * along with VoltDB.  If not, see <http://www.gnu.org/licenses/>.
 */

package org.voltdb;

import java.io.BufferedWriter;
import java.io.ByteArrayInputStream;
import java.io.File;
import java.io.FileInputStream;
import java.io.FileWriter;
import java.io.IOException;
import java.io.InputStream;
import java.io.PrintStream;
import java.io.UnsupportedEncodingException;
import java.lang.management.ManagementFactory;
import java.lang.reflect.Constructor;
import java.net.Inet4Address;
import java.net.Inet6Address;
import java.net.InetAddress;
import java.net.NetworkInterface;
import java.net.SocketException;
import java.util.ArrayList;
import java.util.Arrays;
import java.util.Collection;
import java.util.Enumeration;
import java.util.HashMap;
import java.util.HashSet;
import java.util.LinkedList;
import java.util.List;
import java.util.Map;
import java.util.Map.Entry;
import java.util.Random;
import java.util.Set;
import java.util.SortedMap;
import java.util.concurrent.ExecutionException;
import java.util.concurrent.Future;
import java.util.concurrent.ScheduledFuture;
import java.util.concurrent.ScheduledThreadPoolExecutor;
import java.util.concurrent.Semaphore;
import java.util.concurrent.TimeUnit;
import java.util.concurrent.atomic.AtomicBoolean;

import org.apache.cassandra_voltpatches.GCInspector;
import org.apache.hadoop_voltpatches.util.PureJavaCrc32;
import org.apache.zookeeper_voltpatches.CreateMode;
import org.apache.zookeeper_voltpatches.KeeperException;
import org.apache.zookeeper_voltpatches.ZooDefs.Ids;
import org.apache.zookeeper_voltpatches.ZooKeeper;
import org.apache.zookeeper_voltpatches.data.Stat;
import org.json_voltpatches.JSONObject;
import org.json_voltpatches.JSONStringer;
import org.voltcore.logging.Level;
import org.voltcore.logging.VoltLogger;
import org.voltcore.messaging.HostMessenger;
import org.voltcore.utils.COWMap;
import org.voltcore.utils.CoreUtils;
import org.voltcore.utils.Pair;
import org.voltcore.zk.ZKUtil;
<<<<<<< HEAD
import org.voltdb.TheHashinator.HashinatorType;
import org.voltdb.VoltDB.START_ACTION;
=======
>>>>>>> 8e7b7bfc
import org.voltdb.catalog.Catalog;
import org.voltdb.catalog.Cluster;
import org.voltdb.catalog.Database;
import org.voltdb.compiler.AdHocCompilerCache;
import org.voltdb.compiler.AsyncCompilerAgent;
import org.voltdb.compiler.ClusterConfig;
import org.voltdb.compiler.deploymentfile.DeploymentType;
import org.voltdb.compiler.deploymentfile.HeartbeatType;
import org.voltdb.compiler.deploymentfile.SecurityType;
import org.voltdb.compiler.deploymentfile.UsersType;
import org.voltdb.dtxn.InitiatorStats;
import org.voltdb.dtxn.LatencyStats;
import org.voltdb.dtxn.SiteTracker;
import org.voltdb.export.ExportManager;
import org.voltdb.fault.FaultDistributor;
import org.voltdb.fault.FaultDistributorInterface;
import org.voltdb.fault.SiteFailureFault;
import org.voltdb.fault.VoltFault.FaultType;
import org.voltdb.iv2.Cartographer;
import org.voltdb.iv2.Initiator;
import org.voltdb.iv2.LeaderAppointer;
import org.voltdb.iv2.MpInitiator;
import org.voltdb.iv2.SpInitiator;
import org.voltdb.iv2.TxnEgo;
import org.voltdb.licensetool.LicenseApi;
import org.voltdb.messaging.VoltDbMessageFactory;
import org.voltdb.rejoin.Iv2RejoinCoordinator;
import org.voltdb.rejoin.JoinCoordinator;
import org.voltdb.utils.CatalogUtil;
import org.voltdb.utils.Encoder;
import org.voltdb.utils.HTTPAdminListener;
import org.voltdb.utils.LogKeys;
import org.voltdb.utils.MiscUtils;
import org.voltdb.utils.PlatformProperties;
import org.voltdb.utils.SystemStatsCollector;
import org.voltdb.utils.VoltSampler;

import com.google.common.collect.ImmutableList;
import com.google.common.util.concurrent.ListeningExecutorService;
import com.google.common.util.concurrent.SettableFuture;

/**
 * RealVoltDB initializes global server components, like the messaging
 * layer, ExecutionSite(s), and ClientInterface. It provides accessors
 * or references to those global objects. It is basically the global
 * namespace. A lot of the global namespace is described by VoltDBInterface
 * to allow test mocking.
 */
public class RealVoltDB implements VoltDBInterface, RestoreAgent.Callback
{
    private static final VoltLogger hostLog = new VoltLogger("HOST");
    private static final VoltLogger consoleLog = new VoltLogger("CONSOLE");

    /** Default deployment file contents if path to deployment is null */
    private static final String[] defaultDeploymentXML = {
        "<?xml version=\"1.0\"?>",
        "<!-- IMPORTANT: This file is an auto-generated default deployment configuration.",
        "                Changes to this file will be overwritten. Copy it elsewhere if you",
        "                want to use it as a starting point for a custom configuration. -->",
        "<deployment>",
        "   <cluster hostcount=\"1\" sitesperhost=\"2\" />",
        "   <httpd enabled=\"true\">",
        "      <jsonapi enabled=\"true\" />",
        "   </httpd>",
        "</deployment>"
    };

    public VoltDB.Configuration m_config = new VoltDB.Configuration();
    int m_configuredNumberOfPartitions;
    // CatalogContext is immutable, just make sure that accessors see a consistent version
    volatile CatalogContext m_catalogContext;
    private String m_buildString;
    private static final String m_defaultVersionString = "3.2.1";
    private String m_versionString = m_defaultVersionString;
    HostMessenger m_messenger = null;
    final ArrayList<ClientInterface> m_clientInterfaces = new ArrayList<ClientInterface>();
    private Map<Long, ExecutionSite> m_localSites;
    HTTPAdminListener m_adminListener;
    private Map<Long, Thread> m_siteThreads;
    private ArrayList<ExecutionSiteRunner> m_runners;
    private ExecutionSite m_currentThreadSite;
    private StatsAgent m_statsAgent = new StatsAgent();
    private AsyncCompilerAgent m_asyncCompilerAgent = new AsyncCompilerAgent();
    public AsyncCompilerAgent getAsyncCompilerAgent() { return m_asyncCompilerAgent; }
    FaultDistributor m_faultManager;
    private PartitionCountStats m_partitionCountStats = null;
    private IOStats m_ioStats = null;
    private MemoryStats m_memoryStats = null;
    private StatsManager m_statsManager = null;
    private SnapshotCompletionMonitor m_snapshotCompletionMonitor;
    // These are unused locally, but they need to be registered with the StatsAgent so they're
    // globally available
    @SuppressWarnings("unused")
    private InitiatorStats m_initiatorStats;
    @SuppressWarnings("unused")
    private LiveClientsStats m_liveClientsStats = null;
    int m_myHostId;
    long m_depCRC = -1;
    String m_serializedCatalog;
    String m_httpPortExtraLogMessage = null;
    boolean m_jsonEnabled;
    DeploymentType m_deployment;

    // IV2 things
    List<Initiator> m_iv2Initiators = new ArrayList<Initiator>();
    Cartographer m_cartographer = null;
    LeaderAppointer m_leaderAppointer = null;
    GlobalServiceElector m_globalServiceElector = null;
    MpInitiator m_MPI = null;
    Map<Integer, Long> m_iv2InitiatorStartingTxnIds = new HashMap<Integer, Long>();


    // Should the execution sites be started in recovery mode
    // (used for joining a node to an existing cluster)
    // If CL is enabled this will be set to true
    // by the CL when the truncation snapshot completes
    // and this node is viable for replay
    volatile boolean m_rejoining = false;
    // Need to separate the concepts of rejoin data transfer and rejoin
    // completion.  This boolean tracks whether or not the data transfer
    // process is done.  CL truncation snapshots will not flip the all-complete
    // boolean until no mode data is pending.
    // Yes, this is fragile having two booleans.  We could aggregate them into
    // some rejoining state enum at some point.
    volatile boolean m_rejoinDataPending = false;
    String m_rejoinTruncationReqId = null;

    // Are we adding the node to the cluster instead of rejoining?
    volatile boolean m_joining = false;

    boolean m_replicationActive = false;
    private NodeDRGateway m_nodeDRGateway = null;

    //Only restrict recovery completion during test
    static Semaphore m_testBlockRecoveryCompletion = new Semaphore(Integer.MAX_VALUE);
    private long m_executionSiteRecoveryFinish;
    private long m_executionSiteRecoveryTransferred;

    // Rejoin coordinator
    private JoinCoordinator m_joinCoordinator = null;

    // id of the leader, or the host restore planner says has the catalog
    int m_hostIdWithStartupCatalog;
    String m_pathToStartupCatalog;

    // Synchronize initialize and shutdown.
    private final Object m_startAndStopLock = new Object();

    // Synchronize updates of catalog contexts across the multiple sites on this host.
    // Ensure that the first site to reach catalogUpdate() does all the work and that no
    // others enter until that's finished.  CatalogContext is immutable and volatile, accessors
    // should be able to always get a valid context without needing this lock.
    private final Object m_catalogUpdateLock = new Object();

    // add a random number to the sampler output to make it likely to be unique for this process.
    private final VoltSampler m_sampler = new VoltSampler(10, "sample" + String.valueOf(new Random().nextInt() % 10000) + ".txt");
    private final AtomicBoolean m_hasStartedSampler = new AtomicBoolean(false);

    final VoltDBSiteFailureFaultHandler m_faultHandler = new VoltDBSiteFailureFaultHandler(this);

    List<Pair<Integer, Long>> m_partitionsToSitesAtStartupForExportInit;

    RestoreAgent m_restoreAgent = null;

    private volatile boolean m_isRunning = false;

    @Override
    public boolean rejoining() { return m_rejoining; }

    @Override
    public boolean rejoinDataPending() { return m_rejoinDataPending; }

    private long m_recoveryStartTime;

    CommandLog m_commandLog;

    private volatile OperationMode m_mode = OperationMode.INITIALIZING;
    private OperationMode m_startMode = null;

    volatile String m_localMetadata = "";

    private ListeningExecutorService m_computationService;

    // methods accessed via the singleton
    @Override
    public void startSampler() {
        if (m_hasStartedSampler.compareAndSet(false, true)) {
            m_sampler.start();
        }
    }

    private ScheduledThreadPoolExecutor m_periodicWorkThread;
    private ScheduledThreadPoolExecutor m_periodicPriorityWorkThread;

    // The configured license api: use to decide enterprise/community edition feature enablement
    LicenseApi m_licenseApi;
    private LatencyStats m_latencyStats;

    @Override
    public LicenseApi getLicenseApi() {
        return m_licenseApi;
    }

    @Override
    public boolean isIV2Enabled() {
        return m_config.m_enableIV2;
    }

    /**
     * Initialize all the global components, then initialize all the m_sites.
     */
    @Override
    public void initialize(VoltDB.Configuration config) {
        synchronized(m_startAndStopLock) {
            // check that this is a 64 bit VM
            if (System.getProperty("java.vm.name").contains("64") == false) {
                hostLog.fatal("You are running on an unsupported (probably 32 bit) JVM. Exiting.");
                System.exit(-1);
            }
            consoleLog.l7dlog( Level.INFO, LogKeys.host_VoltDB_StartupString.name(), null);
            if (!config.m_enableIV2) {
                consoleLog.warn("Running 3.0 preview (legacy mode).  THIS MODE IS DEPRECATED.");
            }

            // If there's no deployment provide a default and put it under voltdbroot.
            if (config.m_pathToDeployment == null) {
                try {
                    config.m_pathToDeployment = setupDefaultDeployment();
                } catch (IOException e) {
                    VoltDB.crashLocalVoltDB("Failed to write default deployment.", false, null);
                }
            }

            // set the mode first thing
            m_mode = OperationMode.INITIALIZING;
            m_config = config;
            m_startMode = null;

            // set a bunch of things to null/empty/new for tests
            // which reusue the process
            m_clientInterfaces.clear();
            m_adminListener = null;
            m_commandLog = new DummyCommandLog();
            m_deployment = null;
            m_messenger = null;
            m_startMode = null;
            m_statsAgent = new StatsAgent();
            m_asyncCompilerAgent = new AsyncCompilerAgent();
            m_faultManager = null;
            m_snapshotCompletionMonitor = null;
            m_catalogContext = null;
            m_partitionCountStats = null;
            m_ioStats = null;
            m_memoryStats = null;
            m_statsManager = null;
            m_restoreAgent = null;
            m_recoveryStartTime = System.currentTimeMillis();
            m_hostIdWithStartupCatalog = 0;
            m_pathToStartupCatalog = m_config.m_pathToCatalog;
            m_replicationActive = false;

            // set up site structure
            m_localSites = new COWMap<Long, ExecutionSite>();
            m_siteThreads = new HashMap<Long, Thread>();
            m_runners = new ArrayList<ExecutionSiteRunner>();
            final int computationThreads = Math.max(2, CoreUtils.availableProcessors() / 4);
            m_computationService =
                    CoreUtils.getListeningExecutorService(
                            "Computation service thread",
                            computationThreads, m_config.m_computationCoreBindings);

            // determine if this is a rejoining node
            // (used for license check and later the actual rejoin)
            boolean isRejoin = false;
            if (config.m_startAction.doesRejoin()) {
                isRejoin = true;
            }
            m_rejoining = isRejoin;
            m_rejoinDataPending = isRejoin || config.m_startAction == START_ACTION.JOIN;

            m_joining = config.m_startAction == StartAction.JOIN;

            // Set std-out/err to use the UTF-8 encoding and fail if UTF-8 isn't supported
            try {
                System.setOut(new PrintStream(System.out, true, "UTF-8"));
                System.setErr(new PrintStream(System.err, true, "UTF-8"));
            } catch (UnsupportedEncodingException e) {
                hostLog.fatal("Support for the UTF-8 encoding is required for VoltDB. This means you are likely running an unsupported JVM. Exiting.");
                System.exit(-1);
            }

            m_snapshotCompletionMonitor = new SnapshotCompletionMonitor();

            readBuildInfo(config.m_isEnterprise ? "Enterprise Edition" : "Community Edition");

            buildClusterMesh(isRejoin || m_joining);

            //Start validating the build string in the background
            final Future<?> buildStringValidation = validateBuildString(getBuildString(), m_messenger.getZK());

            final int numberOfNodes = readDeploymentAndCreateStarterCatalogContext();
            if (!isRejoin && !m_joining) {
                m_messenger.waitForGroupJoin(numberOfNodes);
            }

            m_faultManager = new FaultDistributor(this);
            m_faultManager.registerFaultHandler(SiteFailureFault.SITE_FAILURE_CATALOG,
                    m_faultHandler,
                    FaultType.SITE_FAILURE);
            if (!m_faultManager.testPartitionDetectionDirectory(
                    m_catalogContext.cluster.getFaultsnapshots().get("CLUSTER_PARTITION"))) {
                VoltDB.crashLocalVoltDB("Unable to create partition detection snapshot directory at" +
                        m_catalogContext.cluster.getFaultsnapshots().get("CLUSTER_PARTITION"), false, null);
            }


            // Create the thread pool here. It's needed by buildClusterMesh()
            m_periodicWorkThread =
                    CoreUtils.getScheduledThreadPoolExecutor("Periodic Work", 1, CoreUtils.SMALL_STACK_SIZE);
            m_periodicPriorityWorkThread =
                    CoreUtils.getScheduledThreadPoolExecutor("Periodic Priority Work", 1, CoreUtils.SMALL_STACK_SIZE);

            m_licenseApi = MiscUtils.licenseApiFactory(m_config.m_pathToLicense);
            if (m_licenseApi == null) {
                VoltDB.crashLocalVoltDB("Failed to initialize license verifier. " +
                        "See previous log message for details.", false, null);
            }

            // Create the GlobalServiceElector.  Do this here so we can register the MPI with it
            // when we construct it below
            m_globalServiceElector = new GlobalServiceElector(m_messenger.getZK(), m_messenger.getHostId());

            if (m_joining) {
                Class<?> elasticJoinCoordClass =
                        MiscUtils.loadProClass("org.voltdb.join.ElasticJoinCoordinator", "Elastic", false);
                try {
                    Constructor<?> constructor = elasticJoinCoordClass.getConstructor(HostMessenger.class);
                    m_joinCoordinator = (JoinCoordinator) constructor.newInstance(m_messenger);
                    m_messenger.registerMailbox(m_joinCoordinator);
                    m_joinCoordinator.initialize(m_deployment.getCluster().getKfactor());
                } catch (Exception e) {
                    VoltDB.crashLocalVoltDB("Failed to instantiate join coordinator", true, e);
                }
            }

            /*
             * Construct all the mailboxes for things that need to be globally addressable so they can be published
             * in one atomic shot.
             *
             * The starting state for partition assignments are statically derived from the host id generated
             * by host messenger and the k-factor/host count/sites per host. This starting state
             * is published to ZK as the topology metadata node.
             *
             * On rejoin the rejoining node has to inspect the topology meta node to find out what is missing
             * and then update the topology listing itself as a replacement for one of the missing host ids.
             * Then it does a compare and set of the topology.
             */
            ClusterConfig clusterConfig = null;
            JSONObject topo = getTopology(config.m_startAction, m_joinCoordinator);
            m_partitionsToSitesAtStartupForExportInit = new ArrayList<Pair<Integer, Long>>();
            try {
                clusterConfig = new ClusterConfig(topo);
                m_configuredNumberOfPartitions = clusterConfig.getPartitionCount();

                // IV2 mailbox stuff
                if (isIV2Enabled()) {
                    m_cartographer = new Cartographer(m_messenger);
                    List<Integer> partitions = null;
                    if (isRejoin) {
                        partitions = m_cartographer.getIv2PartitionsToReplace(topo);
                        if (partitions.size() == 0) {
                            VoltDB.crashLocalVoltDB("The VoltDB cluster already has enough nodes to satisfy " +
                                    "the requested k-safety factor of " +
                                    clusterConfig.getReplicationFactor() + ".\n" +
                                    "No more nodes can join.", false, null);
                        }
                    }
                    else if (m_joining) {
                        // Ask the joiner for the new partitions to create on this node.
                        partitions = m_joinCoordinator.getPartitionsToAdd();
                    }
                    else {
                        partitions = ClusterConfig.partitionsForHost(topo, m_messenger.getHostId());
                    }
                    for (int ii = 0; ii < partitions.size(); ii++) {
                        Integer partition = partitions.get(ii);
                        m_iv2InitiatorStartingTxnIds.put( partition, TxnEgo.makeZero(partition).getTxnId());
                    }
                    m_iv2Initiators = createIv2Initiators(
                            partitions,
                            m_config.m_startAction,
                            m_partitionsToSitesAtStartupForExportInit);
                    m_iv2InitiatorStartingTxnIds.put(
                            MpInitiator.MP_INIT_PID,
                            TxnEgo.makeZero(MpInitiator.MP_INIT_PID).getTxnId());
                    // each node has an MPInitiator (and exactly 1 node has the master MPI).
                    long mpiBuddyHSId = m_iv2Initiators.get(0).getInitiatorHSId();
                    m_MPI = new MpInitiator(m_messenger, mpiBuddyHSId, m_statsAgent);
                    m_iv2Initiators.add(m_MPI);
                }

                clusterConfig = new ClusterConfig(topo);

                // Make a list of HDIds to join
                Map<Integer, Long> partsToHSIdsToRejoin = new HashMap<Integer, Long>();
                for (Initiator init : m_iv2Initiators) {
                    if (init.isRejoinable()) {
                        partsToHSIdsToRejoin.put(init.getPartitionId(), init.getInitiatorHSId());
                    }
                }

                if (isRejoin && isIV2Enabled()) {
                    SnapshotSaveAPI.recoveringSiteCount.set(partsToHSIdsToRejoin.size());
                    hostLog.info("Set recovering site count to " + partsToHSIdsToRejoin.size());

                    m_joinCoordinator = new Iv2RejoinCoordinator(m_messenger, partsToHSIdsToRejoin.values(),
                            m_catalogContext.cluster.getVoltroot(),
<<<<<<< HEAD
                            m_config.m_startAction == START_ACTION.LIVE_REJOIN);
                    m_messenger.registerMailbox(m_joinCoordinator);
                    if (m_config.m_startAction == START_ACTION.LIVE_REJOIN) {
=======
                            m_config.m_startAction == StartAction.LIVE_REJOIN);
                    m_messenger.registerMailbox(m_rejoinCoordinator);
                    if (m_config.m_startAction == StartAction.LIVE_REJOIN) {
>>>>>>> 8e7b7bfc
                        hostLog.info("Using live rejoin.");
                    }
                    else {
                        hostLog.info("Using blocking rejoin.");
                    }
                } else if (m_joining) {
                    m_joinCoordinator.setPartitionsToHSIds(partsToHSIdsToRejoin);
                }
            } catch (Exception e) {
                VoltDB.crashLocalVoltDB(e.getMessage(), true, e);
            }

            // do the many init tasks in the Inits class
            Inits inits = new Inits(this, 1);
            inits.doInitializationWork();

            if (config.m_backend.isIPC) {
                int eeCount = clusterConfig.getSitesPerHost();
                if (config.m_ipcPorts.size() != eeCount) {
                    hostLog.fatal("Specified an IPC backend but only supplied " + config.m_ipcPorts.size() +
                            " backend ports when " + eeCount + " are required");
                    System.exit(-1);
                }
            }

            collectLocalNetworkMetadata();

            /*
             * Construct an adhoc planner for the initial catalog
             */
            final CatalogSpecificPlanner csp = new CatalogSpecificPlanner(m_asyncCompilerAgent, m_catalogContext);

            // DR overflow directory
            File drOverflowDir = new File(m_catalogContext.cluster.getVoltroot(), "dr_overflow");
            if (m_config.m_isEnterprise) {
                try {
                    Class<?> ndrgwClass = Class.forName("org.voltdb.dr.InvocationBufferServer");
                    Constructor<?> ndrgwConstructor = ndrgwClass.getConstructor(File.class, boolean.class);
                    m_nodeDRGateway = (NodeDRGateway) ndrgwConstructor.newInstance(drOverflowDir,
                                                                                   m_replicationActive);
                } catch (Exception e) {
                    VoltDB.crashLocalVoltDB("Unable to load DR system", true, e);
                }
            }

            // Initialize stats
            m_ioStats = new IOStats();
            m_statsAgent.registerStatsSource(SysProcSelector.IOSTATS,
                    0, m_ioStats);
            m_memoryStats = new MemoryStats();
            m_statsAgent.registerStatsSource(SysProcSelector.MEMORY,
                    0, m_memoryStats);
            m_statsAgent.registerStatsSource(SysProcSelector.TOPO, 0, m_cartographer);
            m_partitionCountStats = new PartitionCountStats(m_cartographer);
            m_statsAgent.registerStatsSource(SysProcSelector.PARTITIONCOUNT,
                    0, m_partitionCountStats);
            m_initiatorStats = new InitiatorStats(m_myHostId);
            m_liveClientsStats = new LiveClientsStats();
            m_statsAgent.registerStatsSource(SysProcSelector.LIVECLIENTS, 0, m_liveClientsStats);
            m_latencyStats = new LatencyStats(m_myHostId);

            /*
             * Initialize the command log on rejoin before configuring the IV2
             * initiators.  This will prevent them from receiving transactions
             * which need logging before the internal file writers are
             * initialized.  Root cause of ENG-4136.
             */
            if (m_commandLog != null && isRejoin) {
                //On rejoin the starting IDs are all 0 so technically it will load any snapshot
                //but the newest snapshot will always be the truncation snapshot taken after rejoin
                //completes at which point the node will mark itself as actually recovered.
                m_commandLog.initForRejoin(
                        m_catalogContext,
                        Long.MIN_VALUE,
                        m_iv2InitiatorStartingTxnIds,
                        true,
                        m_config.m_commandLogBinding);
            }

            /*
             * Configure and start all the IV2 sites
             */
            try {
                boolean usingCommandLog = m_config.m_isEnterprise &&
                    m_catalogContext.cluster.getLogconfig().get("log").getEnabled();
                m_leaderAppointer = new LeaderAppointer(
                        m_messenger,
                        clusterConfig.getPartitionCount(),
                        m_deployment.getCluster().getKfactor(),
                        m_catalogContext.cluster.getNetworkpartition(),
                        m_catalogContext.cluster.getFaultsnapshots().get("CLUSTER_PARTITION"),
                        usingCommandLog,
                        topo, m_MPI);
                m_globalServiceElector.registerService(m_leaderAppointer);

                for (Initiator iv2init : m_iv2Initiators) {
                    iv2init.configure(
                            getBackendTargetType(),
                            m_serializedCatalog,
                            m_catalogContext,
                            m_deployment.getCluster().getKfactor(),
                            csp,
                            clusterConfig.getPartitionCount(),
                            m_config.m_startAction,
                            m_statsAgent,
                            m_memoryStats,
                            m_commandLog,
                            m_nodeDRGateway,
                            m_config.m_executionCoreBindings.poll());
                }
            } catch (Exception e) {
                Throwable toLog = e;
                if (e instanceof ExecutionException) {
                    toLog = ((ExecutionException)e).getCause();
                }
                VoltDB.crashLocalVoltDB("Error configuring IV2 initiator.", true, toLog);
            }

            // Start the GlobalServiceElector.  Not sure where this will actually belong.
            try {
                m_globalServiceElector.start();
            } catch (Exception e) {
                VoltDB.crashLocalVoltDB("Unable to start GlobalServiceElector", true, e);
            }

            // Create the client interface
            int portOffset = 0;
            for (int i = 0; i < 1; i++) {
                try {
                    ClientInterface ci =
                        ClientInterface.create(m_messenger,
                                m_catalogContext,
                                m_config.m_replicationRole,
                                m_cartographer,
                                clusterConfig.getPartitionCount(),
                                config.m_port + portOffset,
                                config.m_adminPort + portOffset,
                                m_config.m_timestampTestingSalt);
                    portOffset += 2;
                    m_clientInterfaces.add(ci);
                } catch (Exception e) {
                    VoltDB.crashLocalVoltDB(e.getMessage(), true, e);
                }
                portOffset += 2;
            }

            // Create the statistics manager and register it to JMX registry
            m_statsManager = null;
            try {
                final Class<?> statsManagerClass =
                        MiscUtils.loadProClass("org.voltdb.management.JMXStatsManager", "JMX", true);
                if (statsManagerClass != null) {
                    ArrayList<Long> localHSIds;
                    Long MPHSId;
                    if (isIV2Enabled()) {
                        localHSIds = new ArrayList<Long>();
                        for (Initiator iv2Initiator : m_iv2Initiators) {
                            localHSIds.add(iv2Initiator.getInitiatorHSId());
                        }
                        MPHSId = m_MPI.getInitiatorHSId();
                    } else {
                        localHSIds = new ArrayList<Long>(m_localSites.keySet());
                        MPHSId = null;
                    }
                    m_statsManager = (StatsManager)statsManagerClass.newInstance();
                    m_statsManager.initialize();
                }
            } catch (Exception e) {
                hostLog.error("Failed to instantiate the JMX stats manager: " + e.getMessage() +
                              ". Disabling JMX.");
                e.printStackTrace();
            }

            try {
                m_snapshotCompletionMonitor.init(m_messenger.getZK());
            } catch (Exception e) {
                hostLog.fatal("Error initializing snapshot completion monitor", e);
                VoltDB.crashLocalVoltDB("Error initializing snapshot completion monitor", true, e);
            }


            /*
             * Make sure the build string successfully validated
             * before continuing to do operations
             * that might return wrongs answers or lose data.
             */
            try {
                buildStringValidation.get();
            } catch (Exception e) {
                VoltDB.crashLocalVoltDB("Failed to validate cluster build string", false, e);
            }

            if (!isRejoin && !m_joining) {
                try {
                    m_messenger.waitForAllHostsToBeReady(m_deployment.getCluster().getHostcount());
                } catch (Exception e) {
                    hostLog.fatal("Failed to announce ready state.");
                    VoltDB.crashLocalVoltDB("Failed to announce ready state.", false, null);
                }
            }

            if (!m_joining && (m_cartographer.getPartitionCount()) != m_configuredNumberOfPartitions) {
                for (Map.Entry<Integer, ImmutableList<Long>> entry :
                    getSiteTrackerForSnapshot().m_partitionsToSitesImmutable.entrySet()) {
                    hostLog.info(entry.getKey() + " -- "
                            + CoreUtils.hsIdCollectionToString(entry.getValue()));
                }
                VoltDB.crashGlobalVoltDB("Mismatch between configured number of partitions (" +
                        m_configuredNumberOfPartitions + ") and actual (" +
                        m_cartographer.getPartitionCount() + ")",
                        true, null);
            }

            schedulePeriodicWorks();
            m_clientInterfaces.get(0).schedulePeriodicWorks();

            // print out a bunch of useful system info
            logDebuggingInfo(m_config.m_adminPort, m_config.m_httpPort, m_httpPortExtraLogMessage, m_jsonEnabled);

            if (clusterConfig.getReplicationFactor() == 0) {
                hostLog.warn("Running without redundancy (k=0) is not recommended for production use.");
            }

            // warn if cluster is partitionable, but partition detection is off
            if ((m_catalogContext.cluster.getNetworkpartition() == false) &&
                    (clusterConfig.getReplicationFactor() > 0)) {
                hostLog.warn("Running a redundant (k-safe) cluster with network " +
                        "partition detection disabled is not recommended for production use.");
                // we decided not to include the stronger language below for the 3.0 version (ENG-4215)
                //hostLog.warn("With partition detection disabled, data may be lost or " +
                //      "corrupted by certain classes of network failures.");
            }

            assert(m_clientInterfaces.size() > 0);
            ClientInterface ci = m_clientInterfaces.get(0);
            ci.initializeSnapshotDaemon(m_messenger.getZK(), m_globalServiceElector);

            // set additional restore agent stuff
            if (m_restoreAgent != null) {
                ci.bindAdapter(m_restoreAgent.getAdapter());
                m_restoreAgent.setCatalogContext(m_catalogContext);
                m_restoreAgent.setInitiator(new Iv2TransactionCreator(m_clientInterfaces.get(0)));
            }
        }
    }

    // Get topology information.  If rejoining, get it directly from
    // ZK.  Otherwise, try to do the write/read race to ZK on startup.
<<<<<<< HEAD
    private JSONObject getTopology(START_ACTION startAction, JoinCoordinator joinCoordinator)
=======
    private JSONObject getTopology(StartAction startAction, Joiner joinCoordinator)
>>>>>>> 8e7b7bfc
    {
        JSONObject topo = null;
        if (startAction == StartAction.JOIN) {
            assert(joinCoordinator != null);
            topo = joinCoordinator.getTopology();
        }
        else if (!VoltDB.createForRejoin(startAction)) {
            int sitesperhost = m_deployment.getCluster().getSitesperhost();
            int hostcount = m_deployment.getCluster().getHostcount();
            int kfactor = m_deployment.getCluster().getKfactor();
            ClusterConfig clusterConfig = new ClusterConfig(hostcount, sitesperhost, kfactor);
            if (!clusterConfig.validate()) {
                VoltDB.crashLocalVoltDB(clusterConfig.getErrorMsg(), false, null);
            }
            topo = registerClusterConfig(clusterConfig);
        }
        else {
            Stat stat = new Stat();
            try {
                topo =
                    new JSONObject(new String(m_messenger.getZK().getData(VoltZK.topology, false, stat), "UTF-8"));
            }
            catch (Exception e) {
                VoltDB.crashLocalVoltDB("Unable to get topology from ZK", true, e);
            }
        }
        return topo;
    }

    private List<Initiator> createIv2Initiators(Collection<Integer> partitions,
                                                StartAction startAction,
                                                List<Pair<Integer, Long>> m_partitionsToSitesAtStartupForExportInit)
    {
        List<Initiator> initiators = new ArrayList<Initiator>();
        for (Integer partition : partitions)
        {
            Initiator initiator = new SpInitiator(m_messenger, partition, m_statsAgent,
                    m_snapshotCompletionMonitor, startAction);
            initiators.add(initiator);
            m_partitionsToSitesAtStartupForExportInit.add(Pair.of(partition, initiator.getInitiatorHSId()));
        }
        return initiators;
    }

    private JSONObject registerClusterConfig(ClusterConfig config)
    {
        // First, race to write the topology to ZK using Highlander rules
        // (In the end, there can be only one)
        JSONObject topo = null;
        try
        {
            topo = config.getTopology(m_messenger.getLiveHostIds());
            byte[] payload = topo.toString(4).getBytes("UTF-8");
            m_messenger.getZK().create(VoltZK.topology, payload,
                    Ids.OPEN_ACL_UNSAFE,
                    CreateMode.PERSISTENT);
        }
        catch (KeeperException.NodeExistsException nee)
        {
            // It's fine if we didn't win, we'll pick up the topology below
        }
        catch (Exception e)
        {
            VoltDB.crashLocalVoltDB("Unable to write topology to ZK, dying",
                    true, e);
        }

        // Then, have everyone read the topology data back from ZK
        try
        {
            byte[] data = m_messenger.getZK().getData(VoltZK.topology, false, null);
            topo = new JSONObject(new String(data, "UTF-8"));
        }
        catch (Exception e)
        {
            VoltDB.crashLocalVoltDB("Unable to read topology from ZK, dying",
                    true, e);
        }
        return topo;
    }

    /**
     * Schedule all the periodic works
     */
    private void schedulePeriodicWorks() {
        // JMX stats broadcast
        scheduleWork(new Runnable() {
            @Override
            public void run() {
                m_statsManager.sendNotification();
            }
        }, 0, StatsManager.POLL_INTERVAL, TimeUnit.MILLISECONDS);

        // small stats samples
        scheduleWork(new Runnable() {
            @Override
            public void run() {
                SystemStatsCollector.asyncSampleSystemNow(false, false);
            }
        }, 0, 5, TimeUnit.SECONDS);

        // medium stats samples
        scheduleWork(new Runnable() {
            @Override
            public void run() {
                SystemStatsCollector.asyncSampleSystemNow(true, false);
            }
        }, 0, 1, TimeUnit.MINUTES);

        // large stats samples
        scheduleWork(new Runnable() {
            @Override
            public void run() {
                SystemStatsCollector.asyncSampleSystemNow(true, true);
            }
        }, 0, 6, TimeUnit.MINUTES);
        GCInspector.instance.start(m_periodicPriorityWorkThread);
    }

    int readDeploymentAndCreateStarterCatalogContext() {
        /*
         * Debate with the cluster what the deployment file should be
         */
        try {
            ZooKeeper zk = m_messenger.getZK();
            byte deploymentBytes[] = org.voltcore.utils.CoreUtils.urlToBytes(m_config.m_pathToDeployment);

            try {
                if (deploymentBytes != null) {
                    zk.create(VoltZK.deploymentBytes, deploymentBytes, Ids.OPEN_ACL_UNSAFE, CreateMode.PERSISTENT);
                    hostLog.info("URL of deployment info: " + m_config.m_pathToDeployment);
                } else {
                    throw new KeeperException.NodeExistsException();
                }
            } catch (KeeperException.NodeExistsException e) {
                byte deploymentBytesTemp[] = zk.getData(VoltZK.deploymentBytes, false, null);
                if (deploymentBytesTemp == null) {
                    throw new RuntimeException(
                            "Deployment file could not be found locally or remotely at "
                            + m_config.m_pathToDeployment);
                }
                PureJavaCrc32 crc = new PureJavaCrc32();
                crc.update(deploymentBytes);
                final long checksumHere = crc.getValue();
                crc.reset();
                crc.update(deploymentBytesTemp);
                if (checksumHere != crc.getValue()) {
                    hostLog.info("Deployment configuration was pulled from ZK, and the checksum did not match " +
                    "the locally supplied file");
                } else {
                    hostLog.info("Deployment configuration pulled from ZK");
                }
                deploymentBytes = deploymentBytesTemp;
            }

            m_deployment = CatalogUtil.getDeployment(new ByteArrayInputStream(deploymentBytes));
            // wasn't a valid xml deployment file
            if (m_deployment == null) {
                hostLog.error("Not a valid XML deployment file at URL: " + m_config.m_pathToDeployment);
                VoltDB.crashLocalVoltDB("Not a valid XML deployment file at URL: "
                        + m_config.m_pathToDeployment, false, null);
            }

            // note the heart beats are specified in seconds in xml, but ms internally
            HeartbeatType hbt = m_deployment.getHeartbeat();
            if (hbt != null) {
                m_config.m_deadHostTimeoutMS = hbt.getTimeout() * 1000;
                m_messenger.setDeadHostTimeout(m_config.m_deadHostTimeoutMS);
            } else {
                hostLog.info("Dead host timeout set to " + m_config.m_deadHostTimeoutMS + " milliseconds");
            }

            final String elasticSetting = m_deployment.getCluster().getElastic().trim().toUpperCase();
            if (elasticSetting.equals("ENABLED")) {
                TheHashinator.setConfiguredHashinatorType(HashinatorType.ELASTIC);
            } else if (!elasticSetting.equals("DISABLED")) {
                VoltDB.crashLocalVoltDB("Error in deployment file,  elastic attribute of " +
                                        "cluster element must be " +
                                        "'enabled' or 'disabled' but was '" + elasticSetting + "'", false, null);
            }


            // create a dummy catalog to load deployment info into
            Catalog catalog = new Catalog();
            Cluster cluster = catalog.getClusters().add("cluster");
            Database db = cluster.getDatabases().add("database");

            // enable security if set on the deployment file
            SecurityType security = m_deployment.getSecurity();
            if (security != null) {
                cluster.setSecurityenabled(security.isEnabled());
            }


            // create groups as needed for users
            if (m_deployment.getUsers() != null) {
                for (UsersType.User user : m_deployment.getUsers().getUser()) {
                    Set<String> roles = CatalogUtil.mergeUserRoles(user);
                    if (roles.isEmpty()) {
                        continue;
                    }
                    for (String role : roles) {
                        if (db.getGroups().get(role) == null) {
                            db.getGroups().add(role);
                        }
                    }
                }
            }

            long depCRC = CatalogUtil.compileDeploymentAndGetCRC(catalog, m_deployment, true);
            assert(depCRC != -1);

            m_catalogContext = new CatalogContext(
                    isIV2Enabled() ? TxnEgo.makeZero(MpInitiator.MP_INIT_PID).getTxnId() : 0,//txnid
                            0,//timestamp
                            catalog, null, depCRC, 0, -1);

            int numberOfNodes = m_deployment.getCluster().getHostcount();
            if (numberOfNodes <= 0) {
                hostLog.l7dlog( Level.FATAL, LogKeys.host_VoltDB_InvalidHostCount.name(),
                        new Object[] { numberOfNodes }, null);
                VoltDB.crashLocalVoltDB("Invalid cluster size: " + numberOfNodes, false, null);
            }

            return numberOfNodes;
        } catch (Exception e) {
            throw new RuntimeException(e);
        }
    }

    void collectLocalNetworkMetadata() {
        boolean threw = false;
        JSONStringer stringer = new JSONStringer();
        try {
            stringer.object();
            stringer.key("interfaces").array();

            /*
             * If no interface was specified, do a ton of work
             * to identify all ipv4 or ipv6 interfaces and
             * marshal them into JSON. Always put the ipv4 address first
             * so that the export client will use it
             */
            if (m_config.m_externalInterface.equals("")) {
                LinkedList<NetworkInterface> interfaces = new LinkedList<NetworkInterface>();
                try {
                    Enumeration<NetworkInterface> intfEnum = NetworkInterface.getNetworkInterfaces();
                    while (intfEnum.hasMoreElements()) {
                        NetworkInterface intf = intfEnum.nextElement();
                        if (intf.isLoopback() || !intf.isUp()) {
                            continue;
                        }
                        interfaces.offer(intf);
                    }
                } catch (SocketException e) {
                    throw new RuntimeException(e);
                }

                if (interfaces.isEmpty()) {
                    stringer.value("localhost");
                } else {

                    boolean addedIp = false;
                    while (!interfaces.isEmpty()) {
                        NetworkInterface intf = interfaces.poll();
                        Enumeration<InetAddress> inetAddrs = intf.getInetAddresses();
                        Inet6Address inet6addr = null;
                        Inet4Address inet4addr = null;
                        while (inetAddrs.hasMoreElements()) {
                            InetAddress addr = inetAddrs.nextElement();
                            if (addr instanceof Inet6Address) {
                                inet6addr = (Inet6Address)addr;
                                if (inet6addr.isLinkLocalAddress()) {
                                    inet6addr = null;
                                }
                            } else if (addr instanceof Inet4Address) {
                                inet4addr = (Inet4Address)addr;
                            }
                        }
                        if (inet4addr != null) {
                            stringer.value(inet4addr.getHostAddress());
                            addedIp = true;
                        }
                        if (inet6addr != null) {
                            stringer.value(inet6addr.getHostAddress());
                            addedIp = true;
                        }
                    }
                    if (!addedIp) {
                        stringer.value("localhost");
                    }
                }
            } else {
                stringer.value(m_config.m_externalInterface);
            }
        } catch (Exception e) {
            threw = true;
            hostLog.warn("Error while collecting data about local network interfaces", e);
        }
        try {
            if (threw) {
                stringer = new JSONStringer();
                stringer.object();
                stringer.key("interfaces").array();
                stringer.value("localhost");
                stringer.endArray();
            } else {
                stringer.endArray();
            }
            stringer.key("clientPort").value(m_config.m_port);
            stringer.key("adminPort").value(m_config.m_adminPort);
            stringer.key("httpPort").value(m_config.m_httpPort);
            stringer.key("drPort").value(m_config.m_drAgentPortStart);
            stringer.endObject();
            JSONObject obj = new JSONObject(stringer.toString());
            // possibly atomic swap from null to realz
            m_localMetadata = obj.toString(4);
        } catch (Exception e) {
            hostLog.warn("Failed to collect data about lcoal network interfaces", e);
        }
    }

    /**
     * Start the voltcore HostMessenger. This joins the node
     * to the existing cluster. In the non rejoin case, this
     * function will return when the mesh is complete. If
     * rejoining, it will return when the node and agreement
     * site are synched to the existing cluster.
     */
    void buildClusterMesh(boolean isRejoin) {
        final String leaderAddress = m_config.m_leader;
        String hostname = MiscUtils.getHostnameFromHostnameColonPort(leaderAddress);
        int port = MiscUtils.getPortFromHostnameColonPort(leaderAddress, m_config.m_internalPort);

        org.voltcore.messaging.HostMessenger.Config hmconfig;

        hmconfig = new org.voltcore.messaging.HostMessenger.Config(hostname, port);
        hmconfig.internalPort = m_config.m_internalPort;
        hmconfig.internalInterface = m_config.m_internalInterface;
        hmconfig.zkInterface = m_config.m_zkInterface;
        hmconfig.deadHostTimeout = m_config.m_deadHostTimeoutMS;
        hmconfig.factory = new VoltDbMessageFactory();
        hmconfig.coreBindIds = m_config.m_networkCoreBindings;

        m_messenger = new org.voltcore.messaging.HostMessenger(hmconfig);

        hostLog.info(String.format("Beginning inter-node communication on port %d.", m_config.m_internalPort));

        try {
            m_messenger.start();
        } catch (Exception e) {
            VoltDB.crashLocalVoltDB(e.getMessage(), true, e);
        }

        VoltZK.createPersistentZKNodes(m_messenger.getZK());

        // Use the host messenger's hostId.
        m_myHostId = m_messenger.getHostId();
        hostLog.info(String.format("Host id of this node is: %d", m_myHostId));
        consoleLog.info(String.format("Host id of this node is: %d", m_myHostId));

        // Semi-hacky check to see if we're attempting to rejoin to ourselves.
        // The leader node gets assigned host ID 0, always, so if we're the
        // leader and we're rejoining, this is clearly bad.
        if (m_myHostId == 0 && isRejoin) {
            VoltDB.crashLocalVoltDB("Unable to rejoin a node to itself.  " +
                    "Please check your command line and start action and try again.", false, null);
        }
    }

    void logDebuggingInfo(int adminPort, int httpPort, String httpPortExtraLogMessage, boolean jsonEnabled) {
        String startAction = m_config.m_startAction.toString();
        String startActionLog = "Database start action is " + (startAction.substring(0, 1).toUpperCase() +
                startAction.substring(1).toLowerCase()) + ".";
        if (!m_rejoining) {
            hostLog.info(startActionLog);
        }

        // print out awesome network stuff
        hostLog.info(String.format("Listening for native wire protocol clients on port %d.", m_config.m_port));
        hostLog.info(String.format("Listening for admin wire protocol clients on port %d.", adminPort));

        if (m_startMode == OperationMode.PAUSED) {
            hostLog.info(String.format("Started in admin mode. Clients on port %d will be rejected in admin mode.", m_config.m_port));
        }

        if (m_config.m_replicationRole == ReplicationRole.REPLICA) {
            consoleLog.info("Started as " + m_config.m_replicationRole.toString().toLowerCase() + " cluster. " +
                             "Clients can only call read-only procedures.");
        }
        if (httpPortExtraLogMessage != null) {
            hostLog.info(httpPortExtraLogMessage);
        }
        if (httpPort != -1) {
            hostLog.info(String.format("Local machine HTTP monitoring is listening on port %d.", httpPort));
        }
        else {
            hostLog.info(String.format("Local machine HTTP monitoring is disabled."));
        }
        if (jsonEnabled) {
            hostLog.info(String.format("Json API over HTTP enabled at path /api/1.0/, listening on port %d.", httpPort));
        }
        else {
            hostLog.info("Json API disabled.");
        }

        // replay command line args that we can see
        List<String> iargs = ManagementFactory.getRuntimeMXBean().getInputArguments();
        StringBuilder sb = new StringBuilder(2048).append("Available JVM arguments:");
        for (String iarg : iargs)
            sb.append(" ").append(iarg);
        if (iargs.size() > 0) hostLog.info(sb.toString());
        else hostLog.info("No JVM command line args known.");

        sb.delete(0, sb.length()).append("JVM class path: ");
        sb.append(System.getProperty("java.class.path", "[not available]"));
        hostLog.info(sb.toString());

        // java heap size
        long javamaxheapmem = ManagementFactory.getMemoryMXBean().getHeapMemoryUsage().getMax();
        javamaxheapmem /= (1024 * 1024);
        hostLog.info(String.format("Maximum usable Java heap set to %d mb.", javamaxheapmem));

        SortedMap<String, String> dbgMap = m_catalogContext.getDebuggingInfoFromCatalog();
        for (String line : dbgMap.values()) {
            hostLog.info(line);
        }

        // print out a bunch of useful system info
        PlatformProperties pp = PlatformProperties.getPlatformProperties();
        String[] lines = pp.toLogLines().split("\n");
        for (String line : lines) {
            hostLog.info(line.trim());
        }

        final ZooKeeper zk = m_messenger.getZK();
        ZKUtil.ByteArrayCallback operationModeFuture = new ZKUtil.ByteArrayCallback();
        /*
         * Publish our cluster metadata, and then retrieve the metadata
         * for the rest of the cluster
         */
        try {
            zk.create(
                    VoltZK.cluster_metadata + "/" + m_messenger.getHostId(),
                    getLocalMetadata().getBytes("UTF-8"),
                    Ids.OPEN_ACL_UNSAFE,
                    CreateMode.EPHEMERAL,
                    new ZKUtil.StringCallback(),
                    null);
            zk.getData(VoltZK.operationMode, false, operationModeFuture, null);
        } catch (Exception e) {
            VoltDB.crashLocalVoltDB("Error creating \"/cluster_metadata\" node in ZK", true, e);
        }

        Map<Integer, String> clusterMetadata = new HashMap<Integer, String>(0);
        /*
         * Spin and attempt to retrieve cluster metadata for all nodes in the cluster.
         */
        Set<Integer> metadataToRetrieve = new HashSet<Integer>(m_messenger.getLiveHostIds());
        metadataToRetrieve.remove(m_messenger.getHostId());
        while (!metadataToRetrieve.isEmpty()) {
            Map<Integer, ZKUtil.ByteArrayCallback> callbacks = new HashMap<Integer, ZKUtil.ByteArrayCallback>();
            for (Integer hostId : metadataToRetrieve) {
                ZKUtil.ByteArrayCallback cb = new ZKUtil.ByteArrayCallback();
                zk.getData(VoltZK.cluster_metadata + "/" + hostId, false, cb, null);
                callbacks.put(hostId, cb);
            }

            for (Map.Entry<Integer, ZKUtil.ByteArrayCallback> entry : callbacks.entrySet()) {
                try {
                    ZKUtil.ByteArrayCallback cb = entry.getValue();
                    Integer hostId = entry.getKey();
                    clusterMetadata.put(hostId, new String(cb.getData(), "UTF-8"));
                    metadataToRetrieve.remove(hostId);
                } catch (KeeperException.NoNodeException e) {}
                catch (Exception e) {
                    VoltDB.crashLocalVoltDB("Error retrieving cluster metadata", true, e);
                }
            }

        }

        // print out cluster membership
        hostLog.info("About to list cluster interfaces for all nodes with format [ip1 ip2 ... ipN] client-port:admin-port:http-port");
        for (int hostId : m_messenger.getLiveHostIds()) {
            if (hostId == m_messenger.getHostId()) {
                hostLog.info(
                        String.format(
                                "  Host id: %d with interfaces: %s [SELF]",
                                hostId,
                                MiscUtils.formatHostMetadataFromJSON(getLocalMetadata())));
            }
            else {
                String hostMeta = clusterMetadata.get(hostId);
                hostLog.info(
                        String.format(
                                "  Host id: %d with interfaces: %s [PEER]",
                                hostId,
                                MiscUtils.formatHostMetadataFromJSON(hostMeta)));
            }
        }

        try {
            if (operationModeFuture.getData() != null) {
                String operationModeStr = new String(operationModeFuture.getData(), "UTF-8");
                m_startMode = OperationMode.valueOf(operationModeStr);
            }
        } catch (KeeperException.NoNodeException e) {}
        catch (Exception e) {
            throw new RuntimeException(e);
        }
    }


    public static String[] extractBuildInfo() {
        StringBuilder sb = new StringBuilder(64);
        String buildString = "VoltDB";
        String versionString = m_defaultVersionString;
        byte b = -1;
        try {
            InputStream buildstringStream =
                ClassLoader.getSystemResourceAsStream("buildstring.txt");
            if (buildstringStream == null) {
                throw new RuntimeException("Unreadable or missing buildstring.txt file.");
            }
            while ((b = (byte) buildstringStream.read()) != -1) {
                sb.append((char)b);
            }
            sb.append("\n");
            String parts[] = sb.toString().split(" ", 2);
            if (parts.length != 2) {
                throw new RuntimeException("Invalid buildstring.txt file.");
            }
            versionString = parts[0].trim();
            buildString = parts[1].trim();
        } catch (Exception ignored) {
            try {
                InputStream buildstringStream = new FileInputStream("version.txt");
                try {
                    while ((b = (byte) buildstringStream.read()) != -1) {
                        sb.append((char)b);
                    }
                    versionString = sb.toString().trim();
                } finally {
                    buildstringStream.close();
                }
            }
            catch (Exception ignored2) {
                hostLog.l7dlog( Level.ERROR, LogKeys.org_voltdb_VoltDB_FailedToRetrieveBuildString.name(), null);
            }
        }
        return new String[] { versionString, buildString };
    }

    @Override
    public void readBuildInfo(String editionTag) {
        String buildInfo[] = extractBuildInfo();
        m_versionString = buildInfo[0];
        m_buildString = buildInfo[1];
        consoleLog.info(String.format("Build: %s %s %s", m_versionString, m_buildString, editionTag));
    }

    /**
     * Start all the site's event loops. That's it.
     */
    @Override
    public void run() {

        if (!isIV2Enabled()) {
            // start the separate EE threads
            for (ExecutionSiteRunner r : m_runners) {
                r.m_shouldStartRunning.countDown();
            }
        }

        if (m_restoreAgent != null) {
            // start restore process
            m_restoreAgent.restore();
        }
        else {
            onRestoreCompletion(Long.MIN_VALUE, m_iv2InitiatorStartingTxnIds);
        }

        // Start the rejoin coordinator
        if (m_joinCoordinator != null) {
            try {
                m_joinCoordinator.setClientInterface(m_clientInterfaces.get(0));

                if (!m_joinCoordinator.startJoin(m_catalogContext.database, m_cartographer)) {
                    VoltDB.crashLocalVoltDB("Failed to join the cluster", true, null);
                }
            } catch (Exception e) {
                VoltDB.crashLocalVoltDB("Failed to join the cluster", true, e);
            }
        }

        // start one site in the current thread
        Thread.currentThread().setName("ExecutionSiteAndVoltDB");
        m_isRunning = true;
        try
        {
            if (!isIV2Enabled()) {
                m_currentThreadSite.run();
            }
            else {
                while (m_isRunning) {
                    Thread.sleep(3000);
                }
            }
        }
        catch (Throwable thrown)
        {
            String errmsg = " encountered an unexpected error and will die, taking this VoltDB node down.";
            hostLog.error(errmsg);
            // It's too easy for stdout to get lost, especially if we are crashing, so log FATAL, instead.
            // Logging also automatically prefixes lines with "ExecutionSite [X:Y] "
            // thrown.printStackTrace();
            hostLog.fatal("Stack trace of thrown exception: " + thrown.toString());
            for (StackTraceElement ste : thrown.getStackTrace()) {
                hostLog.fatal(ste.toString());
            }
            VoltDB.crashLocalVoltDB(errmsg, true, thrown);
        }
    }

    /**
     * Try to shut everything down so they system is ready to call
     * initialize again.
     * @param mainSiteThread The thread that m_inititalized the VoltDB or
     * null if called from that thread.
     */
    @Override
    public boolean shutdown(Thread mainSiteThread) throws InterruptedException {
        synchronized(m_startAndStopLock) {
            boolean did_it = false;
            if (m_mode != OperationMode.SHUTTINGDOWN) {
                did_it = true;
                m_mode = OperationMode.SHUTTINGDOWN;
                // Things are going pear-shaped, tell the fault distributor to
                // shut its fat mouth
                m_faultManager.shutDown();
                m_snapshotCompletionMonitor.shutdown();
                m_periodicWorkThread.shutdown();
                m_periodicPriorityWorkThread.shutdown();

                if (m_leaderAppointer != null) {
                    m_leaderAppointer.shutdown();
                }
                m_globalServiceElector.shutdown();

                if (m_hasStartedSampler.get()) {
                    m_sampler.setShouldStop();
                    m_sampler.join();
                }

                // shutdown the web monitoring / json
                if (m_adminListener != null)
                    m_adminListener.stop();

                // shut down the client interface
                for (ClientInterface ci : m_clientInterfaces) {
                    ci.shutdown();
                }

                if (!isIV2Enabled()) {
                    // tell all m_sites to stop their runloops
                    if (m_localSites != null) {
                        for (ExecutionSite site : m_localSites.values())
                            site.startShutdown();
                    }
                }

                // tell the iv2 sites to stop their runloop
                if (m_iv2Initiators != null) {
                    for (Initiator init : m_iv2Initiators)
                        init.shutdown();
                }

                if (m_cartographer != null) {
                    m_cartographer.shutdown();
                }

                if (!isIV2Enabled()) {
                    // try to join all threads but the main one
                    // probably want to check if one of these is the current thread
                    if (m_siteThreads != null) {
                        for (Thread siteThread : m_siteThreads.values()) {
                            if (Thread.currentThread().equals(siteThread) == false) {
                                // don't interrupt here. the site will start shutdown when
                                // it sees the shutdown flag set.
                                siteThread.join();
                            }
                        }
                    }

                    // try to join the main thread (possibly this one)
                    if (mainSiteThread != null) {
                        if (Thread.currentThread().equals(mainSiteThread) == false) {
                            // don't interrupt here. the site will start shutdown when
                            // it sees the shutdown flag set.
                            mainSiteThread.join();
                        }
                    }
                }

                // shut down Export and its connectors.
                ExportManager.instance().shutdown();

                // After sites are terminated, shutdown the InvocationBufferServer.
                // The IBS is shared by all sites; don't kill it while any site is active.
                if (m_nodeDRGateway != null) {
                    try {
                        m_nodeDRGateway.shutdown();
                    } catch (InterruptedException e) {
                        hostLog.warn("Interrupted shutting down invocation buffer server", e);
                    }
                }

                // help the gc along
                m_localSites = null;
                m_currentThreadSite = null;
                m_siteThreads = null;
                m_runners = null;

                // shut down the network/messaging stuff
                // Close the host messenger first, which should close down all of
                // the ForeignHost sockets cleanly
                if (m_messenger != null)
                {
                    m_messenger.shutdown();
                }
                m_messenger = null;

                //Also for test code that expects a fresh stats agent
                if (m_statsAgent != null) {
                    m_statsAgent.shutdown();
                    m_statsAgent = null;
                }

                if (m_asyncCompilerAgent != null) {
                    m_asyncCompilerAgent.shutdown();
                    m_asyncCompilerAgent = null;
                }

                // The network iterates this list. Clear it after network's done.
                m_clientInterfaces.clear();

                ExportManager.instance().shutdown();
                m_computationService.shutdown();
                m_computationService.awaitTermination(1, TimeUnit.DAYS);
                m_computationService = null;
                m_catalogContext = null;
                m_initiatorStats = null;
                m_latencyStats = null;

                AdHocCompilerCache.clearVersionCache();
                org.voltdb.iv2.InitiatorMailbox.m_allInitiatorMailboxes.clear();

                // probably unnecessary
                System.gc();
                m_isRunning = false;
            }
            return did_it;
        }
    }

    /** Last transaction ID at which the logging config updated.
     * Also, use the intrinsic lock to safeguard access from multiple
     * execution site threads */
    private static Long lastLogUpdate_txnId = 0L;
    @Override
    synchronized public void logUpdate(String xmlConfig, long currentTxnId)
    {
        // another site already did this work.
        if (currentTxnId == lastLogUpdate_txnId) {
            return;
        }
        else if (currentTxnId < lastLogUpdate_txnId) {
            throw new RuntimeException(
                    "Trying to update logging config at transaction " + lastLogUpdate_txnId
                    + " with an older transaction: " + currentTxnId);
        }
        hostLog.info("Updating RealVoltDB logging config from txnid: " +
                lastLogUpdate_txnId + " to " + currentTxnId);
        lastLogUpdate_txnId = currentTxnId;
        VoltLogger.configure(xmlConfig);
    }

    /** Struct to associate a context with a counter of served sites */
    private static class ContextTracker {
        ContextTracker(CatalogContext context, CatalogSpecificPlanner csp) {
            m_dispensedSites = 1;
            m_context = context;
            m_csp = csp;
        }
        long m_dispensedSites;
        final CatalogContext m_context;
        final CatalogSpecificPlanner m_csp;
    }

    /** Associate transaction ids to contexts */
    private final HashMap<Long, ContextTracker>m_txnIdToContextTracker =
        new HashMap<Long, ContextTracker>();

    @Override
    public Pair<CatalogContext, CatalogSpecificPlanner> catalogUpdate(
            String diffCommands,
            byte[] newCatalogBytes,
            byte[] catalogBytesHash,
            int expectedCatalogVersion,
            long currentTxnId,
            long currentTxnUniqueId,
            long deploymentCRC)
    {
        synchronized(m_catalogUpdateLock) {
            // A site is catching up with catalog updates
            if (currentTxnId <= m_catalogContext.m_transactionId && !m_txnIdToContextTracker.isEmpty()) {
                ContextTracker contextTracker = m_txnIdToContextTracker.get(currentTxnId);
                // This 'dispensed' concept is a little crazy fragile. Maybe it would be better
                // to keep a rolling N catalogs? Or perhaps to keep catalogs for N minutes? Open
                // to opinions here.
                contextTracker.m_dispensedSites++;
                int ttlsites = VoltDB.instance().getSiteTrackerForSnapshot().getSitesForHost(m_messenger.getHostId()).size();
                if (contextTracker.m_dispensedSites == ttlsites) {
                    m_txnIdToContextTracker.remove(currentTxnId);
                }
                return Pair.of( contextTracker.m_context, contextTracker.m_csp);
            }
            else if (m_catalogContext.catalogVersion != expectedCatalogVersion) {
                hostLog.fatal("Failed catalog update." +
                        " expectedCatalogVersion: " + expectedCatalogVersion +
                        " currentTxnId: " + currentTxnId +
                        " currentTxnUniqueId: " + currentTxnUniqueId +
                        " m_catalogContext.catalogVersion " + m_catalogContext.catalogVersion);

                throw new RuntimeException("Trying to update main catalog context with diff " +
                        "commands generated for an out-of date catalog. Expected catalog version: " +
                        expectedCatalogVersion + " does not match actual version: " + m_catalogContext.catalogVersion);
            }

            hostLog.info(String.format("Globally updating the current application catalog (new hash %s).",
                    Encoder.hexEncode(catalogBytesHash).substring(0, 10)));

            // get old debugging info
            SortedMap<String, String> oldDbgMap = m_catalogContext.getDebuggingInfoFromCatalog();

            // 0. A new catalog! Update the global context and the context tracker
            m_catalogContext =
                m_catalogContext.update(
                        currentTxnId,
                        currentTxnUniqueId,
                        newCatalogBytes,
                        diffCommands,
                        true,
                        deploymentCRC);
            final CatalogSpecificPlanner csp = new CatalogSpecificPlanner( m_asyncCompilerAgent, m_catalogContext);
            m_txnIdToContextTracker.put(currentTxnId,
                    new ContextTracker(
                            m_catalogContext,
                            csp));

            // log the stuff that's changed in this new catalog update
            SortedMap<String, String> newDbgMap = m_catalogContext.getDebuggingInfoFromCatalog();
            for (Entry<String, String> e : newDbgMap.entrySet()) {
                // skip log lines that are unchanged
                if (oldDbgMap.containsKey(e.getKey()) && oldDbgMap.get(e.getKey()).equals(e.getValue())) {
                    continue;
                }
                hostLog.info(e.getValue());
            }

            //Construct the list of partitions and sites because it simply doesn't exist anymore
            SiteTracker siteTracker = VoltDB.instance().getSiteTrackerForSnapshot();
            List<Long> sites = siteTracker.getSitesForHost(m_messenger.getHostId());

            List<Pair<Integer,Long>> partitions = new ArrayList<Pair<Integer, Long>>();
            for (Long site : sites) {
                Integer partition = siteTracker.getPartitionForSite(site);
                partitions.add(Pair.of(partition, site));
            }

            // 1. update the export manager.
            ExportManager.instance().updateCatalog(m_catalogContext, partitions);

            // 1.5 update the dead host timeout
            if (m_catalogContext.cluster.getHeartbeattimeout() * 1000 != m_config.m_deadHostTimeoutMS) {
                m_config.m_deadHostTimeoutMS = m_catalogContext.cluster.getHeartbeattimeout() * 1000;
                m_messenger.setDeadHostTimeout(m_config.m_deadHostTimeoutMS);
            }

            // 2. update client interface (asynchronously)
            //    CI in turn updates the planner thread.
            for (ClientInterface ci : m_clientInterfaces) {
                ci.notifyOfCatalogUpdate();
            }

            // 3. update HTTPClientInterface (asynchronously)
            // This purges cached connection state so that access with
            // stale auth info is prevented.
            if (m_adminListener != null)
            {
                m_adminListener.notifyOfCatalogUpdate();
            }

            // 4. Flush StatisticsAgent old catalog statistics.
            // Otherwise, the stats agent will hold all old catalogs
            // in memory.
            m_statsAgent.notifyOfCatalogUpdate();

            // 5. MPIs don't run fragments. Update them here. Do
            // this after flushing the stats -- this will re-register
            // the MPI statistics.
            if (m_MPI != null) {
                m_MPI.updateCatalog(diffCommands, m_catalogContext, csp);
            }


            return Pair.of(m_catalogContext, csp);
        }
    }

    @Override
    public VoltDB.Configuration getConfig() {
        return m_config;
    }

    @Override
    public String getBuildString() {
        return m_buildString;
    }

    @Override
    public String getVersionString() {
        return m_versionString;
    }

    @Override
    public HostMessenger getHostMessenger() {
        return m_messenger;
    }

    @Override
    public ArrayList<ClientInterface> getClientInterfaces() {
        return m_clientInterfaces;
    }

    @Override
    public Map<Long, ExecutionSite> getLocalSites() {
        return m_localSites;
    }

    @Override
    public StatsAgent getStatsAgent() {
        return m_statsAgent;
    }

    @Override
    public MemoryStats getMemoryStatsSource() {
        return m_memoryStats;
    }

    @Override
    public FaultDistributorInterface getFaultDistributor()
    {
        return m_faultManager;
    }

    @Override
    public CatalogContext getCatalogContext() {
        return m_catalogContext;
    }

    /**
     * Tells if the VoltDB is running. m_isRunning needs to be set to true
     * when the run() method is called, and set to false when shutting down.
     *
     * @return true if the VoltDB is running.
     */
    @Override
    public boolean isRunning() {
        return m_isRunning;
    }

    /**
     * Debugging function - creates a record of the current state of the system.
     * @param out PrintStream to write report to.
     */
    public void createRuntimeReport(PrintStream out) {
        // This function may be running in its own thread.

        out.print("MIME-Version: 1.0\n");
        out.print("Content-type: multipart/mixed; boundary=\"reportsection\"");

        out.print("\n\n--reportsection\nContent-Type: text/plain\n\nClientInterface Report\n");
        for (ClientInterface ci : getClientInterfaces()) {
            out.print(ci.toString() + "\n");
        }

        out.print("\n\n--reportsection\nContent-Type: text/plain\n\nLocalSite Report\n");
        for(ExecutionSite es : getLocalSites().values()) {
            out.print(es.toString() + "\n");
        }

        out.print("\n\n--reportsection--");
    }

    @Override
    public BackendTarget getBackendTargetType() {
        return m_config.m_backend;
    }

    @Override
    public synchronized void onExecutionSiteRejoinCompletion(long transferred) {
        m_executionSiteRecoveryFinish = System.currentTimeMillis();
        m_executionSiteRecoveryTransferred = transferred;
        onRejoinCompletion();
    }

    private void onRejoinCompletion() {
        // null out the rejoin coordinator
        if (m_joinCoordinator != null) {
            m_joinCoordinator.close();
        }
        m_joinCoordinator = null;
        // Mark the data transfer as done so CL can make the right decision when a truncation snapshot completes
        m_rejoinDataPending = false;

        try {
            m_testBlockRecoveryCompletion.acquire();
        } catch (InterruptedException e) {}
        final long delta = ((m_executionSiteRecoveryFinish - m_recoveryStartTime) / 1000);
        final long megabytes = m_executionSiteRecoveryTransferred / (1024 * 1024);
        final double megabytesPerSecond = megabytes / ((m_executionSiteRecoveryFinish - m_recoveryStartTime) / 1000.0);
        for (ClientInterface intf : getClientInterfaces()) {
            intf.mayActivateSnapshotDaemon();
            try {
                intf.startAcceptingConnections();
            } catch (IOException e) {
                hostLog.l7dlog(Level.FATAL,
                        LogKeys.host_VoltDB_ErrorStartAcceptingConnections.name(),
                        e);
                VoltDB.crashLocalVoltDB("Error starting client interface.", true, e);
            }
        }

        if (m_config.m_startAction == StartAction.REJOIN) {
            consoleLog.info(
                    "Node data recovery completed after " + delta + " seconds with " + megabytes +
                    " megabytes transferred at a rate of " +
                    megabytesPerSecond + " megabytes/sec");
        }

        try {
            final ZooKeeper zk = m_messenger.getZK();
            boolean logRecoveryCompleted = false;
            if (getCommandLog().getClass().getName().equals("org.voltdb.CommandLogImpl")) {
                try {
                    if (m_rejoinTruncationReqId == null) {
                        m_rejoinTruncationReqId = java.util.UUID.randomUUID().toString();
                    }
                    zk.create(VoltZK.request_truncation_snapshot, m_rejoinTruncationReqId.getBytes(),
                            Ids.OPEN_ACL_UNSAFE, CreateMode.PERSISTENT);
                } catch (KeeperException.NodeExistsException e) {}
            } else {
                logRecoveryCompleted = true;
            }
            if (logRecoveryCompleted) {
                m_rejoining = false;
                m_joining = false;
                consoleLog.info("Node rejoin completed");
            }
        } catch (Exception e) {
            VoltDB.crashLocalVoltDB("Unable to log host rejoin completion to ZK", true, e);
        }
        hostLog.info("Logging host rejoin completion to ZK");
    }

    @Override
    public CommandLog getCommandLog() {
        return m_commandLog;
    }

    @Override
    public OperationMode getMode()
    {
        return m_mode;
    }

    @Override
    public void setMode(OperationMode mode)
    {
        if (m_mode != mode)
        {
            if (mode == OperationMode.PAUSED)
            {
                hostLog.info("Server is entering admin mode and pausing.");
            }
            else if (m_mode == OperationMode.PAUSED)
            {
                hostLog.info("Server is exiting admin mode and resuming operation.");
            }
        }
        m_mode = mode;
    }

    @Override
    public void setStartMode(OperationMode mode) {
        m_startMode = mode;
    }

    @Override
    public OperationMode getStartMode()
    {
        return m_startMode;
    }

    @Override
    public void setReplicationRole(ReplicationRole role)
    {
        if (role == ReplicationRole.NONE && m_config.m_replicationRole == ReplicationRole.REPLICA) {
            consoleLog.info("Promoting replication role from replica to master.");
        }
        m_config.m_replicationRole = role;
        for (ClientInterface ci : m_clientInterfaces) {
            ci.setReplicationRole(m_config.m_replicationRole);
        }
    }

    @Override
    public ReplicationRole getReplicationRole()
    {
        return m_config.m_replicationRole;
    }

    /**
     * Metadata is a JSON object
     */
    @Override
    public String getLocalMetadata() {
        return m_localMetadata;
    }

    @Override
    public void onRestoreCompletion(long txnId, Map<Integer, Long> perPartitionTxnIds) {

        /*
         * Command log is already initialized if this is a rejoin
         */
        if ((m_commandLog != null) && (m_commandLog.needsInitialization())) {
            // Initialize command logger
            m_commandLog.init(m_catalogContext, txnId, perPartitionTxnIds, m_config.m_commandLogBinding);
        }

        /*
         * IV2: After the command log is initialized, force the writing of the initial
         * viable replay set.  Turns into a no-op with no command log, on the non-leader sites, and on the MPI.
         */
        for (Initiator initiator : m_iv2Initiators) {
            initiator.enableWritingIv2FaultLog();
        }

        /*
         * IV2: From this point on, not all node failures should crash global VoltDB.
         */
        if (m_leaderAppointer != null) {
            m_leaderAppointer.onReplayCompletion();
        }

        if (!m_rejoining && !m_joining) {
            for (ClientInterface ci : m_clientInterfaces) {
                try {
                    ci.startAcceptingConnections();
                } catch (IOException e) {
                    hostLog.l7dlog(Level.FATAL,
                                   LogKeys.host_VoltDB_ErrorStartAcceptingConnections.name(),
                                   e);
                    VoltDB.crashLocalVoltDB("Error starting client interface.", true, e);
                }
            }
        }

        // Start listening on the DR ports
        prepareReplication();

        if (m_startMode != null) {
            m_mode = m_startMode;
        } else {
            // Shouldn't be here, but to be safe
            m_mode = OperationMode.RUNNING;
        }
        consoleLog.l7dlog( Level.INFO, LogKeys.host_VoltDB_ServerCompletedInitialization.name(), null);
    }

    @Override
    public SnapshotCompletionMonitor getSnapshotCompletionMonitor() {
        return m_snapshotCompletionMonitor;
    }

    @Override
    public synchronized void recoveryComplete(String requestId) {
        assert(m_rejoinDataPending == false);

        if (m_rejoining) {
            if (requestId.equals(m_rejoinTruncationReqId)) {
                consoleLog.info("Node rejoin completed");
                m_rejoinTruncationReqId = null;
                m_rejoining = false;
            }
            else {
                // If we saw some other truncation request ID, then try the same one again.  As long as we
                // don't flip the m_rejoining state, all truncation snapshot completions will call back to here.
                try {
                    final ZooKeeper zk = m_messenger.getZK();
                    if (m_rejoinTruncationReqId == null) {
                        m_rejoinTruncationReqId = java.util.UUID.randomUUID().toString();
                    }
                    zk.create(VoltZK.request_truncation_snapshot, m_rejoinTruncationReqId.getBytes(),
                            Ids.OPEN_ACL_UNSAFE, CreateMode.PERSISTENT);
                }
                catch (KeeperException.NodeExistsException e) {}
                catch (Exception e) {
                    VoltDB.crashLocalVoltDB("Unable to retry post-rejoin truncation snapshot request.", true, e);
                }
            }
        }
    }

    /**
     * See comment on {@link VoltDBInterface#scheduleWork(Runnable, long, long, TimeUnit)} vs
     * {@link VoltDBInterface#schedulePriorityWork(Runnable, long, long, TimeUnit)}
     */
    @Override
    public ScheduledFuture<?> scheduleWork(Runnable work,
            long initialDelay,
            long delay,
            TimeUnit unit) {
        if (delay > 0) {
            return m_periodicWorkThread.scheduleWithFixedDelay(work,
                    initialDelay, delay,
                    unit);
        } else {
            return m_periodicWorkThread.schedule(work, initialDelay, unit);
        }
    }

    @Override
    public ListeningExecutorService getComputationService() {
        return m_computationService;
    }

    private void prepareReplication() {
        if (m_nodeDRGateway != null) {
            m_nodeDRGateway.start();
            m_nodeDRGateway.bindPorts();
        }
    }

    @Override
    public void setReplicationActive(boolean active)
    {
        if (m_replicationActive != active) {
            m_replicationActive = active;

            try {
                JSONStringer js = new JSONStringer();
                js.object();
                // Replication role should the be same across the cluster
                js.key("role").value(getReplicationRole().ordinal());
                js.key("active").value(m_replicationActive);
                js.endObject();

                getHostMessenger().getZK().setData(VoltZK.replicationconfig,
                                                   js.toString().getBytes("UTF-8"),
                                                   -1);
            } catch (Exception e) {
                e.printStackTrace();
                hostLog.error("Failed to write replication active state to ZK: " +
                              e.getMessage());
            }

            if (m_nodeDRGateway != null) {
                m_nodeDRGateway.setActive(active);
            }
        }
    }

    @Override
    public boolean getReplicationActive()
    {
        return m_replicationActive;
    }

    @Override
    public SiteTracker getSiteTrackerForSnapshot()
    {
        return new SiteTracker(m_messenger.getHostId(), m_cartographer.getSiteTrackerMailboxMap(), 0);
    }

    /**
     * Create default deployment.xml file in voltdbroot if the deployment path is null.
     *
     * @return path to default deployment file
     * @throws IOException
     */
    static String setupDefaultDeployment() throws IOException {

        // Since there's apparently no deployment to override the path to voltdbroot it should be
        // safe to assume it's under the working directory.
        // CatalogUtil.getVoltDbRoot() creates the voltdbroot directory as needed.
        File voltDbRoot = CatalogUtil.getVoltDbRoot(null);
        String pathToDeployment = voltDbRoot.getPath() + File.separator + "deployment.xml";
        File deploymentXMLFile = new File(pathToDeployment);

        hostLog.info("Generating default deployment file \"" + deploymentXMLFile.getAbsolutePath() + "\"");
        BufferedWriter bw = new BufferedWriter(new FileWriter(deploymentXMLFile));
        for (String line : defaultDeploymentXML) {
            bw.write(line);
            bw.newLine();
        }
        bw.flush();
        bw.close();

        return deploymentXMLFile.getAbsolutePath();
    }

    /*
     * Validate the build string with the rest of the cluster
     * by racing to publish it to ZK and then comparing the one this process
     * has to the one in ZK. They should all match. The method returns a future
     * so that init can continue while the ZK call is pending since it ZK is pretty
     * slow.
     */
    private Future<?> validateBuildString(final String buildString, ZooKeeper zk) {
        final SettableFuture<Object> retval = SettableFuture.create();
        byte buildStringBytes[] = null;
        try {
            buildStringBytes = buildString.getBytes("UTF-8");
        } catch (UnsupportedEncodingException e) {
            throw new AssertionError(e);
        }
        final byte buildStringBytesFinal[] = buildStringBytes;

        //Can use a void callback because ZK will execute the create and then the get in order
        //It's a race so it doesn't have to succeed
        zk.create(
                VoltZK.buildstring,
                buildStringBytes,
                Ids.OPEN_ACL_UNSAFE,
                CreateMode.PERSISTENT,
                new ZKUtil.StringCallback(),
                null);

        zk.getData(VoltZK.buildstring, false, new org.apache.zookeeper_voltpatches.AsyncCallback.DataCallback() {

            @Override
            public void processResult(int rc, String path, Object ctx,
                    byte[] data, Stat stat) {
                KeeperException.Code code = KeeperException.Code.get(rc);
                if (code == KeeperException.Code.OK) {
                    if (Arrays.equals(buildStringBytesFinal, data)) {
                        retval.set(null);
                    } else {
                        try {
                            VoltDB.crashGlobalVoltDB("Local build string \"" + buildString +
                                    "\" does not match cluster build string \"" +
                                    new String(data, "UTF-8")  + "\"", false, null);
                        } catch (UnsupportedEncodingException e) {
                            retval.setException(new AssertionError(e));
                        }
                    }
                } else {
                    retval.setException(KeeperException.create(code));
                }
            }

        }, null);

        return retval;
    }

    /**
     * See comment on {@link VoltDBInterface#schedulePriorityWork(Runnable, long, long, TimeUnit)} vs
     * {@link VoltDBInterface#scheduleWork(Runnable, long, long, TimeUnit)}
     */
    @Override
    public ScheduledFuture<?> schedulePriorityWork(Runnable work,
            long initialDelay,
            long delay,
            TimeUnit unit) {
        if (delay > 0) {
            return m_periodicPriorityWorkThread.scheduleWithFixedDelay(work,
                    initialDelay, delay,
                    unit);
        } else {
            return m_periodicPriorityWorkThread.schedule(work, initialDelay, unit);
        }
    }
}<|MERGE_RESOLUTION|>--- conflicted
+++ resolved
@@ -70,11 +70,7 @@
 import org.voltcore.utils.CoreUtils;
 import org.voltcore.utils.Pair;
 import org.voltcore.zk.ZKUtil;
-<<<<<<< HEAD
 import org.voltdb.TheHashinator.HashinatorType;
-import org.voltdb.VoltDB.START_ACTION;
-=======
->>>>>>> 8e7b7bfc
 import org.voltdb.catalog.Catalog;
 import org.voltdb.catalog.Cluster;
 import org.voltdb.catalog.Database;
@@ -353,7 +349,7 @@
                 isRejoin = true;
             }
             m_rejoining = isRejoin;
-            m_rejoinDataPending = isRejoin || config.m_startAction == START_ACTION.JOIN;
+            m_rejoinDataPending = isRejoin || config.m_startAction == StartAction.JOIN;
 
             m_joining = config.m_startAction == StartAction.JOIN;
 
@@ -492,15 +488,9 @@
 
                     m_joinCoordinator = new Iv2RejoinCoordinator(m_messenger, partsToHSIdsToRejoin.values(),
                             m_catalogContext.cluster.getVoltroot(),
-<<<<<<< HEAD
-                            m_config.m_startAction == START_ACTION.LIVE_REJOIN);
+                            m_config.m_startAction == StartAction.LIVE_REJOIN);
                     m_messenger.registerMailbox(m_joinCoordinator);
-                    if (m_config.m_startAction == START_ACTION.LIVE_REJOIN) {
-=======
-                            m_config.m_startAction == StartAction.LIVE_REJOIN);
-                    m_messenger.registerMailbox(m_rejoinCoordinator);
                     if (m_config.m_startAction == StartAction.LIVE_REJOIN) {
->>>>>>> 8e7b7bfc
                         hostLog.info("Using live rejoin.");
                     }
                     else {
@@ -749,11 +739,7 @@
 
     // Get topology information.  If rejoining, get it directly from
     // ZK.  Otherwise, try to do the write/read race to ZK on startup.
-<<<<<<< HEAD
-    private JSONObject getTopology(START_ACTION startAction, JoinCoordinator joinCoordinator)
-=======
-    private JSONObject getTopology(StartAction startAction, Joiner joinCoordinator)
->>>>>>> 8e7b7bfc
+    private JSONObject getTopology(StartAction startAction, JoinCoordinator joinCoordinator)
     {
         JSONObject topo = null;
         if (startAction == StartAction.JOIN) {
