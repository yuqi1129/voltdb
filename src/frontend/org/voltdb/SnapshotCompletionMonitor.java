/* This file is part of VoltDB.
 * Copyright (C) 2008-2016 VoltDB Inc.
 *
 * This program is free software: you can redistribute it and/or modify
 * it under the terms of the GNU Affero General Public License as
 * published by the Free Software Foundation, either version 3 of the
 * License, or (at your option) any later version.
 *
 * This program is distributed in the hope that it will be useful,
 * but WITHOUT ANY WARRANTY; without even the implied warranty of
 * MERCHANTABILITY or FITNESS FOR A PARTICULAR PURPOSE.  See the
 * GNU Affero General Public License for more details.
 *
 * You should have received a copy of the GNU Affero General Public License
 * along with VoltDB.  If not, see <http://www.gnu.org/licenses/>.
 */
package org.voltdb;

import java.util.Collections;
import java.util.HashMap;
import java.util.Iterator;
import java.util.Map;
import java.util.TreeSet;
import java.util.concurrent.CopyOnWriteArrayList;
import java.util.concurrent.ExecutorService;
import java.util.concurrent.LinkedBlockingQueue;
import java.util.concurrent.ThreadPoolExecutor;
import java.util.concurrent.TimeUnit;

import org.apache.zookeeper_voltpatches.CreateMode;
import org.apache.zookeeper_voltpatches.KeeperException.NoNodeException;
import org.apache.zookeeper_voltpatches.WatchedEvent;
import org.apache.zookeeper_voltpatches.Watcher;
import org.apache.zookeeper_voltpatches.ZooDefs.Ids;
import org.apache.zookeeper_voltpatches.ZooKeeper;
import org.json_voltpatches.JSONObject;
import org.voltcore.logging.VoltLogger;
import org.voltcore.utils.CoreUtils;
import org.voltcore.utils.Pair;
import org.voltdb.SnapshotCompletionInterest.SnapshotCompletionEvent;

import com.google_voltpatches.common.collect.ImmutableMap;

public class SnapshotCompletionMonitor {
    private static final VoltLogger SNAP_LOG = new VoltLogger("SNAPSHOT");
    final CopyOnWriteArrayList<SnapshotCompletionInterest> m_interests =
            new CopyOnWriteArrayList<SnapshotCompletionInterest>();
    private ZooKeeper m_zk;
    private final ExecutorService m_es = new ThreadPoolExecutor(1, 1,
            0L, TimeUnit.MILLISECONDS,
            new LinkedBlockingQueue<Runnable>(),
            CoreUtils.getThreadFactory(null, "SnapshotCompletionMonitor", CoreUtils.SMALL_STACK_SIZE, false, null),
            new java.util.concurrent.ThreadPoolExecutor.DiscardPolicy());

    private final Watcher m_newSnapshotWatcher = new Watcher() {
        @Override
        public void process(final WatchedEvent event) {
            switch (event.getType()) {
            case NodeChildrenChanged:
                m_es.execute(new Runnable() {
                    @Override
                    public void run() {
                        processSnapshotChildrenChanged(event);
                    }
                });
            default:
                break;
            }
        }
    };

    /*
     * For every snapshot, the local sites will log their partition specific txnids here
     * and when the snapshot completes the completion monitor will grab the list of partition specific
     * txnids to pass to those who are interestewd
     */
    private final HashMap<Long, Map<Integer, Long>> m_snapshotTxnIdsToPartitionTxnIds =
            new HashMap<Long, Map<Integer, Long>>();

    public void registerPartitionTxnIdsForSnapshot(long snapshotTxnId, Map<Integer, Long> partitionTxnIds) {
        SNAP_LOG.debug("Registering per partition txnids " + partitionTxnIds);
        synchronized (m_snapshotTxnIdsToPartitionTxnIds) {
            assert(!m_snapshotTxnIdsToPartitionTxnIds.containsKey(snapshotTxnId));
            m_snapshotTxnIdsToPartitionTxnIds.put(snapshotTxnId, partitionTxnIds);
        }
    }

    private TreeSet<String> m_lastKnownSnapshots = new TreeSet<String>();

    private void processSnapshotChildrenChanged(final WatchedEvent event) {
        try {
            TreeSet<String> children = new TreeSet<String>(m_zk.getChildren(
                    VoltZK.completed_snapshots, m_newSnapshotWatcher));
            TreeSet<String> newChildren = new TreeSet<String>(children);
            newChildren.removeAll(m_lastKnownSnapshots);
            m_lastKnownSnapshots = children;
            for (String newSnapshot : newChildren) {
                String path = VoltZK.completed_snapshots + "/" + newSnapshot;
                try {
                    byte data[] = m_zk.getData(path, new Watcher() {
                        @Override
                        public void process(final WatchedEvent event) {
                            switch (event.getType()) {
                            case NodeDataChanged:
                                m_es.execute(new Runnable() {
                                    @Override
                                    public void run() {
                                        processSnapshotDataChangedEvent(event);
                                    }
                                });
                                break;
                            default:
                                break;
                            }
                        }

                    }, null);
                    processSnapshotData(data);
                } catch (NoNodeException e) {
                }
            }
        } catch (Exception e) {
            VoltDB.crashLocalVoltDB("Exception in snapshot completion monitor", true, e);
        }
    }

    private void processSnapshotDataChangedEvent(final WatchedEvent event) {
        try {
            byte data[] = m_zk.getData(event.getPath(), new Watcher() {
                @Override
                public void process(final WatchedEvent event) {
                    switch (event.getType()) {
                    case NodeDataChanged:
                        m_es.execute(new Runnable() {
                            @Override
                            public void run() {
                                processSnapshotDataChangedEvent(event);
                            }
                        });
                        break;
                    default:
                        break;
                    }
                }

            }, null);
            processSnapshotData(data);
        } catch (NoNodeException e) {
        } catch (Exception e) {
            VoltDB.crashLocalVoltDB("Exception in snapshot completion monitor", true, e);
        }
    }

    private void processSnapshotData(byte data[]) throws Exception {
        if (data == null) {
            return;
        }
        JSONObject jsonObj = new JSONObject(new String(data, "UTF-8"));
        long txnId = jsonObj.getLong("txnId");
        int hostCount = jsonObj.getInt("hostCount");
        String path = jsonObj.getString("path");
        String nonce = jsonObj.getString("nonce");
        boolean truncation = jsonObj.getBoolean("isTruncation");
        boolean didSucceed = jsonObj.getBoolean("didSucceed");
        // A truncation request ID is not always provided. It's used for
        // snapshots triggered indirectly via ZooKeeper so that the
        // triggerer can recognize the snapshot when it finishes.
        String truncReqId = jsonObj.optString("truncReqId");

        if (hostCount == 0) {
            /*
             * Convert the JSON object containing the export sequence numbers for each
             * table and partition to a regular map
             */
            Map<String, Map<Integer, Pair<Long, Long>>> exportSequenceNumbers = null;
            final JSONObject exportSequenceJSON = jsonObj.getJSONObject("exportSequenceNumbers");
            final ImmutableMap.Builder<String, Map<Integer, Pair<Long, Long>>> builder =
                    ImmutableMap.builder();
            @SuppressWarnings("unchecked")
            final Iterator<String> tableKeys = exportSequenceJSON.keys();
            while (tableKeys.hasNext()) {
                final String tableName = tableKeys.next();
                final JSONObject tableSequenceNumbers = exportSequenceJSON.getJSONObject(tableName);
                ImmutableMap.Builder<Integer, Pair<Long, Long>> tableBuilder = ImmutableMap.builder();
                @SuppressWarnings("unchecked")
                final Iterator<String> partitionKeys = tableSequenceNumbers.keys();
                while (partitionKeys.hasNext()) {
                    final String partitionString = partitionKeys.next();
                    final Integer partitionId = Integer.valueOf(partitionString);
                    JSONObject sequenceNumbers = tableSequenceNumbers.getJSONObject(partitionString);
                    final Long ackOffset = sequenceNumbers.getLong("ackOffset");
                    final Long sequenceNumber = sequenceNumbers.getLong("sequenceNumber");
                    tableBuilder.put(partitionId, Pair.of(ackOffset, sequenceNumber));
                }
                builder.put(tableName, tableBuilder.build());
            }
            exportSequenceNumbers = builder.build();

            long clusterCreateTime = jsonObj.optLong("clusterCreateTime", -1);
            Map<Integer, Long> drSequenceNumbers = new HashMap<>();
            JSONObject drTupleStreamJSON = jsonObj.getJSONObject("drTupleStreamStateInfo");
            Iterator<String> partitionKeys = drTupleStreamJSON.keys();
            int drVersion = 0;
            while (partitionKeys.hasNext()) {
                String partitionIdString = partitionKeys.next();
                JSONObject stateInfo = drTupleStreamJSON.getJSONObject(partitionIdString);
                drVersion = (int)stateInfo.getLong("drVersion");
                drSequenceNumbers.put(Integer.valueOf(partitionIdString), stateInfo.getLong("sequenceNumber"));
            }

            Map<Integer, Long> partitionTxnIdsMap = ImmutableMap.of();
            synchronized (m_snapshotTxnIdsToPartitionTxnIds) {
                Map<Integer, Long> partitionTxnIdsList = m_snapshotTxnIdsToPartitionTxnIds.get(txnId);
                if (partitionTxnIdsList != null) {
                    partitionTxnIdsMap = ImmutableMap.copyOf(partitionTxnIdsList);
                }
            }

            /*
             * Collect all the last seen ids from the remote data centers so they can
             * be used by live rejoin to initialize a starting state for applying DR
             * data
             */
<<<<<<< HEAD
            Map<Integer, Map<Integer, Map<Integer, DRConsumerDrIdTracker>>> remoteDCLastIds = new HashMap<>();
            JSONObject consumerPartitions = jsonObj.getJSONObject("remoteDCLastIds");
=======
            Map<Integer, Map<Integer, Map<Integer, DRConsumerDrIdTracker>>> drMixedClusterSizeConsumerState = new HashMap<>();
            JSONObject consumerPartitions = jsonObj.getJSONObject("drMixedClusterSizeConsumerState");
>>>>>>> 01b03299
            Iterator<String> cpKeys = consumerPartitions.keys();
            while (cpKeys.hasNext()) {
                final String consumerPartitionIdStr = cpKeys.next();
                final Integer consumerPartitionId = Integer.valueOf(consumerPartitionIdStr);
                JSONObject siteInfo = consumerPartitions.getJSONObject(consumerPartitionIdStr);
<<<<<<< HEAD
                remoteDCLastIds.put(consumerPartitionId, ExtensibleSnapshotDigestData.buildConsumerSiteDrIdTrackersFromJSON(siteInfo));
=======
                drMixedClusterSizeConsumerState.put(consumerPartitionId, ExtensibleSnapshotDigestData.buildConsumerSiteDrIdTrackersFromJSON(siteInfo));
>>>>>>> 01b03299
            }

            Iterator<SnapshotCompletionInterest> iter = m_interests.iterator();
            while (iter.hasNext()) {
                SnapshotCompletionInterest interest = iter.next();
                try {
                    interest.snapshotCompleted(
                            new SnapshotCompletionEvent(
                                path,
                                nonce,
                                txnId,
                                partitionTxnIdsMap,
                                truncation,
                                didSucceed,
                                truncReqId,
                                exportSequenceNumbers,
                                Collections.unmodifiableMap(drSequenceNumbers),
                                Collections.unmodifiableMap(drMixedClusterSizeConsumerState),
                                drVersion,
                                clusterCreateTime));
                } catch (Exception e) {
                    SNAP_LOG.warn("Exception while executing snapshot completion interest", e);
                }
            }
        }
    }

    public void addInterest(final SnapshotCompletionInterest interest) {
        m_interests.add(interest);
    }

    public void removeInterest(final SnapshotCompletionInterest interest) {
        m_interests.remove(interest);
    }

    public void shutdown() throws InterruptedException {
        m_es.shutdown();
        m_es.awaitTermination(Long.MAX_VALUE, TimeUnit.DAYS);
    }

    public void init(final ZooKeeper zk) {
        m_es.execute(new Runnable() {
            @Override
            public void run() {
                m_zk = zk;
                try {
                    m_zk.create(VoltZK.completed_snapshots, null, Ids.OPEN_ACL_UNSAFE, CreateMode.PERSISTENT);
                } catch (Exception e){}
                try {
                    m_lastKnownSnapshots =
                        new TreeSet<String>(m_zk.getChildren(VoltZK.completed_snapshots, m_newSnapshotWatcher));
                } catch (Exception e) {
                    VoltDB.crashLocalVoltDB("Error initializing snapshot completion monitor", true, e);
                }
            }
        });
    }
}<|MERGE_RESOLUTION|>--- conflicted
+++ resolved
@@ -221,23 +221,14 @@
              * be used by live rejoin to initialize a starting state for applying DR
              * data
              */
-<<<<<<< HEAD
-            Map<Integer, Map<Integer, Map<Integer, DRConsumerDrIdTracker>>> remoteDCLastIds = new HashMap<>();
-            JSONObject consumerPartitions = jsonObj.getJSONObject("remoteDCLastIds");
-=======
             Map<Integer, Map<Integer, Map<Integer, DRConsumerDrIdTracker>>> drMixedClusterSizeConsumerState = new HashMap<>();
             JSONObject consumerPartitions = jsonObj.getJSONObject("drMixedClusterSizeConsumerState");
->>>>>>> 01b03299
             Iterator<String> cpKeys = consumerPartitions.keys();
             while (cpKeys.hasNext()) {
                 final String consumerPartitionIdStr = cpKeys.next();
                 final Integer consumerPartitionId = Integer.valueOf(consumerPartitionIdStr);
                 JSONObject siteInfo = consumerPartitions.getJSONObject(consumerPartitionIdStr);
-<<<<<<< HEAD
-                remoteDCLastIds.put(consumerPartitionId, ExtensibleSnapshotDigestData.buildConsumerSiteDrIdTrackersFromJSON(siteInfo));
-=======
                 drMixedClusterSizeConsumerState.put(consumerPartitionId, ExtensibleSnapshotDigestData.buildConsumerSiteDrIdTrackersFromJSON(siteInfo));
->>>>>>> 01b03299
             }
 
             Iterator<SnapshotCompletionInterest> iter = m_interests.iterator();
