/* This file is part of VoltDB.
 * Copyright (C) 2008-2014 VoltDB Inc.
 *
 * This program is free software: you can redistribute it and/or modify
 * it under the terms of the GNU Affero General Public License as
 * published by the Free Software Foundation, either version 3 of the
 * License, or (at your option) any later version.
 *
 * This program is distributed in the hope that it will be useful,
 * but WITHOUT ANY WARRANTY; without even the implied warranty of
 * MERCHANTABILITY or FITNESS FOR A PARTICULAR PURPOSE.  See the
 * GNU Affero General Public License for more details.
 *
 * You should have received a copy of the GNU Affero General Public License
 * along with VoltDB.  If not, see <http://www.gnu.org/licenses/>.
 */

package org.voltdb.planner;

import java.util.ArrayList;
import java.util.HashMap;
import java.util.HashSet;
import java.util.List;
import java.util.Map;
import java.util.Set;

import org.json_voltpatches.JSONException;
import org.voltdb.VoltType;
import org.voltdb.catalog.CatalogMap;
import org.voltdb.catalog.Column;
import org.voltdb.catalog.ColumnRef;
import org.voltdb.catalog.MaterializedViewInfo;
import org.voltdb.catalog.Table;
import org.voltdb.expressions.AbstractExpression;
import org.voltdb.expressions.AggregateExpression;
import org.voltdb.expressions.ExpressionUtil;
import org.voltdb.expressions.TupleValueExpression;
import org.voltdb.planner.ParsedSelectStmt.ParsedColInfo;
import org.voltdb.planner.parseinfo.BranchNode;
import org.voltdb.planner.parseinfo.JoinNode;
import org.voltdb.planner.parseinfo.StmtTableScan;
import org.voltdb.planner.parseinfo.StmtTargetTableScan;
import org.voltdb.plannodes.AbstractPlanNode;
import org.voltdb.plannodes.AbstractScanPlanNode;
import org.voltdb.plannodes.HashAggregatePlanNode;
import org.voltdb.plannodes.NodeSchema;
import org.voltdb.plannodes.ProjectionPlanNode;
import org.voltdb.plannodes.SchemaColumn;
import org.voltdb.types.ExpressionType;
import org.voltdb.utils.CatalogUtil;

public class MaterializedViewFixInfo {
    /**
     * This class contain all the information that Materialized view partitioned query need to be fixed.
     */

    // New inlined projection node for the scan node, contain extra group by columns.
    private ProjectionPlanNode m_scanInlinedProjectionNode = null;
    // New re-Aggregation plan node on the coordinator to eliminate the duplicated rows.
    private HashAggregatePlanNode m_reAggNode = null;

    // Does this mv partitioned based query needs to be fixed.
    private boolean m_needed = false;
    // materialized view table
    private StmtTableScan m_mvTableScan = null;

    // Scan Node for join query.
    AbstractScanPlanNode m_scanNode = null;

    // ENG-5386: Edge case query.
    private boolean m_edgeCaseQueryNoFixNeeded = true;

    public boolean needed() {
        return m_needed;
    }

    public void setNeeded(boolean need) {
        m_needed = need;
    }

    public String getMVTableName () {
        assert(m_mvTableScan != null);
        return m_mvTableScan.getTableName();
    }

    public String getMVTableAlias() {
        assert(m_mvTableScan != null);
        return m_mvTableScan.getTableAlias();
    }

    public HashAggregatePlanNode getReAggregationPlanNode () {
        return m_reAggNode;
    }

    public void setEdgeCaseQueryNoFixNeeded (boolean edgeCase) {
        m_edgeCaseQueryNoFixNeeded = edgeCase;
    }

    /**
     * Check whether the table need to be fixed or not.
     * Set the need flag to true, only if it needs to be fixed.
     * @return
     */
    public boolean processMVBasedQueryFix(StmtTableScan mvTableScan, Set<SchemaColumn> scanColumns, JoinNode joinTree,
            List<ParsedColInfo> displayColumns, List<ParsedColInfo> groupByColumns) {

        // Check valid cases first
        //@TODO
        if  ( ! (mvTableScan instanceof StmtTargetTableScan)) {
            return false;
        }
        Table table = ((StmtTargetTableScan)mvTableScan).getTargetTable();
        assert (table != null);
        String mvTableName = table.getTypeName();
        Table srcTable = table.getMaterializer();
        if (srcTable == null) {
            return false;
        }
        Column partitionCol = srcTable.getPartitioncolumn();
        if (partitionCol == null) {
            return false;
        }

        int partitionColIndex = partitionCol.getIndex();
        MaterializedViewInfo mvInfo = srcTable.getViews().get(mvTableName);

        int numOfGroupByColumns;
        // Justify whether partition column is in group by column list or not
        String complexGroupbyJson = mvInfo.getGroupbyexpressionsjson();
        if (complexGroupbyJson.length() > 0) {
            List<AbstractExpression> mvComplexGroupbyCols = null;
            try {
                mvComplexGroupbyCols = AbstractExpression.fromJSONArrayString(complexGroupbyJson, null);
            } catch (JSONException e) {
                e.printStackTrace();
            }
            numOfGroupByColumns = mvComplexGroupbyCols.size();

            for (AbstractExpression expr: mvComplexGroupbyCols) {
                if (expr instanceof TupleValueExpression) {
                    TupleValueExpression tve = (TupleValueExpression) expr;
                    if (tve.getColumnIndex() == partitionColIndex) {
                        // If group by columns contain partition column from source table.
                        // Then, query on MV table will have duplicates from each partition.
                        // There is no need to fix this case, so just return.
                        return false;
                    }
                }
            }
        } else {
            CatalogMap<ColumnRef> mvSimpleGroupbyCols = mvInfo.getGroupbycols();
            numOfGroupByColumns = mvSimpleGroupbyCols.size();

            for (ColumnRef colRef: mvSimpleGroupbyCols) {
                if (colRef.getColumn().getIndex() == partitionColIndex) {
                    // If group by columns contain partition column from source table.
                    // Then, query on MV table will have duplicates from each partition.
                    // There is no need to fix this case, so just return.
                    return false;
                }
            }
        }
        assert(numOfGroupByColumns > 0);
        m_mvTableScan = mvTableScan;

        Set<String> mvDDLGroupbyColumnNames = new HashSet<String>();
        List<Column> mvColumnArray =
                CatalogUtil.getSortedCatalogItems(table.getColumns(), "index");

        // Start to do real materialized view processing to fix the duplicates problem.
        // (1) construct new projection columns for scan plan node.
        Set<SchemaColumn> mvDDLGroupbyColumns = new HashSet<SchemaColumn>();
        NodeSchema inlineProjSchema = new NodeSchema();
        for (SchemaColumn scol: scanColumns) {
            inlineProjSchema.addColumn(scol);
        }

        String mvTableAlias = getMVTableAlias();

        for (int i = 0; i < numOfGroupByColumns; i++) {
            Column mvCol = mvColumnArray.get(i);
            String colName = mvCol.getName();

            TupleValueExpression tve = new TupleValueExpression(mvTableName, mvTableAlias, colName, colName, i);
            tve.setValueType(VoltType.get((byte)mvCol.getType()));
            tve.setValueSize(mvCol.getSize());
<<<<<<< HEAD
            tve.setOrigStmtId(mvTableScan.getStatementId());
=======
            tve.setInBytes(mvCol.getInbytes());
>>>>>>> 45124c16

            mvDDLGroupbyColumnNames.add(colName);

            SchemaColumn scol = new SchemaColumn(mvTableName, mvTableAlias, colName, colName, tve);

            mvDDLGroupbyColumns.add(scol);
            if (!scanColumns.contains(scol)) {
                scanColumns.add(scol);
                // construct new projection columns for scan plan node.
                inlineProjSchema.addColumn(scol);
            }
        }


        // Record the re-aggregation type for each scan columns.
        Map<String, ExpressionType> mvColumnReAggType = new HashMap<String, ExpressionType>();
        for (int i = numOfGroupByColumns; i < mvColumnArray.size(); i++) {
            Column mvCol = mvColumnArray.get(i);
            ExpressionType reAggType = ExpressionType.get(mvCol.getAggregatetype());

            if (reAggType == ExpressionType.AGGREGATE_COUNT_STAR ||
                    reAggType == ExpressionType.AGGREGATE_COUNT) {
                reAggType = ExpressionType.AGGREGATE_SUM;
            }
            mvColumnReAggType.put(mvCol.getName(), reAggType);
        }

        m_scanInlinedProjectionNode = new ProjectionPlanNode();
        m_scanInlinedProjectionNode.setOutputSchema(inlineProjSchema);

        // (2) Construct the reAggregation Node.

        // Construct the reAggregation plan node's aggSchema
        m_reAggNode = new HashAggregatePlanNode();
        int outputColumnIndex = 0;
        // inlineProjSchema contains the group by columns, while aggSchema may do not.
        NodeSchema aggSchema = new NodeSchema();

        // Construct reAggregation node's aggregation and group by list.
        for (SchemaColumn scol: scanColumns) {
            if (mvDDLGroupbyColumns.contains(scol)) {
                // Add group by expression.
                m_reAggNode.addGroupByExpression(scol.getExpression());
            } else {
                ExpressionType reAggType = mvColumnReAggType.get(scol.getColumnName());
                assert(reAggType != null);
                AbstractExpression agg_input_expr = scol.getExpression();
                assert(agg_input_expr instanceof TupleValueExpression);
                // Add aggregation information.
                m_reAggNode.addAggregate(reAggType, false, outputColumnIndex, agg_input_expr);
            }
            aggSchema.addColumn(scol);
            outputColumnIndex++;
        }
        m_reAggNode.setOutputSchema(aggSchema);


        // Collect all TVEs that need to be do re-aggregation in coordinator.
        List<TupleValueExpression> needReAggTVEs = new ArrayList<TupleValueExpression>();
        List<AbstractExpression> aggPostExprs = new ArrayList<AbstractExpression>();

        for (int i=numOfGroupByColumns; i < mvColumnArray.size(); i++) {
            Column mvCol = mvColumnArray.get(i);
            String colName = mvCol.getName();

            TupleValueExpression tve = new TupleValueExpression(mvTableName, mvTableAlias, colName, colName);
            tve.setValueType(VoltType.get((byte)mvCol.getType()));
            tve.setValueSize(mvCol.getSize());
            tve.setOrigStmtId(mvTableScan.getStatementId());

            needReAggTVEs.add(tve);
        }

        collectReAggNodePostExpressions(joinTree, needReAggTVEs, aggPostExprs);

        AbstractExpression aggPostExpr = ExpressionUtil.combine(aggPostExprs);
        // Add post filters for the reAggregation node.
        m_reAggNode.setPostPredicate(aggPostExpr);


        // ENG-5386
        if (m_edgeCaseQueryNoFixNeeded &&
                edgeCaseQueryNoFixNeeded(mvDDLGroupbyColumnNames, mvColumnReAggType, displayColumns, groupByColumns)) {
            return false;
        }

        m_needed = true;
        return true;
    }

    // ENG-5386: do not fix some cases in order to get better performance.
    private boolean edgeCaseQueryNoFixNeeded(Set<String> mvDDLGroupbyColumnNames,
            Map<String, ExpressionType> mvColumnAggType, List<ParsedColInfo> displayColumns, List<ParsedColInfo> groupByColumns) {

        // Condition (1): Group by columns must be part of or all from MV DDL group by TVEs.
        for (ParsedColInfo gcol: groupByColumns) {
            assert(gcol.expression instanceof TupleValueExpression);
            TupleValueExpression tve = (TupleValueExpression) gcol.expression;
            if (tve.getTableName().equals(getMVTableName()) && !mvDDLGroupbyColumnNames.contains(tve.getColumnName())) {
                return false;
            }
        }

        // Condition (2): Aggregation must be:
        for (ParsedColInfo dcol: displayColumns) {
            if (groupByColumns.contains(dcol)) {
                continue;
            }
            if (dcol.expression instanceof AggregateExpression == false) {
                return false;
            }
            AggregateExpression aggExpr = (AggregateExpression) dcol.expression;
            if (aggExpr.getLeft() instanceof TupleValueExpression == false) {
                return false;
            }
            ExpressionType type = aggExpr.getExpressionType();
            TupleValueExpression tve = (TupleValueExpression) aggExpr.getLeft();
            String columnName = tve.getColumnName();

            if (type != ExpressionType.AGGREGATE_SUM && type != ExpressionType.AGGREGATE_MIN
                    && type != ExpressionType.AGGREGATE_MAX) {
                return false;
            }

            if (tve.getTableName().equals(getMVTableName())) {
                if (mvColumnAggType.get(columnName) != type ) {
                    return false;
                }
            } else {
                // The other join table.
                if (type == ExpressionType.AGGREGATE_SUM) {
                    return false;
                }
            }
        }

        // Edge case query can be optimized with correct answer without MV reAggregation fix.
        return true;
    }


    /**
     * Find the scan node on MV table, replace it with reAggNode for join query.
     * This scan node can not be in-lined, so it should be as a child of a join node.
     * @param node
     */
    public boolean processScanNodeWithReAggNode(AbstractPlanNode node, AbstractPlanNode reAggNode) {
        // MV table scan node can not be in in-lined nodes.
        for (int i = 0; i < node.getChildCount(); i++) {
            AbstractPlanNode child = node.getChild(i);

            if (child instanceof AbstractScanPlanNode) {
                AbstractScanPlanNode scanNode = (AbstractScanPlanNode) child;
                if (!scanNode.getTargetTableName().equals(getMVTableName())) {
                    continue;
                }
                if (reAggNode != null) {
                    // Join query case.
                    node.setAndLinkChild(i, reAggNode);
                }
                // Process scan node.
                // Set up the scan plan node's scan columns. Add in-line projection node for scan node.
                scanNode.addInlinePlanNode(m_scanInlinedProjectionNode);
                m_scanNode = scanNode;
                return true;
            } else {
                boolean replaced = processScanNodeWithReAggNode(child, reAggNode);
                if (replaced) {
                    return true;
                }
            }
        }
        return false;
    }

    private void collectReAggNodePostExpressions(JoinNode joinTree,
            List<TupleValueExpression> needReAggTVEs, List<AbstractExpression> aggPostExprs) {
        if (joinTree instanceof BranchNode) {
            collectReAggNodePostExpressions(((BranchNode)joinTree).getLeftNode(), needReAggTVEs, aggPostExprs);
            collectReAggNodePostExpressions(((BranchNode)joinTree).getRightNode(), needReAggTVEs, aggPostExprs);
            return;
        }
        joinTree.setJoinExpression(processFilters(joinTree.getJoinExpression(),
                                                  needReAggTVEs, aggPostExprs));
        // For outer join filters. Inner join or single table query will have whereExpr be null.
        joinTree.setWhereExpression(processFilters(joinTree.getWhereExpression(),
                                    needReAggTVEs, aggPostExprs));
    }


    private boolean fromMVTableOnly(List<AbstractExpression> tves) {
        String mvTableName = getMVTableName();
        for (AbstractExpression tve: tves) {
            assert(tve instanceof TupleValueExpression);
            String tveTableName = ((TupleValueExpression)tve).getTableName();
            if (!mvTableName.equals(tveTableName)) {
                return false;
            }
        }
        return true;
    }

    private AbstractExpression processFilters (AbstractExpression filters,
            List<TupleValueExpression> needReAggTVEs, List<AbstractExpression> aggPostExprs) {
        if (filters == null) {
            return null;
        }

        // Collect all TVEs that need to be do re-aggregation in coordinator.
        List<AbstractExpression> remaningExprs = new ArrayList<AbstractExpression>();
        // Check where clause.
        List<AbstractExpression> exprs = ExpressionUtil.uncombine(filters);

        for (AbstractExpression expr: exprs) {
            ArrayList<AbstractExpression> tves = expr.findBaseTVEs();

            boolean canPushdown = true;

            for (TupleValueExpression needReAggTVE: needReAggTVEs) {
                if (tves.contains(needReAggTVE)) {
                    m_edgeCaseQueryNoFixNeeded = false;

                    if (fromMVTableOnly(tves)) {
                        canPushdown = false;
                    }

                    break;
                }
            }
            if (canPushdown) {
                remaningExprs.add(expr);
            } else {
                aggPostExprs.add(expr);
            }
        }
        AbstractExpression remaningFilters = ExpressionUtil.combine(remaningExprs);
        // Update new filters for the scanNode.
        return remaningFilters;
    }
}<|MERGE_RESOLUTION|>--- conflicted
+++ resolved
@@ -184,11 +184,8 @@
             TupleValueExpression tve = new TupleValueExpression(mvTableName, mvTableAlias, colName, colName, i);
             tve.setValueType(VoltType.get((byte)mvCol.getType()));
             tve.setValueSize(mvCol.getSize());
-<<<<<<< HEAD
             tve.setOrigStmtId(mvTableScan.getStatementId());
-=======
             tve.setInBytes(mvCol.getInbytes());
->>>>>>> 45124c16
 
             mvDDLGroupbyColumnNames.add(colName);
 
