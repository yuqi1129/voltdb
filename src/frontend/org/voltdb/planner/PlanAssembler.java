/* This file is part of VoltDB.
 * Copyright (C) 2008-2012 VoltDB Inc.
 *
 * VoltDB is free software: you can redistribute it and/or modify
 * it under the terms of the GNU General Public License as published by
 * the Free Software Foundation, either version 3 of the License, or
 * (at your option) any later version.
 *
 * VoltDB is distributed in the hope that it will be useful,
 * but WITHOUT ANY WARRANTY; without even the implied warranty of
 * MERCHANTABILITY or FITNESS FOR A PARTICULAR PURPOSE.  See the
 * GNU General Public License for more details.
 *
 * You should have received a copy of the GNU General Public License
 * along with VoltDB.  If not, see <http://www.gnu.org/licenses/>.
 */

package org.voltdb.planner;

import java.util.ArrayList;
import java.util.HashMap;
import java.util.HashSet;
import java.util.List;
import java.util.Map;
import java.util.Map.Entry;
import java.util.Set;
import java.util.Stack;

import org.voltdb.VoltType;
import org.voltdb.catalog.CatalogMap;
import org.voltdb.catalog.Cluster;
import org.voltdb.catalog.Column;
import org.voltdb.catalog.ColumnRef;
import org.voltdb.catalog.Connector;
import org.voltdb.catalog.ConnectorTableInfo;
import org.voltdb.catalog.Database;
import org.voltdb.catalog.Index;
import org.voltdb.catalog.Table;
import org.voltdb.expressions.AbstractExpression;
import org.voltdb.expressions.AggregateExpression;
import org.voltdb.expressions.ConstantValueExpression;
import org.voltdb.expressions.ExpressionUtil;
import org.voltdb.expressions.OperatorExpression;
import org.voltdb.expressions.TupleAddressExpression;
import org.voltdb.expressions.TupleValueExpression;
import org.voltdb.planner.ParsedSelectStmt.ParsedColInfo;
import org.voltdb.plannodes.AbstractPlanNode;
import org.voltdb.plannodes.AbstractScanPlanNode;
import org.voltdb.plannodes.AggregatePlanNode;
import org.voltdb.plannodes.DeletePlanNode;
import org.voltdb.plannodes.DistinctPlanNode;
import org.voltdb.plannodes.HashAggregatePlanNode;
import org.voltdb.plannodes.IndexScanPlanNode;
import org.voltdb.plannodes.InsertPlanNode;
import org.voltdb.plannodes.LimitPlanNode;
import org.voltdb.plannodes.MaterializePlanNode;
import org.voltdb.plannodes.NodeSchema;
import org.voltdb.plannodes.OrderByPlanNode;
import org.voltdb.plannodes.ProjectionPlanNode;
import org.voltdb.plannodes.ReceivePlanNode;
import org.voltdb.plannodes.SchemaColumn;
import org.voltdb.plannodes.SendPlanNode;
import org.voltdb.plannodes.UpdatePlanNode;
import org.voltdb.types.ExpressionType;
import org.voltdb.types.PlanNodeType;
import org.voltdb.types.SortDirectionType;
import org.voltdb.utils.CatalogUtil;

/**
* The query planner accepts catalog data, SQL statements from the catalog, then
* outputs a set of complete and correct query plans. It will output MANY plans
* and some of them will be stupid. The best plan will be selected by computing
* resource usage statistics for the plans, then using those statistics to
* compute the cost of a specific plan. The plan with the lowest cost wins.
*
*/
public class PlanAssembler {

    /** convenience pointer to the cluster object in the catalog */
    final Cluster m_catalogCluster;
    /** convenience pointer to the database object in the catalog */
    final Database m_catalogDb;

    /** parsed statement for an insert */
    ParsedInsertStmt m_parsedInsert = null;
    /** parsed statement for an update */
    ParsedUpdateStmt m_parsedUpdate = null;
    /** parsed statement for an delete */
    ParsedDeleteStmt m_parsedDelete = null;
    /** parsed statement for an select */
    ParsedSelectStmt m_parsedSelect = null;

    /** Describes the specified and inferred partition context. */
    private final PartitioningForStatement m_partitioning;

    /**
* Used to generate the table-touching parts of a plan. All join-order and
* access path selection stuff is done by the SelectSubPlanAssember.
*/
    SubPlanAssembler subAssembler = null;

    /**
* Counter for the number of plans generated to date for a single statement.
*/
    boolean m_insertPlanWasGenerated = false;

    /**
* Whenever a parameter has its type changed during compilation, the new type is stored
* here, indexed by parameter index.
*/
    Map<Integer, VoltType> m_paramTypeOverrideMap = new HashMap<Integer, VoltType>();

    /**
*
* @param catalogCluster
* Catalog info about the physical layout of the cluster.
* @param catalogDb
* Catalog info about schema, metadata and procedures.
* @param partitioning
* Describes the specified and inferred partition context.
*/
    PlanAssembler(Cluster catalogCluster, Database catalogDb, PartitioningForStatement partitioning) {
        m_catalogCluster = catalogCluster;
        m_catalogDb = catalogDb;
        m_partitioning = partitioning;
    }

    String getSQLText() {
        if (m_parsedDelete != null) {
            return m_parsedDelete.sql;
        }
        else if (m_parsedInsert != null) {
            return m_parsedInsert.sql;
        }
        else if (m_parsedUpdate != null) {
            return m_parsedUpdate.sql;
        }
        else if (m_parsedSelect != null) {
            return m_parsedSelect.sql;
        }
        assert(false);
        return null;
    }

    /**
* Return true if tableList includes at least one matview.
*/
    private boolean tableListIncludesView(List<Table> tableList) {
        for (Table table : tableList) {
            if (table.getMaterializer() != null) {
                return true;
            }
        }
        return false;
    }

    /**
* Return true if tableList includes at least one export table.
*/
    private boolean tableListIncludesExportOnly(List<Table> tableList) {
        // the single well-known connector
        Connector connector = m_catalogDb.getConnectors().get("0");

        // no export tables with out a connector
        if (connector == null) {
            return false;
        }

        CatalogMap<ConnectorTableInfo> tableinfo = connector.getTableinfo();

        // this loop is O(number-of-joins * number-of-export-tables)
        // which seems acceptable if not great. Probably faster than
        // re-hashing the export only tables for faster lookup.
        for (Table table : tableList) {
            for (ConnectorTableInfo ti : tableinfo) {
                if (ti.getAppendonly() &&
                    ti.getTable().getTypeName().equalsIgnoreCase(table.getTypeName()))
                {
                    return true;
                }
            }
        }

        return false;
    }

    /**
<<<<<<< HEAD
* Clear any old state and get ready to plan a new plan. The next call to
* getNextPlan() will return the first candidate plan for these parameters.
*
* @param xmlSQL
* The parsed/analyzed SQL in XML form from HSQLDB to be planned.
* @param readOnly
* Is the SQL statement read only.
* @param singlePartition
* Does the SQL statement use only a single partition?
*/
=======
     * Clear any old state and get ready to plan a new plan. The next call to
     * getNextPlan() will return the first candidate plan for these parameters.
     *
     */
>>>>>>> 6c8c4f71
    void setupForNewPlans(AbstractParsedStmt parsedStmt)
    {
        int countOfPartitionedTables = 0;
        Map<String, String> partitionColumnByTable = new HashMap<String, String>();
        // Do we have a need for a distributed scan at all?
        // Iterate over the tables to collect partition columns.
        for (Table table : parsedStmt.tableList) {
            if (table.getIsreplicated()) {
                continue;
            }
            ++countOfPartitionedTables;
            String colName = null;
            Column partitionCol = table.getPartitioncolumn();
            // "(partitionCol != null)" tests around an obscure edge case.
            // The table is declared non-replicated yet specifies no partitioning column.
            // This can occur legitimately when views based on partitioned tables neglect to group by the partition column.
            // The interpretation of this edge case is that the table has "randomly distributed data".
            // In such a case, the table is valid for use by MP queries only and can only be joined with replicated tables
            // because it has no recognized partitioning join key.
            if (partitionCol != null) {
                colName = partitionCol.getTypeName(); // Note getTypeName gets the column name -- go figure.
            }

            //TODO: This map really wants to be indexed by table "alias" (the in-query table scan identifier)
            // so self-joins can be supported without ambiguity.
            String partitionedTable = table.getTypeName();
            partitionColumnByTable.put(partitionedTable, colName);
        }
        m_partitioning.setPartitionedTables(partitionColumnByTable, countOfPartitionedTables);
        if ((m_partitioning.wasSpecifiedAsSingle() == false) && m_partitioning.getCountOfPartitionedTables() > 0) {
            m_partitioning.analyzeForMultiPartitionAccess(parsedStmt.tableList, parsedStmt.valueEquivalence);
            int multiPartitionScanCount = m_partitioning.getCountOfIndependentlyPartitionedTables();
            if (multiPartitionScanCount > 1) {
                // The case of more than one independent partitioned table would result in an illegal plan with more than two fragments.
                String msg = "Join of multiple partitioned tables has insufficient join criteria.";
                throw new PlanningErrorException(msg);
            }
        }

        if (parsedStmt instanceof ParsedSelectStmt) {
            if (tableListIncludesExportOnly(parsedStmt.tableList)) {
                throw new RuntimeException(
                "Illegal to read an export table.");
            }
            m_parsedSelect = (ParsedSelectStmt) parsedStmt;
            subAssembler = new SelectSubPlanAssembler(m_catalogDb, parsedStmt, m_partitioning);
        } else {
            // check that no modification happens to views
            if (tableListIncludesView(parsedStmt.tableList)) {
                throw new RuntimeException(
                "Illegal to modify a materialized view.");
            }

            // Check that only multi-partition writes are made to replicated tables.
            // figure out which table we're updating/deleting
            assert (parsedStmt.tableList.size() == 1);
            Table targetTable = parsedStmt.tableList.get(0);
            if (targetTable.getIsreplicated()) {
                if (m_partitioning.wasSpecifiedAsSingle()) {
                    String msg = "Trying to write to replicated table '" + targetTable.getTypeName()
                                 + "' in a single-partition procedure.";
                    throw new PlanningErrorException(msg);
                }
            } else if (m_partitioning.wasSpecifiedAsSingle() == false) {
                m_partitioning.setPartitioningColumn(targetTable.getPartitioncolumn());
            }

            if (parsedStmt instanceof ParsedInsertStmt) {
                m_parsedInsert = (ParsedInsertStmt) parsedStmt;
                // The currently handled inserts are too simple to even require a subplan assembler. So, done.
                return;
            }

            if (parsedStmt instanceof ParsedUpdateStmt) {
                if (tableListIncludesExportOnly(parsedStmt.tableList)) {
                    throw new RuntimeException(
                    "Illegal to update an export table.");
                }
                m_parsedUpdate = (ParsedUpdateStmt) parsedStmt;
            } else if (parsedStmt instanceof ParsedDeleteStmt) {
                if (tableListIncludesExportOnly(parsedStmt.tableList)) {
                    throw new RuntimeException(
                    "Illegal to delete from an export table.");
                }
                m_parsedDelete = (ParsedDeleteStmt) parsedStmt;
            } else {
                throw new RuntimeException(
                        "Unknown subclass of AbstractParsedStmt.");
            }
            subAssembler = new WriterSubPlanAssembler(m_catalogDb, parsedStmt, m_partitioning);
        }
    }

    /**
* Generate a unique and correct plan for the current SQL statement context.
* This method gets called repeatedly until it returns null, meaning there
* are no more plans.
*
* @return A not-previously returned query plan or null if no more
* computable plans.
*/
    CompiledPlan getNextPlan() {
        // reset the plan column guids and pool
        //PlanColumn.resetAll();

        CompiledPlan retval = new CompiledPlan();
        AbstractParsedStmt nextStmt = null;
        if (m_parsedSelect != null) {
            nextStmt = m_parsedSelect;
            retval.rootPlanGraph = getNextSelectPlan();
            retval.readOnly = true;
            if (retval.rootPlanGraph != null)
            {
                // only add the output columns if we actually have a plan
                // avoid PlanColumn resource leakage
                addColumns(retval, m_parsedSelect);
                boolean orderIsDeterministic = m_parsedSelect.isOrderDeterministic();
                boolean contentIsDeterministic = (m_parsedSelect.hasLimitOrOffset() == false) || orderIsDeterministic;
                retval.statementGuaranteesDeterminism(contentIsDeterministic, orderIsDeterministic);
            }
        } else {
            retval.readOnly = false;
            if (m_parsedInsert != null) {
                nextStmt = m_parsedInsert;
                retval.rootPlanGraph = getNextInsertPlan();
            } else if (m_parsedUpdate != null) {
                nextStmt = m_parsedUpdate;
                retval.rootPlanGraph = getNextUpdatePlan();
                // note that for replicated tables, multi-fragment plans
                // need to divide the result by the number of partitions
            } else if (m_parsedDelete != null) {
                nextStmt = m_parsedDelete;
                retval.rootPlanGraph = getNextDeletePlan();
                // note that for replicated tables, multi-fragment plans
                // need to divide the result by the number of partitions
            } else {
                throw new RuntimeException(
                        "setupForNewPlans not called or not successfull.");
            }
            assert (nextStmt.tableList.size() == 1);
            if (nextStmt.tableList.get(0).getIsreplicated())
                retval.replicatedTableDML = true;
            retval.statementGuaranteesDeterminism(true, true); // Until we support DML w/ subqueries/limits
        }

        if (retval.rootPlanGraph == null) {
            return null;
        }

        assert (nextStmt != null);
        addParameters(retval, nextStmt);
        retval.fullWhereClause = nextStmt.where;
        retval.fullWinnerPlan = retval.rootPlanGraph;
        // Do a final generateOutputSchema pass.
        retval.rootPlanGraph.generateOutputSchema(m_catalogDb);
        retval.setPartitioningKey(m_partitioning.effectivePartitioningValue());
        return retval;
    }

    private void addColumns(CompiledPlan plan, ParsedSelectStmt stmt) {
        NodeSchema output_schema = plan.rootPlanGraph.getOutputSchema();
        // Sanity-check the output NodeSchema columns against the display columns
        if (stmt.displayColumns.size() != output_schema.size())
        {
            throw new PlanningErrorException("Mismatched plan output cols " +
            "to parsed display columns");
        }
        for (ParsedColInfo display_col : stmt.displayColumns)
        {
            SchemaColumn col = output_schema.find(display_col.tableName,
                                                  display_col.columnName,
                                                  display_col.alias);
            if (col == null)
            {
                throw new PlanningErrorException("Mismatched plan output cols " +
                                                 "to parsed display columns");
            }
        }
        plan.columns = output_schema;
    }

    private void addParameters(CompiledPlan plan, AbstractParsedStmt stmt) {
        plan.parameters = new VoltType[stmt.paramList.length];

        for (int i = 0; i < stmt.paramList.length; ++i) {
            VoltType override = m_paramTypeOverrideMap.get(i);
            if (override != null) {
                plan.parameters[i] = override;
            }
            else {
                plan.parameters[i] = stmt.paramList[i];
            }
        }
    }

    private AbstractPlanNode getNextSelectPlan() {
        assert (subAssembler != null);

        AbstractPlanNode subSelectRoot = subAssembler.nextPlan();
        if (subSelectRoot == null)
            return null;

        AbstractPlanNode root = subSelectRoot;

        /*
* Establish the output columns for the sub select plan.
*/
        root.generateOutputSchema(m_catalogDb);
        root = handleAggregationOperators(root);

        if ((subSelectRoot.getPlanNodeType() != PlanNodeType.INDEXSCAN ||
            ((IndexScanPlanNode) subSelectRoot).getSortDirection() == SortDirectionType.INVALID) &&
            m_parsedSelect.orderColumns.size() > 0) {
            root = addOrderBy(root);
        }

        if ((root.getPlanNodeType() != PlanNodeType.AGGREGATE) &&
            (root.getPlanNodeType() != PlanNodeType.HASHAGGREGATE) &&
            (root.getPlanNodeType() != PlanNodeType.DISTINCT) &&
            (root.getPlanNodeType() != PlanNodeType.PROJECTION)) {
            root = addProjection(root);
        }

        if (m_parsedSelect.hasLimitOrOffset())
        {
            root = handleLimitOperator(root);
        }


        SendPlanNode sendNode = new SendPlanNode();

        // connect the nodes to build the graph
        sendNode.addAndLinkChild(root);
        sendNode.generateOutputSchema(m_catalogDb);

        return sendNode;
    }

    private AbstractPlanNode getNextDeletePlan() {
        assert (subAssembler != null);

        // figure out which table we're deleting from
        assert (m_parsedDelete.tableList.size() == 1);
        Table targetTable = m_parsedDelete.tableList.get(0);

        AbstractPlanNode subSelectRoot = subAssembler.nextPlan();
        if (subSelectRoot == null)
            return null;

        // generate the delete node with the right target table
        DeletePlanNode deleteNode = new DeletePlanNode();
        deleteNode.setTargetTableName(targetTable.getTypeName());

        ProjectionPlanNode projectionNode = new ProjectionPlanNode();
        AbstractExpression addressExpr = new TupleAddressExpression();
        NodeSchema proj_schema = new NodeSchema();
        // This planner-created column is magic.
        proj_schema.addColumn(new SchemaColumn("VOLT_TEMP_TABLE",
                                               "tuple_address",
                                               "tuple_address",
                                               addressExpr));
        projectionNode.setOutputSchema(proj_schema);

        assert(subSelectRoot instanceof AbstractScanPlanNode);

        // if the scan below matches all nodes, we can throw away the scan
        // nodes and use a truncate delete node
        if (m_partitioning.wasSpecifiedAsSingle() &&
                (((AbstractScanPlanNode) subSelectRoot).getPredicate() == null)) {
            deleteNode.setTruncate(true);
            return deleteNode;
        }

        // OPTIMIZATION: Projection Inline
        // If the root node we got back from createSelectTree() is an
        // AbstractScanNode, then
        // we put the Projection node we just created inside of it
        // When we inline this projection into the scan, we're going
        // to overwrite any original projection that we might have inlined
        // in order to simply cull the columns from the persistent table.
        // The call here to generateOutputSchema() will recurse down to
        // the scan node and cause it to update appropriately.
        subSelectRoot.addInlinePlanNode(projectionNode);
        // connect the nodes to build the graph
        deleteNode.addAndLinkChild(subSelectRoot);

        if (m_partitioning.wasSpecifiedAsSingle() || m_partitioning.hasPartitioningConstantLockedIn()) {
            deleteNode.generateOutputSchema(m_catalogDb);
            return deleteNode;
        }

        // Send the local result counts to the coordinator.
        AbstractPlanNode recvNode = subAssembler.addSendReceivePair(deleteNode);
        // add a sum and send on top of the union
        return addSumAndSendToDMLNode(recvNode);
    }

    private AbstractPlanNode getNextUpdatePlan() {
        assert (subAssembler != null);

        AbstractPlanNode subSelectRoot = subAssembler.nextPlan();
        if (subSelectRoot == null)
            return null;

        UpdatePlanNode updateNode = new UpdatePlanNode();
        Table targetTable = m_parsedUpdate.tableList.get(0);
        updateNode.setTargetTableName(targetTable.getTypeName());
        // set this to false until proven otherwise
        updateNode.setUpdateIndexes(false);

        ProjectionPlanNode projectionNode = new ProjectionPlanNode();
        TupleAddressExpression tae = new TupleAddressExpression();
        NodeSchema proj_schema = new NodeSchema();
        // This planner-generated column is magic.
        proj_schema.addColumn(new SchemaColumn("VOLT_TEMP_TABLE",
                                               "tuple_address",
                                               "tuple_address",
                                               tae));

        // get the set of columns affected by indexes
        Set<String> affectedColumns = getIndexedColumnSetForTable(targetTable);

        // add the output columns we need to the projection
        //
        // Right now, the EE is going to use the original column names
        // and compare these to the persistent table column names in the
        // update executor in order to figure out which table columns get
        // updated. We'll associate the actual values with VOLT_TEMP_TABLE
        // to avoid any false schema/column matches with the actual table.
        for (Entry<Column, AbstractExpression> col : m_parsedUpdate.columns.entrySet()) {

            // make the literal type we're going to insert match the column type
            AbstractExpression castedExpr = null;
            try {
                castedExpr = (AbstractExpression) col.getValue().clone();
                ExpressionUtil.setOutputTypeForInsertExpression(
                        castedExpr, VoltType.get((byte) col.getKey().getType()), col.getKey().getSize(), m_paramTypeOverrideMap);
            } catch (Exception e) {
                throw new PlanningErrorException(e.getMessage());
            }

            proj_schema.addColumn(new SchemaColumn("VOLT_TEMP_TABLE",
                                                   col.getKey().getTypeName(),
                                                   col.getKey().getTypeName(),
                                                   castedExpr));

            // check if this column is an indexed column
            if (affectedColumns.contains(col.getKey().getTypeName()))
            {
                updateNode.setUpdateIndexes(true);
            }
        }
        projectionNode.setOutputSchema(proj_schema);


        // add the projection inline (TODO: this will break if more than one
        // layer is below this)
        //
        // When we inline this projection into the scan, we're going
        // to overwrite any original projection that we might have inlined
        // in order to simply cull the columns from the persistent table.
        // The call here to generateOutputSchema() will recurse down to
        // the scan node and cause it to update appropriately.
        assert(subSelectRoot instanceof AbstractScanPlanNode);
        subSelectRoot.addInlinePlanNode(projectionNode);

        // connect the nodes to build the graph
        updateNode.addAndLinkChild(subSelectRoot);

        if (m_partitioning.wasSpecifiedAsSingle() || m_partitioning.hasPartitioningConstantLockedIn()) {
            updateNode.generateOutputSchema(m_catalogDb);

            return updateNode;
        }

        // Send the local result counts to the coordinator.
        AbstractPlanNode recvNode = subAssembler.addSendReceivePair(updateNode);
        // add a sum and send on top of the union
        return addSumAndSendToDMLNode(recvNode);
    }

    /**
* Get the next (only) plan for a SQL insertion. Inserts are pretty simple
* and this will only generate a single plan.
*
* @return The next plan for a given insert statement.
*/
    private AbstractPlanNode getNextInsertPlan() {
        // there's really only one way to do an insert, so just
        // do it the right way once, then return null after that
        if (m_insertPlanWasGenerated)
            return null;
        m_insertPlanWasGenerated = true;

        // figure out which table we're inserting into
        assert (m_parsedInsert.tableList.size() == 1);
        Table targetTable = m_parsedInsert.tableList.get(0);

        // the root of the insert plan is always an InsertPlanNode
        InsertPlanNode insertNode = new InsertPlanNode();
        insertNode.setTargetTableName(targetTable.getTypeName());
        insertNode.setMultiPartition(m_partitioning.wasSpecifiedAsSingle() == false);

        // the materialize node creates a tuple to insert (which is frankly not
        // always optimal)
        MaterializePlanNode materializeNode = new MaterializePlanNode();
        NodeSchema mat_schema = new NodeSchema();

        // get the ordered list of columns for the targettable using a helper
        // function they're not guaranteed to be in order in the catalog
        List<Column> columns =
            CatalogUtil.getSortedCatalogItems(targetTable.getColumns(), "index");

        // for each column in the table in order...
        for (Column column : columns) {

            // get the expression for the column
            AbstractExpression expr = m_parsedInsert.columns.get(column);

            // if there's no expression, make sure the column has
            // some supported default value
            if (expr == null) {
                // if it's not nullable or defaulted we have a problem
                if (column.getNullable() == false && column.getDefaulttype() == 0)
                {
                    throw new PlanningErrorException("Column " + column.getName()
                            + " has no default and is not nullable.");
                }
                ConstantValueExpression const_expr =
                    new ConstantValueExpression();
                expr = const_expr;
                if (column.getDefaulttype() != 0)
                {
                    const_expr.setValue(column.getDefaultvalue());
                    const_expr.setValueType(VoltType.get((byte) column.getDefaulttype()));
                }
                else
                {
                    const_expr.setValue(null);
                }
            }

            if (expr.getValueType() == VoltType.NULL) {
                ConstantValueExpression const_expr =
                    new ConstantValueExpression();
                const_expr.setValue("NULL");
            }

            // set the expression type to match the corresponding Column.
            try {
                ExpressionUtil.setOutputTypeForInsertExpression(expr, VoltType.get((byte)column.getType()), column.getSize(), m_paramTypeOverrideMap);
            } catch (Exception e) {
                throw new PlanningErrorException(e.getMessage());
            }

            // Hint that this statement can be executed SP.
            if (column.equals(m_partitioning.getColumn())) {
                String fullColumnName = targetTable.getTypeName() + "." + column.getTypeName();
                m_partitioning.addPartitioningExpression(fullColumnName, expr);
                m_partitioning.setInferredValue(ConstantValueExpression.extractPartitioningValue(expr.getValueType(), expr));
            }

            // add column to the materialize node.
            // This table name is magic.
            mat_schema.addColumn(new SchemaColumn("VOLT_TEMP_TABLE",
                                                  column.getTypeName(),
                                                  column.getTypeName(),
                                                  expr));
        }

        materializeNode.setOutputSchema(mat_schema);
        // connect the insert and the materialize nodes together
        insertNode.addAndLinkChild(materializeNode);
        insertNode.generateOutputSchema(m_catalogDb);

        if (m_partitioning.wasSpecifiedAsSingle() || m_partitioning.hasPartitioningConstantLockedIn()) {
            return insertNode;
        }

        SendPlanNode sendNode = new SendPlanNode();
        // this will make the child plan fragment be sent to all partitions
        sendNode.isMultiPartition = true;
        sendNode.addAndLinkChild(insertNode);
        // sendNode.generateOutputSchema(m_catalogDb);

        AbstractPlanNode recvNode = new ReceivePlanNode();
        recvNode.addAndLinkChild(sendNode);
        recvNode.generateOutputSchema(m_catalogDb);

        // add a count and send on top of the union
        return addSumAndSendToDMLNode(recvNode);
    }

    AbstractPlanNode addSumAndSendToDMLNode(AbstractPlanNode dmlRoot)
    {
        // create the nodes being pushed on top of dmlRoot.
        AggregatePlanNode countNode = new AggregatePlanNode();
        SendPlanNode sendNode = new SendPlanNode();

        // configure the count aggregate (sum) node to produce a single
        // output column containing the result of the sum.
        // Create a TVE that should match the tuple count input column
        // This TVE is magic.
        // really really need to make this less hard-wired
        TupleValueExpression count_tve = new TupleValueExpression();
        count_tve.setValueType(VoltType.BIGINT);
        count_tve.setValueSize(VoltType.BIGINT.getLengthInBytesForFixedTypes());
        count_tve.setColumnIndex(0);
        count_tve.setColumnName("modified_tuples");
        count_tve.setColumnAlias("modified_tuples");
        count_tve.setTableName("VOLT_TEMP_TABLE");
        countNode.addAggregate(ExpressionType.AGGREGATE_SUM, false, 0, count_tve);

        // The output column. Not really based on a TVE (it is really the
        // count expression represented by the count configured above). But
        // this is sufficient for now. This looks identical to the above
        // TVE but it's logically different so we'll create a fresh one.
        // And yes, oh, oh, it's magic</elo>
        TupleValueExpression tve = new TupleValueExpression();
        tve.setValueType(VoltType.BIGINT);
        tve.setValueSize(VoltType.BIGINT.getLengthInBytesForFixedTypes());
        tve.setColumnIndex(0);
        tve.setColumnName("modified_tuples");
        tve.setColumnAlias("modified_tuples");
        tve.setTableName("VOLT_TEMP_TABLE");
        NodeSchema count_schema = new NodeSchema();
        SchemaColumn col = new SchemaColumn("VOLT_TEMP_TABLE",
                                            "modified_tuples",
                                            "modified_tuples",
                                            tve);
        count_schema.addColumn(col);
        countNode.setOutputSchema(count_schema);

        // connect the nodes to build the graph
        countNode.addAndLinkChild(dmlRoot);
        countNode.generateOutputSchema(m_catalogDb);
        sendNode.addAndLinkChild(countNode);
        sendNode.generateOutputSchema(m_catalogDb);

        return sendNode;
    }

    /**
* Given a relatively complete plan-sub-graph, apply a trivial projection
* (filter) to it. If the root node can embed the projection do so. If not,
* add a new projection node.
*
* @param rootNode
* The root of the plan-sub-graph to add the projection to.
* @return The new root of the plan-sub-graph (might be the same as the
* input).
*/
    AbstractPlanNode addProjection(AbstractPlanNode rootNode) {
        assert (m_parsedSelect != null);
        assert (m_parsedSelect.displayColumns != null);

        ProjectionPlanNode projectionNode =
            new ProjectionPlanNode();
        NodeSchema proj_schema = new NodeSchema();

        // Build the output schema for the projection based on the display columns
        for (ParsedSelectStmt.ParsedColInfo outputCol : m_parsedSelect.displayColumns)
        {
            assert(outputCol.expression != null);
            SchemaColumn col = new SchemaColumn(outputCol.tableName,
                                                outputCol.columnName,
                                                outputCol.alias,
                                                outputCol.expression);
            proj_schema.addColumn(col);
        }
        projectionNode.setOutputSchema(proj_schema);

        // if the projection can be done inline...
        if (rootNode instanceof AbstractScanPlanNode) {
            rootNode.addInlinePlanNode(projectionNode);
            return rootNode;
        } else {
            projectionNode.addAndLinkChild(rootNode);
            projectionNode.generateOutputSchema(m_catalogDb);
            return projectionNode;
        }
    }

    /**
* Configure the sort columns for a new OrderByPlanNode
* @return new OrderByPlanNode
*/
    OrderByPlanNode createOrderBy() {
        assert (m_parsedSelect != null);

        OrderByPlanNode orderByNode = new OrderByPlanNode();
        for (ParsedSelectStmt.ParsedColInfo col : m_parsedSelect.orderColumns) {
            orderByNode.addSort(col.expression,
                                col.ascending ? SortDirectionType.ASC
                                              : SortDirectionType.DESC);
        }
        return orderByNode;
    }

    /**
* Create an order by node and add make it a parent of root.
* @param root
* @return new orderByNode (the new root)
*/
    AbstractPlanNode addOrderBy(AbstractPlanNode root) {
        OrderByPlanNode orderByNode = createOrderBy();
        orderByNode.addAndLinkChild(root);
        orderByNode.generateOutputSchema(m_catalogDb);
        return orderByNode;
    }

    /**
* Add a limit, pushed-down if possible, and return the new root.
* @param root top of the original plan
* @return new plan's root node
*/
    AbstractPlanNode handleLimitOperator(AbstractPlanNode root) {
        // The nodes that need to be applied at the coordinator
        Stack<AbstractPlanNode> coordGraph = new Stack<AbstractPlanNode>();

        // The nodes that need to be applied at the distributed plan.
        Stack<AbstractPlanNode> distGraph = new Stack<AbstractPlanNode>();

        int limitParamIndex = m_parsedSelect.getLimitParameterIndex();
        int offsetParamIndex = m_parsedSelect.getOffsetParameterIndex();

        // The coordinator's top limit graph fragment for a MP plan.
        // If planning "order by ... limit", getNextSelectPlan()
        // will have already added an order by to the coordinator frag.
        // This is the only limit node in a SP plan
        LimitPlanNode topLimit = new LimitPlanNode();
        topLimit.setLimit((int)m_parsedSelect.limit);
        topLimit.setOffset((int) m_parsedSelect.offset);
        topLimit.setLimitParameterIndex(limitParamIndex);
        topLimit.setOffsetParameterIndex(offsetParamIndex);

        /*
* TODO: allow push down limit with distinct (select distinct C from T limit 5)
* or distinct in aggregates.
*/
        // Whether or not we can push the limit node down
        boolean canPushDown = true;

        if (m_parsedSelect.distinct || checkPushDownViability(root) == null) {
            canPushDown = false;
        }
        for (ParsedSelectStmt.ParsedColInfo col : m_parsedSelect.displayColumns) {
            AbstractExpression rootExpr = col.expression;
            if (rootExpr instanceof AggregateExpression) {
                if (((AggregateExpression)rootExpr).m_distinct) {
                    canPushDown = false;
                    break;
                }
            }
        }

        /*
* Push down the limit plan node when possible even if offset is set. If
* the plan is for a partitioned table, do the push down. Otherwise,
* there is no need to do the push down work, the limit plan node will
* be run in the partition.
*/
        if ((canPushDown == false) || (root.hasAnyNodeOfType(PlanNodeType.RECEIVE) == false)) {
            // not for partitioned table or cannot push down
            distGraph.push(topLimit);
        } else {
            /*
* For partitioned table, the pushed-down limit plan node has a limit based
* on the combined limit and offset, which may require an expression if either of these was not a hard-coded constant.
* The top level limit plan node remains the same, with the original limit and offset values.
*/
            coordGraph.push(topLimit);

            LimitPlanNode distLimit = new LimitPlanNode();
            // Offset on a pushed-down limit node makes no sense, just defaults to 0
            // -- the original offset must be factored into the pushed-down limit as a pad on the limit.
            if (m_parsedSelect.limit != -1) {
                distLimit.setLimit((int) (m_parsedSelect.limit + m_parsedSelect.offset));
            }

            if (m_parsedSelect.hasLimitOrOffsetParameters()) {

                AbstractExpression left = m_parsedSelect.getOffsetExpression();
                assert (left != null);
                AbstractExpression right = m_parsedSelect.getLimitExpression();
                assert (right != null);
                OperatorExpression expr = new OperatorExpression(ExpressionType.OPERATOR_PLUS, left, right);
                expr.setValueType(VoltType.INTEGER);
                expr.setValueSize(VoltType.INTEGER.getLengthInBytesForFixedTypes());
                distLimit.setLimitExpression(expr);
            }
            // else let the parameterized forms of offset/limit default to unused/invalid.

            distGraph.push(distLimit);
        }

        return pushDownLimit(root, distGraph, coordGraph);
    }

    AbstractPlanNode handleAggregationOperators(AbstractPlanNode root) {
        boolean containsAggregateExpression = false;
        AggregatePlanNode aggNode = null;

        /* Check if any aggregate expressions are present */
        for (ParsedSelectStmt.ParsedColInfo col : m_parsedSelect.displayColumns) {
            if (col.expression.hasAnySubexpressionOfClass(AggregateExpression.class)) {
                containsAggregateExpression = true;
                break;
            }
        }

        /*
* "Select A from T group by A" is grouped but has no aggregate operator
* expressions. Catch that case by checking the grouped flag
*/
        if (containsAggregateExpression || m_parsedSelect.grouped) {
            AggregatePlanNode topAggNode;
            if (root.getPlanNodeType() != PlanNodeType.INDEXSCAN ||
                ((IndexScanPlanNode) root).getSortDirection() == SortDirectionType.INVALID) {
                aggNode = new HashAggregatePlanNode();
                topAggNode = new HashAggregatePlanNode();
            } else {
                aggNode = new AggregatePlanNode();
                topAggNode = new AggregatePlanNode();
            }

            int outputColumnIndex = 0;
            int topOutputColumnIndex = 0;
            NodeSchema agg_schema = new NodeSchema();
            NodeSchema topAggSchema = new NodeSchema();
            boolean hasAggregates = false;
            boolean isPushDownAgg = true;
            // TODO: Aggregates could theoretically ONLY appear in the ORDER BY clause but not the display columns, but we don't support that yet.
            for (ParsedSelectStmt.ParsedColInfo col : m_parsedSelect.displayColumns)
            {
                AbstractExpression rootExpr = col.expression;
                AbstractExpression agg_input_expr = null;
                SchemaColumn schema_col = null;
                SchemaColumn topSchemaCol = null;
                ExpressionType agg_expression_type = rootExpr.getExpressionType();
                if (rootExpr.hasAnySubexpressionOfClass(AggregateExpression.class)) {
                    // If the rootExpr is not itself an AggregateExpression but simply contains one (or more)
                    // like "MAX(counter)+1" or "MAX(col)/MIN(col)",
                    // it gets classified as a non-push-down-able aggregate.
                    // That beats getting it confused with a pass-through column.
                    // TODO: support expressions of aggregates by greater differentiation of display columns between the top-level
                    // aggregate (potentially containing aggregate functions and expressions of aggregate functions) and the pushed-down
                    // aggregate (potentially containing aggregate functions and aggregate functions of expressions).
                    agg_input_expr = rootExpr.getLeft();
                    hasAggregates = true;

                    // count(*) hack. we're not getting AGGREGATE_COUNT_STAR
                    // expression types from the parsing, so we have
                    // to detect the null inner expression case and do the
                    // switcharoo ourselves.
                    if (rootExpr.getExpressionType() == ExpressionType.AGGREGATE_COUNT &&
                             rootExpr.getLeft() == null)
                    {
                        agg_expression_type = ExpressionType.AGGREGATE_COUNT_STAR;

                        // Just need a random input column for now.
                        // The EE won't actually evaluate this, so we
                        // just pick something innocuous
                        // At some point we should special-case count-star so
                        // we don't go digging for TVEs
                        // XXX: Danger: according to standard SQL, if first_col has nulls, COUNT(first_col) < COUNT(*)
                        // -- consider using something non-nullable like TupleAddressExpression?
                        SchemaColumn first_col = root.getOutputSchema().getColumns().get(0);
                        TupleValueExpression tve = new TupleValueExpression();
                        tve.setValueType(first_col.getType());
                        tve.setValueSize(first_col.getSize());
                        tve.setColumnIndex(0);
                        tve.setColumnName(first_col.getColumnName());
                        tve.setColumnAlias(first_col.getColumnName());
                        tve.setTableName(first_col.getTableName());
                        agg_input_expr = tve;
                    }

                    // A bit of a hack: ProjectionNodes after the
                    // aggregate node need the output columns here to
                    // contain TupleValueExpressions (effectively on a temp table).
                    // So we construct one based on the output of the
                    // aggregate expression, the column alias provided by HSQL,
                    // and the offset into the output table schema for the
                    // aggregate node that we're computing.
                    // Oh, oh, it's magic, you know..
                    TupleValueExpression tve = new TupleValueExpression();
                    tve.setValueType(rootExpr.getValueType());
                    tve.setValueSize(rootExpr.getValueSize());
                    tve.setColumnIndex(outputColumnIndex);
                    tve.setColumnName("");
                    tve.setColumnAlias(col.alias);
                    tve.setTableName("VOLT_TEMP_TABLE");
                    boolean is_distinct = ((AggregateExpression)rootExpr).m_distinct;
                    aggNode.addAggregate(agg_expression_type, is_distinct,
                                         outputColumnIndex, agg_input_expr);
                    schema_col = new SchemaColumn("VOLT_TEMP_TABLE",
                                                  "",
                                                  col.alias,
                                                  tve);

                    /*
* Special case count(*), count(), sum(), min() and max() to
* push them down to each partition. It will do the
* push-down if the select columns only contains the listed
* aggregate operators and other group-by columns. If the
* select columns includes any other aggregates, it will not
* do the push-down. - nshi
*/
                    if (!is_distinct &&
                        (agg_expression_type == ExpressionType.AGGREGATE_COUNT_STAR ||
                         agg_expression_type == ExpressionType.AGGREGATE_COUNT ||
                         agg_expression_type == ExpressionType.AGGREGATE_SUM))
                    {
                        /*
* For count(*), count() and sum(), the pushed-down
* aggregate node doesn't change. An extra sum()
* aggregate node is added to the coordinator to sum up
* the numbers from all the partitions. The input schema
* and the output schema of the sum() aggregate node is
* the same as the output schema of the push-down
* aggregate node.
*
* If DISTINCT is specified, don't do push-down for
* count() and sum()
*/

                        // Output column for the sum() aggregate node
                        TupleValueExpression topOutputExpr = new TupleValueExpression();
                        topOutputExpr.setValueType(rootExpr.getValueType());
                        topOutputExpr.setValueSize(rootExpr.getValueSize());
                        topOutputExpr.setColumnIndex(topOutputColumnIndex);
                        topOutputExpr.setColumnName("");
                        topOutputExpr.setColumnAlias(col.alias);
                        topOutputExpr.setTableName("VOLT_TEMP_TABLE");

                        /*
* Input column of the sum() aggregate node is the
* output column of the push-down aggregate node
*/
                        topAggNode.addAggregate(ExpressionType.AGGREGATE_SUM,
                                                false,
                                                outputColumnIndex,
                                                tve);
                        topSchemaCol = new SchemaColumn("VOLT_TEMP_TABLE",
                                                        "",
                                                        col.alias,
                                                        topOutputExpr);
                    }
                    else if (agg_expression_type == ExpressionType.AGGREGATE_MIN ||
                             agg_expression_type == ExpressionType.AGGREGATE_MAX)
                    {
                        /*
* For min() and max(), the pushed-down aggregate node
* doesn't change. An extra aggregate node of the same
* type is added to the coordinator. The input schema
* and the output schema of the top aggregate node is
* the same as the output schema of the pushed-down
* aggregate node.
*/
                        topAggNode.addAggregate(agg_expression_type,
                                                is_distinct,
                                                outputColumnIndex,
                                                tve);
                        topSchemaCol = schema_col;
                    }
                    else
                    {
                        /*
* Unsupported aggregate (AVG for example)
* or some expression of aggregates.
*/
                        isPushDownAgg = false;
                    }
                }
                else
                {
                    /*
* These columns are the pass through columns that are not being
* aggregated on. These are the ones from the SELECT list. They
* MUST already exist in the child node's output. Find them and
* add them to the aggregate's output.
*/
                    schema_col = new SchemaColumn(col.tableName,
                                                  col.columnName,
                                                  col.alias,
                                                  col.expression);
                }

                if (topSchemaCol == null)
                {
                    /*
* If we didn't set the column schema for the top node, it
* means either it's not a count(*) aggregate or it's a
* pass-through column. So just copy it.
*/
                    topSchemaCol = new SchemaColumn(schema_col.getTableName(),
                                                    schema_col.getColumnName(),
                                                    schema_col.getColumnAlias(),
                                                    schema_col.getExpression());
                }

                agg_schema.addColumn(schema_col);
                topAggSchema.addColumn(topSchemaCol);
                outputColumnIndex++;
                topOutputColumnIndex++;
            }

            for (ParsedSelectStmt.ParsedColInfo col : m_parsedSelect.groupByColumns)
            {
                if (agg_schema.find(col.tableName, col.columnName, col.alias) == null)
                {
                    throw new PlanningErrorException("GROUP BY column " + col.alias +
                                                     " is not in the display columns." +
                                                     " Please specify " + col.alias +
                                                     " as a display column.");
                }

                aggNode.addGroupByExpression(col.expression);
                topAggNode.addGroupByExpression(col.expression);
            }

            aggNode.setOutputSchema(agg_schema);
            topAggNode.setOutputSchema(agg_schema);
            /*
* Is there a necessary coordinator-aggregate node...
*/
            if (!hasAggregates || !isPushDownAgg)
            {
                topAggNode = null;
            }
            root = pushDownAggregate(root, aggNode, topAggNode);
        }
        else
        {
            /*
* Handle DISTINCT only when there is no aggregate operator
* expression
*/
            root = handleDistinct(root);
        }

        return root;
    }

    /**
* Push the given aggregate if the plan is distributed, then add the
* coordinator node on top of the send/receive pair. If the plan
* is not distributed, or coordNode is not provided, the distNode
* is added at the top of the plan.
*
* Note: this works in part because the push-down node is also an acceptable
* top level node if the plan is not distributed. This wouldn't be true
* if we started pushing down something like (sum, count) to calculate
* a distributed average.
*
* @param root
* The root node
* @param distNode
* The node to push down
* @param coordNode
* The top node to put on top of the send/receive pair after
* push-down. If this is null, no push-down will be performed.
* @return The new root node.
*/
    AbstractPlanNode pushDownAggregate(AbstractPlanNode root,
                                       AggregatePlanNode distNode,
                                       AggregatePlanNode coordNode) {

        // remember that coordinating aggregation has a pushed-down
        // counterpart deeper in the plan. this allows other operators
        // to be pushed down past the receive as well.
        if (coordNode != null) {
            coordNode.m_isCoordinatingAggregator = true;
        }

        /*
* Push this node down to partition if it's distributed. First remove
* the send/receive pair, add the node, then put the send/receive pair
* back on top of the node, followed by another top node at the
* coordinator.
*/
        AbstractPlanNode accessPlanTemp = root;
        if (coordNode != null && root instanceof ReceivePlanNode) {
            root = root.getChild(0).getChild(0);
            root.clearParents();
        } else {
            accessPlanTemp = null;
        }

        distNode.addAndLinkChild(root);
        distNode.generateOutputSchema(m_catalogDb);
        root = distNode;

        // Put the send/receive pair back into place
        if (accessPlanTemp != null) {
            accessPlanTemp.getChild(0).clearChildren();
            accessPlanTemp.getChild(0).addAndLinkChild(root);
            root = accessPlanTemp;

            // Add the top node
            coordNode.addAndLinkChild(root);
            coordNode.generateOutputSchema(m_catalogDb);
            root = coordNode;
        }
        return root;
    }


    /**
* Push the distributed node down if the plan is distributed, then add the
* coord. nodes at the top of the root plan. If the coord node is not given,
* nothing is pushed down - the distributed node is added on top of the
* send/receive pair directly.
*
* Note: this works in part because the push-down node is also an acceptable
* top level node if the plan is not distributed. This wouldn't be true
* if we started pushing down something like (sum, count) to calculate
* a distributed average.
*
* @param root
* The root node
* @param distributedNode
* The node to push down
* @param coordNodes
* New coordinator node(s) to put on top of the plan.
* If this is null, no push-down will be performed.
* @return The new root node.
*/
    AbstractPlanNode pushDownLimit(AbstractPlanNode root,
                                  Stack<AbstractPlanNode> distNodes,
                                  Stack<AbstractPlanNode> coordNodes) {

        AbstractPlanNode receiveNode = checkPushDownViability(root);

        // If there is work to distribute and a receive node was found,
        // disconnect the coordinator and distributed parts of the plan
        // below the SEND node
        AbstractPlanNode distributedPlan = root;
        if (!coordNodes.isEmpty() && receiveNode != null) {
            distributedPlan = receiveNode.getChild(0).getChild(0);
            distributedPlan.clearParents();
            receiveNode.getChild(0).clearChildren();
        }

        // If there is work to distribute, determine if the distributed
        // limit must be performed on ordered input. If so, produce that
        // order if an explicit sort is necessary
        if (!coordNodes.isEmpty() && receiveNode != null) {
            if ((distributedPlan.getPlanNodeType() != PlanNodeType.INDEXSCAN ||
                ((IndexScanPlanNode) distributedPlan).getSortDirection() == SortDirectionType.INVALID) &&
                m_parsedSelect.orderColumns.size() > 0) {
                distNodes.push(createOrderBy());
            }
        }

        // Add the distributed work to the plan
        while (!distNodes.isEmpty()) {
            AbstractPlanNode distributedNode = distNodes.pop();
            distributedNode.addAndLinkChild(distributedPlan);
            distributedPlan = distributedNode;
        }

        // Reconnect the plans and add the coordinator's work
        if (!coordNodes.isEmpty() && receiveNode != null) {
            receiveNode.getChild(0).addAndLinkChild(distributedPlan);

            while (!coordNodes.isEmpty()) {
                AbstractPlanNode coordNode = coordNodes.pop();
                coordNode.addAndLinkChild(root);
                root = coordNode;
            }
        }
        else {
            root = distributedPlan;
        }

        root.generateOutputSchema(m_catalogDb);
        return root;
    }

    /**
* Check if we can push the limit node down.
*
* @param root
* @return If we can push it down, the receive node is returned. Otherwise,
* it returns null.
*/
    protected AbstractPlanNode checkPushDownViability(AbstractPlanNode root) {
        AbstractPlanNode receiveNode = root;

        // Find a receive node, if one exists. There is guaranteed to be at
        // most a single receive. Abort the search if between root and receive
        // a node that can't be pushed down past is found.
        //
        // Can only push past:
        // * coordinatingAggregator: a distributed aggregator has
        // has already been pushed down. Distributed LIMIT of that
        // aggregation is correct.
        //
        // * order by: if the plan requires a sort, getNextSelectPlan()
        // will have already added an ORDER BY. LIMIT will be added
        // above that sort. However, if LIMIT can be successfully
        // pushed down, it may be necessary to create and push down
        // a distributed sort as well. That work is done here.
        //
        // * projection: we only LIMIT on constant value expressions.
        // whether the LIMIT happens pre-or-post projection is
        // is irrelevant.
        //
        // Set receiveNode to null if the plan is not distributed or if
        // the distributed plan does not allow push-down of a limit.

        while (!(receiveNode instanceof ReceivePlanNode)) {

            // Limitation: can only push past some nodes (see above comment)
            if (!(receiveNode instanceof AggregatePlanNode) &&
                !(receiveNode instanceof OrderByPlanNode) &&
                !(receiveNode instanceof ProjectionPlanNode)) {
                receiveNode = null;
                break;
            }

            // Limitation: can only push past coordinating aggregation nodes
            if (receiveNode instanceof AggregatePlanNode &&
                !((AggregatePlanNode)receiveNode).m_isCoordinatingAggregator) {
                receiveNode = null;
                break;
            } else if (receiveNode instanceof OrderByPlanNode) {
                for (ParsedSelectStmt.ParsedColInfo col : m_parsedSelect.orderByColumns()) {
                    AbstractExpression rootExpr = col.expression;
                    // Fix ENG-3487: can't push down limits when results are ordered by aggregate values.
                    if (rootExpr instanceof TupleValueExpression) {
                        if  (((TupleValueExpression) rootExpr).hasAggregate()) {
                            return null;
                        }
                    }
                }
            }

            // Traverse...
            if (receiveNode.getChildCount() == 0) {
                receiveNode = null;
                break;
            }

            // nothing that allows pushing past has multiple inputs
            assert(receiveNode.getChildCount() == 1);
            receiveNode = receiveNode.getChild(0);
        }
        return receiveNode;
    }

    /**
* Handle select distinct a from t
*
* @param root
* @return
*/
    AbstractPlanNode handleDistinct(AbstractPlanNode root) {
        if (m_parsedSelect.distinct) {
            List<AbstractExpression> distinctExprList = new ArrayList<AbstractExpression>();
            for (ParsedSelectStmt.ParsedColInfo col : m_parsedSelect.displayColumns) {
                // Distinct can in theory handle any expression now, but it's
                // untested so we'll balk on anything other than a TVE here
                // --izzy
                if (col.expression instanceof TupleValueExpression)
                {
                    // Add distinct node(s) to the plan
                    distinctExprList.add(col.expression);
                 }
                else
                {
                    throw new PlanningErrorException("DISTINCT of an expression currently unsupported");
                }
            }
            // Add distinct node(s) to the plan
            root = addDistinctNodes(root, distinctExprList);
            // aggregate handlers are expected to produce the required projection.
            // the other aggregates do this inherently but distinct may need a
            // projection node.
            root = addProjection(root);

        }

        return root;
    }

    /**
* If plan is distributed than add distinct nodes to each partition and the coordinator.
* Otherwise simply add the distinct node on top of the current root
*
* @param root The root node
* @param expr The distinct expression
* @return The new root node.
*/
    AbstractPlanNode addDistinctNodes(AbstractPlanNode root, List<AbstractExpression> exprList)
    {
        assert(root != null);
        AbstractPlanNode accessPlanTemp = root;
        if (root instanceof ReceivePlanNode) {
            // Temporarily strip send/receive pair
            accessPlanTemp = root.getChild(0).getChild(0);
            accessPlanTemp.clearParents();
            root.getChild(0).unlinkChild(accessPlanTemp);

            // Add new distinct node to each partition
            AbstractPlanNode distinctNode = addDistinctNode(accessPlanTemp, exprList);
            // Add send/receive pair back
            root.getChild(0).addAndLinkChild(distinctNode);
        }

        // Add new distinct node to the coordinator
        root = addDistinctNode(root, exprList);
        return root;
    }

    /**
* Build new distinct node and put it on top of the current root
*
* @param root The root node
* @param expr The distinct expression
* @return The new root node.
*/
    AbstractPlanNode addDistinctNode(AbstractPlanNode root, List<AbstractExpression> exprList)
    {
        DistinctPlanNode distinctNode = new DistinctPlanNode();
        distinctNode.setDistinctExpressions(exprList);
        distinctNode.addAndLinkChild(root);
        distinctNode.generateOutputSchema(m_catalogDb);
        return distinctNode;
    }

    /**
* Get the unique set of names of all columns that are part of an index on
* the given table.
*
* @param table
* The table to build the list of index-affected columns with.
* @return The set of column names affected by indexes with duplicates
* removed.
*/
    public Set<String> getIndexedColumnSetForTable(Table table) {
        HashSet<String> columns = new HashSet<String>();

        for (Index index : table.getIndexes()) {
            for (ColumnRef colRef : index.getColumns()) {
                columns.add(colRef.getColumn().getTypeName());
            }
        }

        return columns;
    }
}<|MERGE_RESOLUTION|>--- conflicted
+++ resolved
@@ -185,23 +185,10 @@
     }
 
     /**
-<<<<<<< HEAD
-* Clear any old state and get ready to plan a new plan. The next call to
-* getNextPlan() will return the first candidate plan for these parameters.
-*
-* @param xmlSQL
-* The parsed/analyzed SQL in XML form from HSQLDB to be planned.
-* @param readOnly
-* Is the SQL statement read only.
-* @param singlePartition
-* Does the SQL statement use only a single partition?
-*/
-=======
      * Clear any old state and get ready to plan a new plan. The next call to
      * getNextPlan() will return the first candidate plan for these parameters.
      *
      */
->>>>>>> 6c8c4f71
     void setupForNewPlans(AbstractParsedStmt parsedStmt)
     {
         int countOfPartitionedTables = 0;
