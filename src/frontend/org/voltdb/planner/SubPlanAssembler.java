/* This file is part of VoltDB.
 * Copyright (C) 2008-2014 VoltDB Inc.
 *
 * This program is free software: you can redistribute it and/or modify
 * it under the terms of the GNU Affero General Public License as
 * published by the Free Software Foundation, either version 3 of the
 * License, or (at your option) any later version.
 *
 * This program is distributed in the hope that it will be useful,
 * but WITHOUT ANY WARRANTY; without even the implied warranty of
 * MERCHANTABILITY or FITNESS FOR A PARTICULAR PURPOSE.  See the
 * GNU Affero General Public License for more details.
 *
 * You should have received a copy of the GNU Affero General Public License
 * along with VoltDB.  If not, see <http://www.gnu.org/licenses/>.
 */

package org.voltdb.planner;

import java.util.ArrayList;
import java.util.HashSet;
import java.util.List;
import java.util.Set;

import org.json_voltpatches.JSONException;
import org.voltdb.VoltType;
import org.voltdb.catalog.CatalogMap;
import org.voltdb.catalog.ColumnRef;
import org.voltdb.catalog.Database;
import org.voltdb.catalog.Index;
import org.voltdb.catalog.Table;
import org.voltdb.expressions.AbstractExpression;
import org.voltdb.expressions.ComparisonExpression;
import org.voltdb.expressions.ConstantValueExpression;
import org.voltdb.expressions.ExpressionUtil;
import org.voltdb.expressions.OperatorExpression;
import org.voltdb.expressions.ParameterValueExpression;
import org.voltdb.expressions.TupleValueExpression;
import org.voltdb.expressions.VectorValueExpression;
import org.voltdb.planner.ParsedSelectStmt.ParsedColInfo;
import org.voltdb.planner.parseinfo.StmtTableScan;
import org.voltdb.plannodes.AbstractPlanNode;
import org.voltdb.plannodes.AbstractScanPlanNode;
import org.voltdb.plannodes.IndexScanPlanNode;
import org.voltdb.plannodes.MaterializedScanPlanNode;
import org.voltdb.plannodes.NestLoopIndexPlanNode;
import org.voltdb.plannodes.ReceivePlanNode;
import org.voltdb.plannodes.SchemaColumn;
import org.voltdb.plannodes.SendPlanNode;
import org.voltdb.plannodes.SeqScanPlanNode;
import org.voltdb.types.ExpressionType;
import org.voltdb.types.IndexLookupType;
import org.voltdb.types.IndexType;
import org.voltdb.types.JoinType;
import org.voltdb.types.SortDirectionType;
import org.voltdb.utils.CatalogUtil;

public abstract class SubPlanAssembler {

    /** The parsed statement structure that has the table and predicate info we need. */
    final AbstractParsedStmt m_parsedStmt;

    /** The catalog's database object which contains tables and access path info */
    final Database m_db;

    /** Describes the specified and inferred partition context. */
    final PartitioningForStatement m_partitioning;

    /**
     * A description of a possible error condition that is considered recoverable/recovered
     * by the act of generating a viable alternative plan. The error should only be acknowledged
     * if it contributed to the complete failure to plan the statement.
     */
    String m_recentErrorMsg;

    // This cached value saves work on the assumption that it is only used to return
    // final "leaf node" bindingLists that are never updated "in place",
    // but just get their contents dumped into a summary List that was created
    // inline and NOT initialized here.
    private final static List<AbstractExpression> s_reusableImmutableEmptyBinding =
        new ArrayList<AbstractExpression>();

    // Constants to specify how getIndexableExpressionFromFilters should react
    // to finding a filter that matches the current criteria.
    /// For some calls, primarily related to index-based filtering,
    /// the matched filter is going to be implemented by indexing,
    /// so it needs to be "consumed" (removed from the list)
    /// to not get redundantly applied as a post-condition.
    private final static boolean EXCLUDE_FROM_POST_FILTERS = true;
    /// For other calls, related to index-based ordering,
    /// the matched filter must remain in the list
    /// to eventually be applied as a post-filter.
    private final static boolean KEEP_IN_POST_FILTERS = false;

    SubPlanAssembler(Database db, AbstractParsedStmt parsedStmt, PartitioningForStatement partitioning)
    {
        m_db = db;
        m_parsedStmt = parsedStmt;
        m_partitioning = partitioning;
    }

    /**
     * Called repeatedly to iterate through possible embedable select plans.
     * Returns null when no more plans exist.
     *
     * @return The next plan to solve the subselect or null if no more plans.
     */
    abstract AbstractPlanNode nextPlan();

    /**
     * Generate all possible access paths for given sets of join and filter expressions for a table.
     * The list includes the naive (scan) pass and possible index scans
     *
     * @param table Table to generate access pass for
     * @param joinExprs join expressions this table is part of
     * @param filterExprs filter expressions this table is part of
     * @param postExprs post expressions this table is part of
     * @return List of valid access paths
     */
    protected ArrayList<AccessPath> getRelevantAccessPathsForTable(int tableAliasIdx,
                                                                   List<AbstractExpression> joinExprs,
                                                                   List<AbstractExpression> filterExprs,
                                                                   List<AbstractExpression> postExprs) {
        assert(tableAliasIdx != StmtTableScan.NULL_ALIAS_INDEX);
<<<<<<< HEAD
=======
        StmtTableScan tableScan = m_parsedStmt.stmtCache.get(tableAliasIdx);

>>>>>>> 42e354e7
        ArrayList<AccessPath> paths = new ArrayList<AccessPath>();
        List<AbstractExpression> allJoinExprs = new ArrayList<AbstractExpression>();
        List<AbstractExpression> allExprs = new ArrayList<AbstractExpression>();
        // add the empty seq-scan access path
        if (joinExprs != null) {
            allExprs.addAll(joinExprs);
            allJoinExprs.addAll(joinExprs);
        }
        if (postExprs != null) {
            allJoinExprs.addAll(postExprs);
        }
        if (filterExprs != null) {
            allExprs.addAll(filterExprs);
        }

        AccessPath naivePath = getRelevantNaivePath(allJoinExprs, filterExprs);
        paths.add(naivePath);

<<<<<<< HEAD
        StmtTableScan tableCache = m_parsedStmt.stmtCache.get(tableAliasIdx);
        if (tableCache.getScanType() == StmtTableScan.TABLE_SCAN_TYPE.TEMP_TABLE_SCAN) {
            // This is a sub-query
            return paths;
        }
        assert(tableCache.getScanType() == StmtTableScan.TABLE_SCAN_TYPE.TARGET_TABLE_SCAN);
        Table table = tableCache.getTargetTable();

        CatalogMap<Index> indexes = table.getIndexes();
=======
        CatalogMap<Index> indexes = tableScan.m_table.getIndexes();
>>>>>>> 42e354e7

        for (Index index : indexes) {
            AccessPath path = getRelevantAccessPathForIndex(tableScan, allExprs, index);
            if (path != null) {
                if (postExprs != null) {
                    path.joinExprs.addAll(postExprs);
                }
                paths.add(path);
            }
        }

        return paths;
    }

    /**
     * Generate the naive (scan) pass given a join and filter expressions
     *
     * @param joinExprs join expressions
     * @param filterExprs filter expressions
     * @return Naive access path
     */
    protected AccessPath getRelevantNaivePath(List<AbstractExpression> joinExprs, List<AbstractExpression> filterExprs) {
        AccessPath naivePath = new AccessPath();

        if (filterExprs != null) {
            naivePath.otherExprs.addAll(filterExprs);
        }
        if (joinExprs != null) {
            naivePath.joinExprs.addAll(joinExprs);
        }
        return naivePath;
    }

    /**
     * A utility class for returning the results of a match between an indexed expression and a query filter
     * expression that uses it in some form in some useful fashion.
     * The "form" may be an exact match for the expression or some allowed parameterized variant.
     * The "fashion" may be in an equality or range comparison opposite something that can be
     * treated as a (sub)scan-time constant.
     */
    private static class IndexableExpression
    {
        // The matched expression, in its original form and
        // normalized so that its LHS is the part that matched the indexed expression.
        private final AbstractExpression m_originalFilter;
        private final ComparisonExpression m_filter;
        // The parameters, if any, that must be bound to enable use of the index
        // -- these have no effect on the current query,
        // but they effect the applicability of the resulting cached plan to other queries.
        private final List<AbstractExpression> m_bindings;

        public IndexableExpression(AbstractExpression originalExpr, ComparisonExpression normalizedExpr,
                                   List<AbstractExpression> bindings)
        {
            m_originalFilter = originalExpr;
            m_filter = normalizedExpr;
            m_bindings = bindings;
        }

        public AbstractExpression getOriginalFilter() { return m_originalFilter; }
        public AbstractExpression getFilter() { return m_filter; }
        public List<AbstractExpression> getBindings() { return m_bindings; }

        public IndexableExpression extractStartFromPrefixLike() {
            ComparisonExpression gteFilter = m_filter.getGteFilterFromPrefixLike();
            return new IndexableExpression(null, gteFilter, m_bindings);
        }

        public IndexableExpression extractEndFromPrefixLike() {
            ComparisonExpression ltFilter = m_filter.getLtFilterFromPrefixLike();
            return new IndexableExpression(null, ltFilter, m_bindings);
        }
    };

    /**
     * Given a table, a set of predicate expressions and a specific index, find the best way to
     * access the data using the given index, or return null if no good way exists.
     *
     * @param table The table we want data from.
     * @param exprs The set of predicate expressions.
     * @param index The index we want to use to access the data.
     * @return A valid access path using the data or null if none found.
     */
    protected AccessPath getRelevantAccessPathForIndex(StmtTableScan tableScan, List<AbstractExpression> exprs, Index index)
    {
        Table table = tableScan.m_table;

        // Track the running list of filter expressions that remain as each is either cherry-picked
        // for optimized coverage via the index keys.
        List<AbstractExpression> filtersToCover = new ArrayList<AbstractExpression>();
        filtersToCover.addAll(exprs);

        String exprsjson = index.getExpressionsjson();
        // This list remains null if the index is just on simple columns.
        List<AbstractExpression> indexedExprs = null;
        // This vector of indexed columns remains null if indexedExprs is in use.
        List<ColumnRef> indexedColRefs = null;
        int[] indexedColIds = null;
        int keyComponentCount;
        if (exprsjson.isEmpty()) {
            // Don't bother to build a dummy indexedExprs list for a simple index on columns.
            // Just leave it null and handle this simpler case specially via indexedColRefs or
            // indexedColIds, all along the way.
            indexedColRefs = CatalogUtil.getSortedCatalogItems(index.getColumns(), "index");
            keyComponentCount = indexedColRefs.size();
            indexedColIds = new int[keyComponentCount];
            int ii = 0;
            for (ColumnRef cr : indexedColRefs) {
                indexedColIds[ii++] = cr.getColumn().getIndex();
            }
        } else {
            try {
                // This MAY want to happen once when the plan is loaded from the catalog
                // and cached in a sticky cached index-to-expressions map?
                indexedExprs = AbstractExpression.fromJSONArrayString(exprsjson, tableScan);
                keyComponentCount = indexedExprs.size();
            } catch (JSONException e) {
                e.printStackTrace();
                assert(false);
                return null;
            }
        }

        // Hope for the best -- full coverage with equality matches on every expression in the index.
        AccessPath retval = new AccessPath();
        retval.use = IndexUseType.COVERING_UNIQUE_EQUALITY;
        retval.index = index;

        // Try to use the index scan's inherent ordering to implement the ORDER BY clause.
        // The effects of determineIndexOrdering are reflected in
        // retval.sortDirection, orderSpoilers, nSpoilers and bindingsForOrder.
        // In some borderline cases, the determination to use the index's order is optimistic and
        // provisional; it can be undone later in this function as new info comes to light.
        int orderSpoilers[] = new int[keyComponentCount];
        List<AbstractExpression> bindingsForOrder = new ArrayList<AbstractExpression>();
        int nSpoilers = determineIndexOrdering(tableScan, keyComponentCount,
                                               indexedExprs, indexedColRefs,
                                               retval, orderSpoilers, bindingsForOrder);

        // Use as many covering indexed expressions as possible to optimize comparator expressions that can use them.

        // Start with equality comparisons on as many (prefix) indexed expressions as possible.
        int coveredCount = 0;
        // If determineIndexOrdering found one or more spoilers,
        // index key components that might interfere with the desired ordering of the result,
        // their ill effects are eliminated when they are constrained to be equal to constants.
        // These are called "recovered spoilers".
        // When their count reaches the count of spoilers, the order of the result will be as desired.
        // Initial "prefix key component" spoilers can be recovered in the normal course
        // of finding prefix equality filters for those key components.
        // The spoiler key component positions are listed (ascending) in orderSpoilers.
        // After the last prefix equality filter has been found,
        // nRecoveredSpoilers in comparison to nSpoilers may indicate remaining unrecovered spoilers.
        // That edge case motivates a renewed search for (non-prefix) equality filters solely for the purpose
        // of recovering the spoilers and confirming the relevance of the result's index ordering.
        int nRecoveredSpoilers = 0;
        AbstractExpression coveringExpr = null;
        int coveringColId = -1;

        // Currently, an index can be used with at most one IN LIST filter expression.
        // Otherwise, MaterializedScans would have to be multi-column and populated by a cross-product
        // of multiple lists OR multiple MaterializedScans would have to be cross-joined to get a
        // multi-column LHS for the injected NestLoopIndexJoin used for IN LIST indexing.
        // So, note the one IN LIST filter when it is found, mostly to remember that one has been found.
        // This has implications for what kinds of filters on other key components can be included in
        // the index scan.
        IndexableExpression inListExpr = null;

        for ( ; coveredCount < keyComponentCount; ++coveredCount) {
            if (indexedExprs == null) {
                coveringColId = indexedColIds[coveredCount];
            } else {
                coveringExpr = indexedExprs.get(coveredCount);
            }
            // Equality filters get first priority.
            boolean allowIndexedJoinFilters = (inListExpr == null);
            IndexableExpression eqExpr = getIndexableExpressionFromFilters(
                ExpressionType.COMPARE_EQUAL, ExpressionType.COMPARE_EQUAL,
                coveringExpr, coveringColId, table, filtersToCover,
                allowIndexedJoinFilters, EXCLUDE_FROM_POST_FILTERS);

            if (eqExpr == null) {
                // For now, an IN LIST can only be indexed if any other indexed filters are based
                // solely on constants or parameters vs. other tables' columns or other IN LISTS.
                // Otherwise, there would need to be a three-way NLIJ implementation joining the
                // MaterializedScan, the source table of the other key component values,
                // and the indexed table.
                // So, only the first IN LIST filter matching a key component is considered.
                if (inListExpr == null) {
                    // Also, it can not be considered if there was a prior key component that has an
                    // equality filter that is based on another table.
                    // Accepting an IN LIST filter implies rejecting later any filters based on other
                    // tables' columns.
                    inListExpr = getIndexableExpressionFromFilters(
                        ExpressionType.COMPARE_IN, ExpressionType.COMPARE_IN,
                        coveringExpr, coveringColId, table, filtersToCover,
                        false, EXCLUDE_FROM_POST_FILTERS);
                    if (inListExpr != null) {
                        // Make sure all prior key component equality filters
                        // were based on constants and/or parameters.
                        for (AbstractExpression eq_comparator : retval.indexExprs) {
                            AbstractExpression otherExpr = eq_comparator.getRight();
                            if (otherExpr.hasAnySubexpressionOfType(ExpressionType.VALUE_TUPLE)) {
                                // Can't index this IN LIST filter without some kind of three-way NLIJ,
                                // so, add it to the post-filters.
                                AbstractExpression in_list_comparator = inListExpr.getOriginalFilter();
                                retval.otherExprs.add(in_list_comparator);
                                inListExpr = null;
                                break;
                            }
                        }
                        eqExpr = inListExpr;
                    }
                }
                if (eqExpr == null) {
                    break;
                }
            }
            AbstractExpression comparator = eqExpr.getFilter();
            retval.indexExprs.add(comparator);
            retval.bindings.addAll(eqExpr.getBindings());
            // A non-empty endExprs has the later side effect of invalidating descending sort order
            // in all cases except the edge case of full coverage equality comparison.
            // Even that case must be further qualified to exclude indexed IN-LIST
            // unless/until the MaterializedScan can be configured to iterate in descending order
            // (vs. always ascending).
            // In the case of the IN LIST expression, both the search key and the end condition need
            // to be rewritten to enforce equality in turn with each list element "row" produced by
            // the MaterializedScan. This happens in getIndexAccessPlanForTable.
            retval.endExprs.add(comparator);

            // If a provisional sort direction has been determined, the equality filter MAY confirm
            // that a "spoiler" index key component (one missing from the ORDER BY) is constant-valued
            // and so it can not spoil the scan result sort order established by other key components.
            // In this case, consider the spoiler recovered.
            if (nRecoveredSpoilers < nSpoilers &&
                orderSpoilers[nRecoveredSpoilers] == coveredCount) {
                // In the case of IN-LIST equality, the key component will not have a constant value.
                if (eqExpr != inListExpr) {
                    // One recovery closer to confirming the sort order.
                    ++nRecoveredSpoilers;
                }
            }
        }

        // Make short work of the cases of full coverage with equality
        // which happens to be the only use case for non-scannable (i.e. HASH) indexes.
        if (coveredCount == keyComponentCount) {
            // All remaining filters get covered as post-filters
            // to be applied after the "random access" to the exact index key.
            retval.otherExprs.addAll(filtersToCover);
            if (retval.sortDirection != SortDirectionType.INVALID) {
                // This IS an odd (maybe non-existent) case
                // -- equality filters found on on all ORDER BY expressions?
                // That said, with all key components covered, there can't be any spoilers.
                retval.bindings.addAll(bindingsForOrder);
            }
            return retval;
        }

        if ( ! IndexType.isScannable(index.getType()) ) {
            // Failure to equality-match all expressions in a non-scannable index is unacceptable.
            return null;
        }

        //
        // Scannable indexes provide more options...
        //

        // Confirm or deny some provisional matches between the index key components and
        // the ORDER BY columns.
        // If there are still unrecovered "orderSpoilers", index key components that had to be skipped
        // to find matches for the ORDER BY columns, determine whether that match was actually OK
        // by continuing the search for (non-prefix) constant equality filters.
        if (nRecoveredSpoilers < nSpoilers) {
            assert(retval.sortDirection != SortDirectionType.INVALID); // There's an order to spoil.
            // Try to associate each skipped index key component with an equality filter.
            // If a key component equals a constant, its value can't actually spoil the ordering.
            // This extra checking is only needed when all of these conditions hold:
            //   -- There are three or more index key components.
            //   -- Two or more of them are in the ORDER BY clause
            //   -- One or more of them are "spoilers", i.e. are not in the ORDER BY clause.
            //   -- A "spoiler" falls between two non-spoilers in the index key component list.
            // e.g. "CREATE INDEX ... ON (A, B, C);" then "SELECT ... WHERE B=? ORDER BY A, C;"
            List<AbstractExpression> otherBindingsForOrder =
                recoverOrderSpoilers(orderSpoilers, nSpoilers, nRecoveredSpoilers,
                                     indexedExprs, indexedColIds,
                                     table, filtersToCover);
            if (otherBindingsForOrder == null) {
                // Some order spoiler didn't have an equality filter.
                // Invalidate the provisional indexed ordering.
                retval.sortDirection = SortDirectionType.INVALID;
                bindingsForOrder.clear(); // suddenly irrelevant
            }
            else {
                // Any non-null bindings list, even an empty one,
                // denotes success -- all spoilers were equality filtered.
                bindingsForOrder.addAll(otherBindingsForOrder);
            }
        }

        IndexableExpression startingBoundExpr = null;
        IndexableExpression endingBoundExpr = null;
        if ( ! filtersToCover.isEmpty()) {
            // A scannable index allows inequality matches, but only on the first key component
            // missing a usable equality comparator.

            // Look for a double-ended bound on it.
            // This is always the result of an edge case:
            // "indexed-general-expression LIKE prefix-constant".
            // The simpler case "column LIKE prefix-constant"
            // has already been re-written by the HSQL parser
            // into separate upper and lower bound inequalities.
            IndexableExpression doubleBoundExpr = getIndexableExpressionFromFilters(
                ExpressionType.COMPARE_LIKE, ExpressionType.COMPARE_LIKE,
                coveringExpr, coveringColId, table, filtersToCover,
                false, EXCLUDE_FROM_POST_FILTERS);

            // For simplicity of implementation:
            // In some odd edge cases e.g.
            // " FIELD(DOC, 'title') LIKE 'a%' AND FIELD(DOC, 'title') > 'az' ",
            // arbitrarily choose to index-optimize the LIKE expression rather than the inequality
            // ON THAT SAME COLUMN.
            // This MIGHT not always provide the most selective filtering.
            if (doubleBoundExpr != null) {
                startingBoundExpr = doubleBoundExpr.extractStartFromPrefixLike();
                endingBoundExpr = doubleBoundExpr.extractEndFromPrefixLike();
            }
            else {
                boolean allowIndexedJoinFilters = (inListExpr == null);

                // Look for a lower bound.
                startingBoundExpr = getIndexableExpressionFromFilters(
                    ExpressionType.COMPARE_GREATERTHAN, ExpressionType.COMPARE_GREATERTHANOREQUALTO,
                    coveringExpr, coveringColId, table, filtersToCover,
                    allowIndexedJoinFilters, EXCLUDE_FROM_POST_FILTERS);

                // Look for an upper bound.
                endingBoundExpr = getIndexableExpressionFromFilters(
                    ExpressionType.COMPARE_LESSTHAN, ExpressionType.COMPARE_LESSTHANOREQUALTO,
                    coveringExpr, coveringColId, table, filtersToCover,
                    allowIndexedJoinFilters, EXCLUDE_FROM_POST_FILTERS);
            }
        }

        if (startingBoundExpr != null) {
            AbstractExpression lowerBoundExpr = startingBoundExpr.getFilter();
            retval.indexExprs.add(lowerBoundExpr);
            retval.bindings.addAll(startingBoundExpr.getBindings());
            if (lowerBoundExpr.getExpressionType() == ExpressionType.COMPARE_GREATERTHAN) {
                retval.lookupType = IndexLookupType.GT;
            } else {
                assert(lowerBoundExpr.getExpressionType() == ExpressionType.COMPARE_GREATERTHANOREQUALTO);
                retval.lookupType = IndexLookupType.GTE;
            }
            retval.use = IndexUseType.INDEX_SCAN;
        }

        if (endingBoundExpr == null) {
            if (retval.sortDirection == SortDirectionType.DESC) {
                // Optimizable to use reverse scan.
                if (retval.endExprs.size() == 0) { // no prefix equality filters
                    if (startingBoundExpr != null) {
                        retval.indexExprs.clear();
                        AbstractExpression comparator = startingBoundExpr.getFilter();
                        retval.endExprs.add(comparator);
                        // The initial expression is needed to control a (short?) forward scan to
                        // adjust the start of a reverse iteration after it had to initially settle
                        // for starting at "greater than a prefix key".
                        retval.initialExpr.addAll(retval.indexExprs);
                        // Look up type here does not matter in EE, because the # of active search keys is 0.
                        // EE use m_index->moveToEnd(false) to get END, setting scan to reverse scan.
                        // retval.lookupType = IndexLookupType.LTE;
                    }
                }
                else {
                    // there are prefix equality filters -- possible for a reverse scan?

                    // set forward scan.
                    retval.sortDirection = SortDirectionType.INVALID;

                    // Turn this part on when we have EE support for reverse scan with query GT and GTE.
                    /*
                    boolean isReverseScanPossible = true;
                    if (filtersToCover.size() > 0) {
                        // Look forward to see the remainning filters.
                        for (int ii = coveredCount + 1; ii < keyComponentCount; ++ii) {
                            if (indexedExprs == null) {
                                coveringColId = indexedColIds[ii];
                            } else {
                                coveringExpr = indexedExprs.get(ii);
                            }
                            // Equality filters get first priority.
                            boolean allowIndexedJoinFilters = (inListExpr == null);
                            IndexableExpression eqExpr = getIndexableExpressionFromFilters(
                                ExpressionType.COMPARE_EQUAL, ExpressionType.COMPARE_EQUAL,
                                coveringExpr, coveringColId, table, filtersToCover,
                                allowIndexedJoinFilters, KEEP_IN_POST_FILTERS);
                            if (eqExpr == null) {
                                isReverseScanPossible = false;
                            }
                        }
                    }
                    if (isReverseScanPossible) {
                        if (startingBoundExpr != null) {
                            int lastIdx = retval.indexExprs.size() -1;
                            retval.indexExprs.remove(lastIdx);

                            AbstractExpression comparator = startingBoundExpr.getFilter();
                            retval.endExprs.add(comparator);
                            retval.initialExpr.addAll(retval.indexExprs);

                            retval.lookupType = IndexLookupType.LTE;
                        }

                    } else {
                        // set forward scan.
                        retval.sortDirection = SortDirectionType.INVALID;
                    }
                    */
                }
            }
        }
        else {
            AbstractExpression upperBoundComparator = endingBoundExpr.getFilter();
            retval.use = IndexUseType.INDEX_SCAN;
            retval.bindings.addAll(endingBoundExpr.getBindings());

            // if we already have a lower bound, or the sorting direction is already determined
            // do not do the reverse scan optimization
            if (retval.sortDirection != SortDirectionType.DESC &&
                (startingBoundExpr != null || retval.sortDirection == SortDirectionType.ASC)) {
                retval.endExprs.add(upperBoundComparator);
                if (retval.lookupType == IndexLookupType.EQ) {
                    retval.lookupType = IndexLookupType.GTE;
                }
            } else {
                // Optimizable to use reverse scan.
                // only do reverse scan optimization when no lowerBoundExpr and lookup type is either < or <=.
                if (upperBoundComparator.getExpressionType() == ExpressionType.COMPARE_LESSTHAN) {
                    retval.lookupType = IndexLookupType.LT;
                } else {
                    assert upperBoundComparator.getExpressionType() == ExpressionType.COMPARE_LESSTHANOREQUALTO;
                    retval.lookupType = IndexLookupType.LTE;
                }
                // Unlike a lower bound, an upper bound does not automatically filter out nulls
                // as required by the comparison filter, so construct a NOT NULL comparator and
                // add to post-filter
                // TODO: Implement an abstract isNullable() method on AbstractExpression and use
                // that here to optimize out the "NOT NULL" comparator for NOT NULL columns
                if (startingBoundExpr == null) {
                    AbstractExpression newComparator = new OperatorExpression(ExpressionType.OPERATOR_NOT,
                            new OperatorExpression(ExpressionType.OPERATOR_IS_NULL), null);
                    newComparator.getLeft().setLeft(upperBoundComparator.getLeft());
                    newComparator.finalizeValueTypes();
                    retval.otherExprs.add(newComparator);
                } else {
                    int lastIdx = retval.indexExprs.size() -1;
                    retval.indexExprs.remove(lastIdx);

                    AbstractExpression lowerBoundComparator = startingBoundExpr.getFilter();
                    retval.endExprs.add(lowerBoundComparator);
                }

                // add to indexExprs because it will be used as part of searchKey
                retval.indexExprs.add(upperBoundComparator);
                // initialExpr is set for both cases
                // but will be used for LTE and only when overflow case of LT.
                // The initial expression is needed to control a (short?) forward scan to
                // adjust the start of a reverse iteration after it had to initially settle
                // for starting at "greater than a prefix key".
                retval.initialExpr.addAll(retval.indexExprs);
            }
        }

        // index not relevant to expression
        if (retval.indexExprs.size() == 0 &&
            retval.endExprs.size() == 0 &&
            retval.sortDirection == SortDirectionType.INVALID) {
            return null;
        }

        // If all of the index key components are not covered by comparisons (but SOME are),
        // then the scan may need to be reconfigured to account for the scan key being padded
        // with null values for the components that are not being filtered.
        //
        if (retval.indexExprs.size() < keyComponentCount) {
            // If IndexUseType has the default value of COVERING_UNIQUE_EQUALITY, then the
            // scan can use GTE instead to match all values, not only the null values, for the
            // unfiltered components -- assuming that any value is considered >= null.
            if (retval.use == IndexUseType.COVERING_UNIQUE_EQUALITY) {
                retval.use = IndexUseType.INDEX_SCAN;
                // With no key, the lookup type will be ignored and the sort direction will
                // determine the scan direction; With prefix key and explicit DESC order by,
                // tell the EE to do reverse scan.
                if (retval.sortDirection == SortDirectionType.DESC && retval.indexExprs.size() > 0) {
                    retval.lookupType = IndexLookupType.LTE;
                    // The initial expression is needed to control a (short?) forward scan to
                    // adjust the start of a reverse iteration after it had to initially settle
                    // for starting at "greater than a prefix key".
                    retval.initialExpr.addAll(retval.indexExprs);
                } else {
                    retval.lookupType = IndexLookupType.GTE;
                }
            }
            // GTE scans can have any number of null key components appended without changing
            // the effective value. So, that leaves GT scans.
            else if (retval.lookupType == IndexLookupType.GT) {
                // GT scans pose a problem in that any compound key in the index that was an exact
                // equality match on the filtered key component(s) and had a non-null value for any
                // remaining component(s) would be mistaken for a match.
                // The current work-around for this is to add (back) the GT condition to the set of
                // "other" filter expressions that get evaluated for each tuple found in the index scan.
                // This will eliminate the initial entries that are equal on the prefix key.
                // This is not as efficient as getting the index scan to start in the "correct" place,
                // but it puts off having to change the EE code.
                // TODO: ENG-3913 describes more ambitious alternative solutions that include:
                //  - padding with MAX values rather than null/MIN values for GT scans.
                //  - adding the GT condition as a special "initialExpr" post-condition
                //    that disables itself as soon as it evaluates to true for any row
                //    -- it would be expected to always evaluate to true after that.
                AbstractExpression comparator = startingBoundExpr.getOriginalFilter();
                retval.otherExprs.add(comparator);
            }
        }

        // All remaining filters get covered as post-filters
        // to be applied after the "random access" go at the index.
        retval.otherExprs.addAll(filtersToCover);
        if (retval.sortDirection != SortDirectionType.INVALID) {
            retval.bindings.addAll(bindingsForOrder);
        }
        return retval;
    }

    /**
     * Try to use the index scan's inherent ordering to implement the ORDER BY clause.
     * The most common scenario for this optimization is when the ORDER BY "columns"
     * (actually a list of columns OR expressions) corresponds to a prefix or a complete
     * match of a tree index's key components (also columns/expressions),
     * in the same order from major to minor.
     * For example, if a table has a tree index on columns "(A, B)", then
     * "ORDER BY A" or "ORDER BY A, B" are considered a match
     * but NOT "ORDER BY A, C" or "ORDER BY A, B, C" or "ORDER BY B" or "ORDER BY B, A".
     *
     * TODO: In theory, we COULD leverage index ordering when the index covers only a prefix of
     * the ORDER BY list, such as the "ORDER BY A, B, C" case listed above.
     * But that still requires an ORDER BY plan node.
     * To gain any substantial advantage, the ORDER BY plan node would have to be smart enough
     * to apply just an incremental "minor" sort on "C" to subsets of the result "grouped by"
     * equal A and B values.  The ORDER BY plan node is not yet that smart.
     * So, for now, this case is handled by tagging the index output as not sorted,
     * leaving the ORDER BY to do the full job.
     *
     * There are some additional considerations that might disqualify a match.
     * A match also requires that all columns are ordered in the same direction.
     * For example, if a table has a tree index on columns "(A, B, C)", then
     * "ORDER BY A, B" or "ORDER BY A DESC, B DESC, C DESC" are considered a match
     * but not "ORDER BY A, B DESC" or "ORDER BY A DESC, B".
     *
     * TODO: Currently only ascending key index definitions are supported
     * -- the DESC keyword is not supported in the index creation DDL.
     * If that is ever enabled, the checks here may need to be generalized
     * to maintain the current level of support for only exact matching or
     * "exact reverse" matching of the ASC/DESC qualifiers on all columns,
     * but no other cases.
     *
     * Caveat: "Reverse scans", that is, support for descending ORDER BYs using ascending key
     * indexes only work when the index scan can start at the very end of the index
     * (to work backwards).
     * That means no equality conditions or upper bound conditions can be allowed that would
     * interfere with the start of the backward scan.
     * To minimize re-work, those query qualifications are not checked here.
     * It is easier to tentatively claim the reverse sort order of the index output, here,
     * and later invalidate that sortDirection upon detecting that the reverse scan
     * is not supportable.
     *
     * Some special cases are supported in addition to the simple match of all the ORDER BY "columns":
     *
     * It is possible for an ORDER BY "column" to have a parameterized form that neither strictly
     * equals nor contradicts an index key component.
     * For example, an index might be defined on a particular character of a column "(substr(A, 1, 1))".
     * This trivially matches "ORDER BY substr(A, 1, 1)".
     * It trivially refuses to match "ORDER BY substr(A, 2, 1)" or even "ORDER BY substr(A, 2, ?)"
     * The more interesting case is "ORDER BY substr(A, ?, 1)" where a match
     * must be predicated on the user specifying the correct value "1" for the parameter.
     * This is handled by allowing the optimization but by generating and returning a
     * "parameter binding" that describes its inherent usage restriction.
     * Such parameterized plans are used for ad hoc statements only; it is easy to validate
     * immediately that they have been passed the correct parameter value.
     * Compiled stored procedure statements need to be more specific about constants
     * used in index expressions, even if that means compiling a separate statement with a
     * constant hard-coded in the place of the parameter to purposely match the indexed expression.
     *
     * It is possible for an index key to contain extra components that do not match the
     * ORDER BY columns and yet do not interfere with the intended ordering for a particular query.
     * For example, an index on "(A, B, C, D)" would not generally be considered a match for
     * "ORDER BY A, D" but in the narrow context of a query that also includes a clause like
     * "WHERE B = ? AND C = 1", the ORDER BY clause is functionally equivalent to
     * "ORDER BY A, B, C, D" so it CAN be considered a match.
     * This case is supported in 2 phases, one here and a later one in
     * getRelevantAccessPathForIndex as follows:
     * As long as each ORDER BY column is eventually found in the index key components
     * (in its correct major-to-minor order and ASC/DESC direction),
     * the positions of any non-matching key components that had to be
     * skipped are simply collected in order into an array of "orderSpoilers".
     * The index ordering is provisionally considered valid.
     * Later, in the processing of getRelevantAccessPathForIndex,
     * failure to find an equality filter for one of these "orderSpoilers"
     * causes an override of the provisional sortDirection established here.
     *
     * In theory, a similar (arguably less probable) case could arise in which the ORDER BY columns
     * contain values that are constrained by the WHERE clause to be equal to constants or parameters
     * and the other ORDER BY columns match the index key components in the usual way.
     * Such a case will simply fail to match, here, possibly resulting in suboptimal plans that
     * make unneccesary use of ORDER BY plan nodes, and possibly even use sequential scan plan nodes.
     * The rationale for not complicating this code to handle that case is that the case should be
     * detected by a statement pre-processor that simplifies the ORDER BY clause prior to any
     * "scan planning".
     *
     *TODO: Another case not accounted for is an ORDER BY list that uses a combination of
     * columns/expressions from different tables -- the most common missed case would be
     * when the major ORDER BY columns are from an outer table (index scan) of a join (NLIJ)
     * and the minor columns from its inner table index scan.
     * This would have to be detected from a wider perspective than that of a single table/index.
     * For now, there is some wasted effort in the join case, as this sort order determination is
     * carefully done for each scan in a join, but the result for all of them is ignored because
     * they are never at the top of the plan tree -- the join is there.
     * In theory, if the left-most child scan of a join tree
     * is an index scan with a valid sort order,
     * that should be enough to avoid an explicit sort.
     * Also, if one or more left-most child scans in a join tree
     * are constrained so that they are known to produce a single row result
     * AND the next-left-most child scan is an index scan with a valid sort order,
     * the explicit sort can be skipped.
     * So, the effort to determine the sort direction of an index scan that participates in a join
     * is currently ALWAYS wasted, and in the future, would continue to be wasted effort for the
     * majority of index scans that do not fall into one of the narrow special cases just described.
     *
     * @param table              only used here to validate base table names of ORDER BY columns' .
     * @param bindingsForOrder   restrictions on parameter settings that are prerequisite to the
     *                           any ordering optimization determined here
     * @param keyComponentCount  the length of indexedExprs or indexedColRefs,
     *                           ONE of which must be valid
     * @param indexedExprs       expressions for key components in the general case
     * @param indexedColRefs     column references for key components in the simpler case
     * @param retval the eventual result of getRelevantAccessPathForIndex,
     *               the bearer of a (tentative) sortDirection determined here
     * @param orderSpoilers      positions of key components which MAY invalidate the tentative
     *                           sortDirection
     * @param bindingsForOrder   restrictions on parameter settings that are prerequisite to the
     *                           any ordering optimization determined here
     * @return the number of discovered orderSpoilers that will need to be recovered from,
     *         to maintain the established sortDirection - always 0 if no sort order was determined.
     */
    private int determineIndexOrdering(StmtTableScan tableScan, int keyComponentCount,
            List<AbstractExpression> indexedExprs, List<ColumnRef> indexedColRefs,
            AccessPath retval, int[] orderSpoilers,
            List<AbstractExpression> bindingsForOrder)
    {
        // Only select statements are allowed to have ORDER BY clauses.
        if ( ! (m_parsedStmt instanceof ParsedSelectStmt)) {
            return 0;
        }
        int nSpoilers = 0;
        ParsedSelectStmt parsedSelectStmt = (ParsedSelectStmt) m_parsedStmt;
        int countOrderBys = parsedSelectStmt.orderColumns.size();
        // There need to be enough indexed expressions to provide full sort coverage.
        if (countOrderBys > 0 && countOrderBys <= keyComponentCount) {
            boolean ascending = parsedSelectStmt.orderColumns.get(0).ascending;
            retval.sortDirection = ascending ? SortDirectionType.ASC : SortDirectionType.DESC;
            int jj = 0;
            for (ParsedColInfo colInfo : parsedSelectStmt.orderColumns) {
                // This retry loop allows catching special cases that don't perfectly match the
                // ORDER BY columns but may still be usable for ordering.
                for ( ; jj < keyComponentCount; ++jj) {
                    if (colInfo.ascending == ascending) {
                        // Explicitly advance to the each indexed expression/column
                        // to match them with the query's "ORDER BY" expressions.
                        if (indexedExprs == null) {
                            ColumnRef nextColRef = indexedColRefs.get(jj);
                            if (colInfo.expression instanceof TupleValueExpression &&
                                colInfo.tableName.equals(tableScan.m_table.getTypeName()) &&
                                colInfo.columnName.equals(nextColRef.getColumn().getTypeName())) {
                                break;
                            }
                        } else {
                            assert(jj < indexedExprs.size());
                            AbstractExpression nextExpr = indexedExprs.get(jj);
                            List<AbstractExpression> moreBindings =
                                colInfo.expression.bindingToIndexedExpression(nextExpr);
                            // Non-null bindings (even an empty list) denotes a match.
                            if (moreBindings != null) {
                                bindingsForOrder.addAll(moreBindings);
                                break;
                            }
                        }
                    }
                    // The ORDER BY column did not match the established ascending/descending
                    // pattern OR did not match the next index key component.
                    // The only hope for the sort being preserved is that
                    // (A) the ORDER BY column matches a later index key component
                    // -- so keep searching -- AND
                    // (B) the current (and each intervening) index key component is constrained
                    // to a single value, i.e. it is equality-filtered.
                    // -- so note the current component's position (jj).
                    orderSpoilers[nSpoilers++] = jj;
                }
                if (jj < keyComponentCount) {
                    // The loop exited prematurely.
                    // That means the current ORDER BY column matched the current key component,
                    // so move on to the next key component (to match the next ORDER BY column).
                    ++jj;
                } else {
                    // The current ORDER BY column ran out of key components to try to match.
                    // This is an outright failure case.
                    retval.sortDirection = SortDirectionType.INVALID;
                    bindingsForOrder.clear(); // suddenly irrelevant
                    return 0;  // Any orderSpoilers are also suddenly irrelevant.
                }
            }
        }
        return nSpoilers;
    }


    /**
     * @param orderSpoilers  positions of index key components that would need to be
     *                       equality filtered to keep from interfering with the desired order
     * @param nSpoilers      the number of valid orderSpoilers
     * @param coveredCount   the number of prefix key components already known to be filtered --
     *                       orderSpoilers before this position are covered.
     * @param indexedExprs   the index key component expressions in the general case
     * @param colIds         the index key component columns in the simple case
     * @param table          the index base table, used to validate column base tables
     * @param filtersToCover query conditions that may contain the desired equality filters
     */
    private static List<AbstractExpression> recoverOrderSpoilers(int[] orderSpoilers, int nSpoilers,
        int nRecoveredSpoilers,
        List<AbstractExpression> indexedExprs, int[] colIds,
        Table table, List<AbstractExpression> filtersToCover)
    {
        // Filters leveraged for an optimization, such as the skipping of an ORDER BY plan node
        // always risk adding a dependency on a particular parameterization, so be prepared to
        // add prerequisite parameter bindings to the plan.
        List<AbstractExpression> otherBindingsForOrder = new ArrayList<AbstractExpression>();
        // Order spoilers must be recovered in the order they were found
        // for the index ordering to be considered acceptable.
        // Each spoiler key component is recovered by the detection of an equality filter on it.
        for (; nRecoveredSpoilers < nSpoilers; ++nRecoveredSpoilers) {
            // There may be more equality filters that weren't useful for "coverage"
            // but may still serve to recover an otherwise order-spoiling index key component.
            // The filter will only be applied as a post-condition,
            // but that's good enough to satisfy the ORDER BY.
            AbstractExpression coveringExpr = null;
            int coveringColId = -1;
            // This is a scaled down version of the coverage check in getRelevantAccessPathForIndex.
            // This version leaves intact any filter it finds,
            // so it will be picked up as a post-filter.
            if (indexedExprs == null) {
                coveringColId = colIds[orderSpoilers[nRecoveredSpoilers]];
            } else {
                coveringExpr = indexedExprs.get(orderSpoilers[nRecoveredSpoilers]);
            }
            // A key component filter based on another table's column is enough to maintain ordering
            // if this index is chosen, regardless of whether an NLIJ is injected for an IN LIST.
            boolean alwaysAllowConstrainingJoinFilters = true;

            List<AbstractExpression> moreBindings = null;
            IndexableExpression eqExpr = getIndexableExpressionFromFilters(
                ExpressionType.COMPARE_EQUAL, ExpressionType.COMPARE_EQUAL,
                coveringExpr, coveringColId, table, filtersToCover,
                alwaysAllowConstrainingJoinFilters, KEEP_IN_POST_FILTERS);
            if (eqExpr == null) {
                return null;
            }
            // The equality filter confirms that the "spoiler" index key component
            // (one missing from the ORDER BY) is constant-valued,
            // so it can't spoil the scan result sort order established by other key components.
            moreBindings = eqExpr.getBindings();
            // Accumulate bindings (parameter constraints) across all recovered spoilers.
            otherBindingsForOrder.addAll(moreBindings);
        }
        return otherBindingsForOrder;
    }

    /**
     * For a given filter expression, return a normalized version of it that is always a comparison operator whose
     * left-hand-side references the table specified and whose right-hand-side does not.
     * Returns null if no such formulation of the filter expression is possible.
     * For example, "WHERE F_ID = 2" would return it input intact if F_ID is in the table passed in.
     * For join expressions like, "WHERE F_ID = Q_ID", it would also return the input expression if F_ID is in the table
     * but Q_ID is not. If only Q_ID were defined for the table, it would return an expression for (Q_ID = F_ID).
     * If both Q_ID and F_ID were defined on the table, null would be returned.
     * Ideally, the left-hand-side expression is intended to be an indexed expression on the table using the current
     * index. To help reduce false positives, the (base) columns and/or indexed expressions of the index are also
     * provided to help further reduce non-null returns in uninteresting cases.
     *
     * @param targetComparator An allowed comparison operator
     *                         -- its reverse is allowed in reversed expressions
     * @param altTargetComparator An alternatively allowed comparison operator
     *                            -- its reverse is allowed in reversed expressions
     * @param coveringExpr The indexed expression on the table's column
     *                     that might match a query filter, possibly null.
     * @param coveringColId When coveringExpr is null,
     *                      the id of the indexed column might match a query filter.
     * @param table The table on which the indexed expression is based
     * @param filtersToCover the query conditions that may contain the desired filter
     * @param allowIndexedJoinFilters Whether filters referencing other tables' columns are acceptable
     * @param filterAction the desired disposition of the matched filter,
                           either EXCLUDE_FROM_POST_FILTERS or KEEP_IN_POST_FILTERS
     * @return An IndexableExpression -- really just a pairing of a normalized form of expr with the
     * potentially indexed expression on the left-hand-side and the potential index key expression on
     * the right of a comparison operator, and a list of parameter bindings that are required for the
     * index scan to be applicable.
     * -- or null if there is no filter that matches the indexed expression
     */
    private static IndexableExpression getIndexableExpressionFromFilters(
        ExpressionType targetComparator, ExpressionType altTargetComparator,
        AbstractExpression coveringExpr, int coveringColId, Table table,
        List<AbstractExpression> filtersToCover,
        boolean allowIndexedJoinFilters, boolean filterAction)
    {
        List<AbstractExpression> binding = null;
        AbstractExpression indexableExpr = null;
        AbstractExpression otherExpr = null;
        ComparisonExpression normalizedExpr = null;
        AbstractExpression originalFilter = null;
        for (AbstractExpression filter : filtersToCover) {
            // Expression type must be resolvable by an index scan
            if ((filter.getExpressionType() == targetComparator) ||
                (filter.getExpressionType() == altTargetComparator)) {
                normalizedExpr = (ComparisonExpression) filter;
                indexableExpr = filter.getLeft();
                otherExpr = filter.getRight();
                binding = bindingIfValidIndexedFilterOperand(table, indexableExpr, otherExpr,
                                                             coveringExpr, coveringColId);
                if (binding != null) {
                    if ( ! allowIndexedJoinFilters) {
                        if (otherExpr.hasAnySubexpressionOfType(ExpressionType.VALUE_TUPLE)) {
                            // This filter can not be used with the index, possibly due to interactions
                            // wih IN LIST processing that would require a three-way NLIJ.
                            binding = null;
                            continue;
                        }
                    }
                    // Additional restrictions apply to LIKE pattern arguments
                    if (targetComparator == ExpressionType.COMPARE_LIKE) {
                        if (otherExpr instanceof ParameterValueExpression) {
                            ParameterValueExpression pve = (ParameterValueExpression)otherExpr;
                            // Can't use an index for parameterized LIKE filters,
                            // e.g. "T1.column LIKE ?"
                            // UNLESS the parameter was artificially substituted
                            // for a user-specified constant AND that constant was a prefix pattern.
                            // In that case, the parameter has to be added to the bound list
                            // for this index/statement.
                            ConstantValueExpression cve = pve.getOriginalValue();
                            if (cve == null || ! cve.isPrefixPatternString()) {
                                binding = null; // the filter is not usable, so the binding is invalid
                                continue;
                            }
                            // Remember that the binding list returned by
                            // bindingIfValidIndexedFilterOperand above
                            // is often a "shared object" and is intended to be treated as immutable.
                            // To add a parameter to it, first copy the List.
                            List<AbstractExpression> moreBinding =
                                new ArrayList<AbstractExpression>(binding);
                            moreBinding.add(pve);
                            binding = moreBinding;
                        } else if (otherExpr instanceof ConstantValueExpression) {
                            // Can't use an index for non-prefix LIKE filters,
                            // e.g. " T1.column LIKE '%ish' "
                            ConstantValueExpression cve = (ConstantValueExpression)otherExpr;
                            if ( ! cve.isPrefixPatternString()) {
                                // The constant is not an index-friendly prefix pattern.
                                binding = null; // the filter is not usable, so the binding is invalid
                                continue;
                            }
                        } else {
                            // Other cases are not indexable, e.g. " T1.column LIKE T2.column "
                            binding = null; // the filter is not usable, so the binding is invalid
                            continue;
                        }
                    }
                    if (targetComparator == ExpressionType.COMPARE_IN) {
                        if (otherExpr.hasAnySubexpressionOfType(ExpressionType.VALUE_TUPLE)) {
                            // This is a fancy edge case where the expression could only be indexed
                            // if it:
                            // A) does not reference the indexed table and
                            // B) has ee support for a three-way NLIJ where the table referenced in
                            // the list element expression feeds values from its current row to the
                            // Materialized scan which then re-evaluates its expressions to
                            // re-populate the temp table that drives the injected NLIJ with
                            // this index scan.
                            // This is a slightly more twisted variant of the three-way NLIJ that
                            // would be needed to support compound key indexing on a combination
                            // of (fixed) IN LIST elements and join key values from other tables.
                            // Punt for now on indexing this IN LIST filter.
                            binding = null; // the filter is not usable, so the binding is invalid
                            continue;
                        }
                        if (otherExpr instanceof ParameterValueExpression) {
                            // It's OK to use an index for a parameterized IN filter,
                            // e.g. "T1.column IN ?"
                            // EVEN if the parameter was -- someday -- artificially substituted
                            // for an entire user-specified list of constants.
                            // As of now, that is beyond the capabilities of the ad hoc statement
                            // parameterizer, so "T1.column IN (3, 4)" can use the plan for
                            // "T1.column IN (?, ?)" that might have been originally cached for
                            // "T1.column IN (1, 2)" but "T1.column IN (1, 2, 3)" would need its own
                            // "T1.column IN (?, ?, ?)" plan, etc. per list element count.
                        }
                        //TODO: Some day, there may be an optimization here that allows an entire
                        // IN LIST of constants to be serialized as a single value instead of a
                        // VectorValue composed of ConstantValue arguments.
                        // What's TBD is whether that would get its own AbstractExpression class or
                        // just be a special case of ConstantValueExpression.
                        else {
                            assert (otherExpr instanceof VectorValueExpression);
                        }
                    }
                    originalFilter = filter;
                    if (filterAction == EXCLUDE_FROM_POST_FILTERS) {
                        filtersToCover.remove(filter);
                    }
                    break;
                }
            }
            if ((filter.getExpressionType() == ComparisonExpression.reverses.get(targetComparator)) ||
                (filter.getExpressionType() == ComparisonExpression.reverses.get(altTargetComparator))) {
                normalizedExpr = (ComparisonExpression) filter;
                normalizedExpr = normalizedExpr.reverseOperator();
                indexableExpr = filter.getRight();
                otherExpr = filter.getLeft();
                binding = bindingIfValidIndexedFilterOperand(table, indexableExpr, otherExpr,
                                                             coveringExpr, coveringColId);
                if (binding != null) {
                    if ( ! allowIndexedJoinFilters) {
                        if (otherExpr.hasAnySubexpressionOfType(ExpressionType.VALUE_TUPLE)) {
                            // This filter can not be used with the index, probably due to interactions
                            // with IN LIST processing of another key component that would require a
                            // three-way NLIJ to be injected.
                            binding = null;
                            continue;
                        }
                    }
                    originalFilter = filter;
                    if (filterAction == EXCLUDE_FROM_POST_FILTERS) {
                        filtersToCover.remove(filter);
                    }
                    break;
                }
            }
        }

        if (binding == null) {
            // ran out of candidate filters.
            return null;
        }
        return new IndexableExpression(originalFilter, normalizedExpr, binding);
    }

<<<<<<< HEAD
    protected boolean hasReplicatedResult(AbstractPlanNode plan)
    {
        HashSet<String> tablesRead = new HashSet<String>();
        plan.getTablesReadByFragment(tablesRead);
        for (String tableAliasName : tablesRead) {
            Integer tableIdx = m_parsedStmt.tableAliasIndexMap.get(tableAliasName);
            // The table may belong to a child sub-query. In such a case, it won't be in the
            // parent cache.
            if (tableIdx != null) {
                StmtTableScan tableCache = m_parsedStmt.stmtCache.get(tableIdx);
                if ( ! tableCache.getIsreplicated()) {
                    return false;
                }
            }

        }
        return true;
    }

    private boolean isOperandDependentOnTable(AbstractExpression expr, Table table) {
=======
    private static boolean isOperandDependentOnTable(AbstractExpression expr, Table table) {
>>>>>>> 42e354e7
        for (TupleValueExpression tve : ExpressionUtil.getTupleValueExpressions(expr)) {
            //TODO: This clumsy testing of table names regardless of table aliases is
            // EXACTLY why we can't have nice things like self-joins.
            if (table.getTypeName().equals(tve.getTableName()))
            {
                return true;
            }
        }
        return false;
    }

    private static List<AbstractExpression> bindingIfValidIndexedFilterOperand(Table table,
        AbstractExpression indexableExpr, AbstractExpression otherExpr,
        AbstractExpression coveringExpr, int coveringColId)
    {
        // Do some preliminary disqualifications.

        VoltType keyType = indexableExpr.getValueType();
        VoltType otherType = otherExpr.getValueType();
        // EE index key comparator should not lose precision when casting keys to the indexed type.
        // Do not choose an index that requires such a cast.
        if ( ! keyType.canExactlyRepresentAnyValueOf(otherType)) {
            // Except the EE DOES contain the necessary logic to avoid loss of SCALE
            // when the indexed type is just a narrower integer type.
            // This is very important, since the typing for integer constants
            // MAY not pay that much attention to minimizing scale.
            // This was behind issue ENG-4606 -- failure to index on constant equality.
            // So, accept any pair of integer types.
            if ( ! (keyType.isInteger() && otherType.isInteger()))  {
                return null;
            }
        }
        // Left and right operands must not be from the same table,
        // e.g. where t.a = t.b is not indexable with the current technology.
        if (isOperandDependentOnTable(otherExpr, table)) {
            return null;
        }

        if (coveringExpr == null) {
            // Match only the table's column that has the coveringColId
            if ((indexableExpr.getExpressionType() != ExpressionType.VALUE_TUPLE)) {
                return null;
            }
            TupleValueExpression tve = (TupleValueExpression) indexableExpr;
            // Handle a simple indexed column identified by its column id.
            if ((coveringColId == tve.getColumnIndex()) &&
                //FIXME: This clumsy testing of table names regardless of table aliases is
                // EXACTLY why we can't have nice things like self-joins.
                (table.getTypeName().equals(tve.getTableName()))) {
                // A column match never requires parameter binding. Return an empty list.
                return s_reusableImmutableEmptyBinding;
            }
            return null;
        }
        // Do a possibly more extensive match with coveringExpr which MAY require bound parameters.
        List<AbstractExpression> binding = indexableExpr.bindingToIndexedExpression(coveringExpr);
        return binding;
    }


    /**
     * Insert a send receive pair above the supplied scanNode.
     * @param scanNode that needs to be distributed
     * @return return the newly created receive node (which is linked to the new sends)
     */
    protected AbstractPlanNode addSendReceivePair(AbstractPlanNode scanNode) {

        SendPlanNode sendNode = new SendPlanNode();
        sendNode.addAndLinkChild(scanNode);

        ReceivePlanNode recvNode = new ReceivePlanNode();
        recvNode.addAndLinkChild(sendNode);

        return recvNode;
    }

    /**
     * Given an access path, build the single-site or distributed plan that will
     * assess the data from the table according to the path.
     *
     * @param table The table to get data from.
     * @param path The access path to access the data in the table (index/scan/etc).
     * @return The root of a plan graph to get the data.
     */
    protected AbstractPlanNode getAccessPlanForTable(int tableAliasIdx, AccessPath path) {
        assert(tableAliasIdx != StmtTableScan.NULL_ALIAS_INDEX);
        assert(path != null);

        AbstractPlanNode scanNode = null;
        // if no path is a sequential scan, call a subroutine for that
        if (path.index == null)
        {
            scanNode = getScanAccessPlanForTable(tableAliasIdx, path.otherExprs);
        }
        else
        {
            scanNode = getIndexAccessPlanForTable(tableAliasIdx, path);
        }
        return scanNode;
    }

    /**
     * Get a sequential scan access plan for a table. For multi-site plans/tables,
     * scans at all partitions and sends to one partition.
     *
     * @param table The table to scan.
     * @param exprs The predicate components.
     * @return A scan plan node
     */
    protected AbstractScanPlanNode
    getScanAccessPlanForTable(int tableAliasIdx, ArrayList<AbstractExpression> exprs)
    {
        assert(tableAliasIdx != StmtTableScan.NULL_ALIAS_INDEX);
        assert(tableAliasIdx < m_parsedStmt.stmtCache.size());
        StmtTableScan tableCache = m_parsedStmt.stmtCache.get(tableAliasIdx);
<<<<<<< HEAD
        // build the scan node
        SeqScanPlanNode scanNode = new SeqScanPlanNode(tableCache.getTableName(), tableCache.getTableAlias());
        if (tableCache.getScanType() == StmtTableScan.TABLE_SCAN_TYPE.TEMP_TABLE_SCAN) {
            scanNode.setSubQuery(true);
        }
=======
        scanNode.setTargetTableName(tableCache.m_table.getTypeName());
        scanNode.setTargetTableAlias(tableCache.m_tableAlias);
        scanNode.setTableScan(tableCache);

>>>>>>> 42e354e7
        //TODO: push scan column identification into "setTargetTableName"
        // (on the way to enabling it for DML plans).
        Set<SchemaColumn> scanColumns = m_parsedStmt.stmtCache.get(tableAliasIdx).getScanColumns();
        if (scanColumns != null && scanColumns.isEmpty() == false) {
            scanNode.setScanColumns(scanColumns);
        }

        // build the predicate
        AbstractExpression localWhere = null;
        if ((exprs != null) && (exprs.isEmpty() == false))
        {
            localWhere = ExpressionUtil.combine(exprs);
            scanNode.setPredicate(localWhere);
        }

        return scanNode;
    }

    /**
     * Get a index scan access plan for a table. For multi-site plans/tables,
     * scans at all partitions and sends to one partition.
     *
     * @param tableAliasIndex The table to get data from.
     * @param path The access path to access the data in the table (index/scan/etc).
     * @return An index scan plan node OR,
               in one edge case, an NLIJ of a MaterializedScan and an index scan plan node.
     */
    protected AbstractPlanNode getIndexAccessPlanForTable(int tableAliasIdx, AccessPath path)
    {
        // now assume this will be an index scan and get the relevant index
        Index index = path.index;
        assert(tableAliasIdx != StmtTableScan.NULL_ALIAS_INDEX);
        assert(tableAliasIdx < m_parsedStmt.stmtCache.size());
        StmtTableScan tableCache = m_parsedStmt.stmtCache.get(tableAliasIdx);

        IndexScanPlanNode scanNode = new IndexScanPlanNode(tableCache.getTableName(), tableCache.getTableAlias());
        AbstractPlanNode resultNode = scanNode;
        // set sortDirection here becase it might be used for IN list
        scanNode.setSortDirection(path.sortDirection);
        // Build the list of search-keys for the index in question
        // They are the rhs expressions of the normalized indexExpr comparisons.
        for (AbstractExpression expr : path.indexExprs) {
            AbstractExpression expr2 = expr.getRight();
            assert(expr2 != null);
            if (expr.getExpressionType() == ExpressionType.COMPARE_IN) {
                // Replace this method's result with an injected NLIJ.
                resultNode = injectIndexedJoinWithMaterializedScan(expr2, scanNode);
                // Extract a TVE from the LHS MaterializedScan for use by the IndexScan in its new role.
                MaterializedScanPlanNode matscan = (MaterializedScanPlanNode)resultNode.getChild(0);
                AbstractExpression elemExpr = matscan.getOutputExpression();
                assert(elemExpr != null);
                // Replace the IN LIST condition in the end expression referencing all the list elements
                // with a more efficient equality filter referencing the TVE for each element in turn.
                replaceInListFilterWithEqualityFilter(path.endExprs, expr2, elemExpr);
                // Set up the similar VectorValue --> TVE replacement of the search key expression.
                expr2 = elemExpr;
            }
            scanNode.addSearchKeyExpression(expr2);
        }
        // create the IndexScanNode with all its metadata
        scanNode.setCatalogIndex(index);
        scanNode.setKeyIterate(path.keyIterate);
        scanNode.setLookupType(path.lookupType);
        scanNode.setBindings(path.bindings);
        scanNode.setEndExpression(ExpressionUtil.combine(path.endExprs));
        scanNode.setPredicate(ExpressionUtil.combine(path.otherExprs));
        // The initial expression is needed to control a (short?) forward scan to adjust the start of a reverse
        // iteration after it had to initially settle for starting at "greater than a prefix key".
        scanNode.setInitialExpression(ExpressionUtil.combine(path.initialExpr));
        //TODO: push scan column identification into "setTargetTableName"
        // (on the way to enabling it for DML plans).
        Set<SchemaColumn> scanColumns = m_parsedStmt.stmtCache.get(tableAliasIdx).getScanColumns();
        if (scanColumns != null && scanColumns.isEmpty() == false) {
            scanNode.setScanColumns(scanColumns);
        }
        scanNode.setTargetIndexName(index.getTypeName());

        scanNode.setTableScan(tableCache);

        scanNode.setSkipNullPredicate();
        return resultNode;
    }


    // Generate a plan for an IN-LIST-driven index scan
    private AbstractPlanNode injectIndexedJoinWithMaterializedScan(AbstractExpression listElements,
                                                                   IndexScanPlanNode scanNode)
    {
        MaterializedScanPlanNode matScan = new MaterializedScanPlanNode();
        assert(listElements instanceof VectorValueExpression || listElements instanceof ParameterValueExpression);
        matScan.setRowData(listElements);
        matScan.setSortDirection(scanNode.getSortDirection());

        NestLoopIndexPlanNode nlijNode = new NestLoopIndexPlanNode();
        nlijNode.setJoinType(JoinType.INNER);
        nlijNode.addInlinePlanNode(scanNode);
        nlijNode.addAndLinkChild(matScan);
        // resolve the sort direction
        nlijNode.resolveSortDirection();
        return nlijNode;
    }


    // Replace the IN LIST condition in the end expression referencing the first given rhs
    // with an equality filter referencing the second given rhs.
    private void replaceInListFilterWithEqualityFilter(List<AbstractExpression> endExprs,
                                                       AbstractExpression inListRhs,
                                                       AbstractExpression equalityRhs)
    {
        for (AbstractExpression comparator : endExprs) {
            AbstractExpression otherExpr = comparator.getRight();
            if (otherExpr == inListRhs) {
                endExprs.remove(comparator);
                AbstractExpression replacement =
                    new ComparisonExpression(ExpressionType.COMPARE_EQUAL,
                                             comparator.getLeft(),
                                             equalityRhs);
                endExprs.add(replacement);
                break;
            }
        }
    }
}<|MERGE_RESOLUTION|>--- conflicted
+++ resolved
@@ -122,11 +122,8 @@
                                                                    List<AbstractExpression> filterExprs,
                                                                    List<AbstractExpression> postExprs) {
         assert(tableAliasIdx != StmtTableScan.NULL_ALIAS_INDEX);
-<<<<<<< HEAD
-=======
         StmtTableScan tableScan = m_parsedStmt.stmtCache.get(tableAliasIdx);
 
->>>>>>> 42e354e7
         ArrayList<AccessPath> paths = new ArrayList<AccessPath>();
         List<AbstractExpression> allJoinExprs = new ArrayList<AbstractExpression>();
         List<AbstractExpression> allExprs = new ArrayList<AbstractExpression>();
@@ -145,19 +142,14 @@
         AccessPath naivePath = getRelevantNaivePath(allJoinExprs, filterExprs);
         paths.add(naivePath);
 
-<<<<<<< HEAD
-        StmtTableScan tableCache = m_parsedStmt.stmtCache.get(tableAliasIdx);
-        if (tableCache.getScanType() == StmtTableScan.TABLE_SCAN_TYPE.TEMP_TABLE_SCAN) {
+        if (tableScan.getScanType() == StmtTableScan.TABLE_SCAN_TYPE.TEMP_TABLE_SCAN) {
             // This is a sub-query
             return paths;
         }
-        assert(tableCache.getScanType() == StmtTableScan.TABLE_SCAN_TYPE.TARGET_TABLE_SCAN);
-        Table table = tableCache.getTargetTable();
+        assert(tableScan.getScanType() == StmtTableScan.TABLE_SCAN_TYPE.TARGET_TABLE_SCAN);
+        Table table = tableScan.getTargetTable();
 
         CatalogMap<Index> indexes = table.getIndexes();
-=======
-        CatalogMap<Index> indexes = tableScan.m_table.getIndexes();
->>>>>>> 42e354e7
 
         for (Index index : indexes) {
             AccessPath path = getRelevantAccessPathForIndex(tableScan, allExprs, index);
@@ -1120,7 +1112,6 @@
         return new IndexableExpression(originalFilter, normalizedExpr, binding);
     }
 
-<<<<<<< HEAD
     protected boolean hasReplicatedResult(AbstractPlanNode plan)
     {
         HashSet<String> tablesRead = new HashSet<String>();
@@ -1140,10 +1131,7 @@
         return true;
     }
 
-    private boolean isOperandDependentOnTable(AbstractExpression expr, Table table) {
-=======
     private static boolean isOperandDependentOnTable(AbstractExpression expr, Table table) {
->>>>>>> 42e354e7
         for (TupleValueExpression tve : ExpressionUtil.getTupleValueExpressions(expr)) {
             //TODO: This clumsy testing of table names regardless of table aliases is
             // EXACTLY why we can't have nice things like self-joins.
@@ -1259,18 +1247,13 @@
         assert(tableAliasIdx != StmtTableScan.NULL_ALIAS_INDEX);
         assert(tableAliasIdx < m_parsedStmt.stmtCache.size());
         StmtTableScan tableCache = m_parsedStmt.stmtCache.get(tableAliasIdx);
-<<<<<<< HEAD
         // build the scan node
         SeqScanPlanNode scanNode = new SeqScanPlanNode(tableCache.getTableName(), tableCache.getTableAlias());
         if (tableCache.getScanType() == StmtTableScan.TABLE_SCAN_TYPE.TEMP_TABLE_SCAN) {
             scanNode.setSubQuery(true);
         }
-=======
-        scanNode.setTargetTableName(tableCache.m_table.getTypeName());
-        scanNode.setTargetTableAlias(tableCache.m_tableAlias);
         scanNode.setTableScan(tableCache);
 
->>>>>>> 42e354e7
         //TODO: push scan column identification into "setTargetTableName"
         // (on the way to enabling it for DML plans).
         Set<SchemaColumn> scanColumns = m_parsedStmt.stmtCache.get(tableAliasIdx).getScanColumns();
