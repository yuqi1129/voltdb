--- conflicted
+++ resolved
@@ -592,14 +592,10 @@
         if (tableAlias == null) {
             tableAlias = tableName;
         }
-<<<<<<< HEAD
-
-        AbstractParsedStmt subquery = null;
-=======
         // Hsql rejects name conflicts in a single query
         m_tableAliasList.add(tableAlias);
 
->>>>>>> 89e01e7e
+        AbstractParsedStmt subquery = null;
         // Possible sub-query
         for (VoltXMLElement childNode : tableNode.children) {
             if ( ! childNode.name.equals("tablesubquery")) {
