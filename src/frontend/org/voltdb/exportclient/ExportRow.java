--- conflicted
+++ resolved
@@ -86,10 +86,6 @@
         return ROW_OPERATION.values()[(byte)values[INTERNAL_OPERATION_COLUMN]];
     }
 
-<<<<<<< HEAD
-    public Long getTimestamp() {
-        return (Long)values[EXPORT_TIMESTAMP_COLUMN];
-=======
     public String toSchemaString() {
         Iterator<String> itNames = this.names.iterator();
         Iterator<VoltType> itTypes = this.types.iterator();
@@ -105,6 +101,10 @@
               .append((itNames.hasNext()) ? ", " : "]");
         }
         return sb.toString();
+    }
+
+    public Long getTimestamp() {
+        return (Long)values[EXPORT_TIMESTAMP_COLUMN];
     }
 
     // Temporary: only print schema, values omitted
@@ -118,7 +118,6 @@
                 .append(" - ")
                 .append(toSchemaString());
         return sb.toString();
->>>>>>> 8807ed2e
     }
 
     // Note: used to decode schemas in encoded rows produced by {@code ExportEncoder.encodeRow}
