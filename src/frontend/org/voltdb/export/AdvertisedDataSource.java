/* This file is part of VoltDB.
 * Copyright (C) 2008-2017 VoltDB Inc.
 *
 * This program is free software: you can redistribute it and/or modify
 * it under the terms of the GNU Affero General Public License as
 * published by the Free Software Foundation, either version 3 of the
 * License, or (at your option) any later version.
 *
 * This program is distributed in the hope that it will be useful,
 * but WITHOUT ANY WARRANTY; without even the implied warranty of
 * MERCHANTABILITY or FITNESS FOR A PARTICULAR PURPOSE.  See the
 * GNU Affero General Public License for more details.
 *
 * You should have received a copy of the GNU Affero General Public License
 * along with VoltDB.  If not, see <http://www.gnu.org/licenses/>.
 */

package org.voltdb.export;

import java.util.ArrayList;
import java.util.List;

import org.voltdb.VoltType;

/**
 * The Export data source metadata
 */
public class AdvertisedDataSource
{
    final public int partitionId;
    final public String tableName;
    //Set to other than partition column in case of kafka.
    private String m_partitionColumnName = "";
    final public long m_generation;
    final public long systemStartTimestamp;
<<<<<<< HEAD
    final public List<String> columnNames = new ArrayList<String>();
    final public List<VoltType> columnTypes = new ArrayList<VoltType>();
    final public List<Integer> columnLengths = new ArrayList<Integer>();
=======
    final public List<String> columnNames;
    final public List<VoltType> columnTypes;
    final public List<Integer> columnLengths;
>>>>>>> 3261f209
    final public ExportFormat exportFormat;

    /*
     * Enumeration defining what format the blocks of export data are in.
     * Updated for 4.4 to use smaller values for integers and a binary variable size
     * representation for decimals so that the format would be more efficient and
     * shareable with other features
     */
    public enum ExportFormat {
        ORIGINAL, FOURDOTFOUR, SEVENDOTX;
    }

    @Override
    public int hashCode() {
        return (((int)m_generation) + ((int)(m_generation >> 32))) + partitionId;
    }

    @Override
    public boolean equals(Object o) {
        if (o instanceof AdvertisedDataSource) {
            AdvertisedDataSource other = (AdvertisedDataSource)o;
            if (other.m_generation == m_generation &&
                    other.partitionId == partitionId) {
                return true;
                    }
        }
        return false;
    }

    public AdvertisedDataSource(int p_id, String t_signature, String t_name,
            String partitionColumnName,
            long systemStartTimestamp,
            long generation,
            List<String> names,
            List<VoltType> types,
            List<Integer> lengths,
            ExportFormat exportFormat)
    {
        columnNames = new ArrayList<String>();
        columnTypes = new ArrayList<VoltType>();
        columnLengths = new ArrayList<Integer>();
        partitionId = p_id;
        tableName = t_name;
        m_partitionColumnName = partitionColumnName;
        m_generation = generation;
        this.systemStartTimestamp = systemStartTimestamp;

        // null checks are for happy-making test time
        if (names != null)
            columnNames.addAll(names);
        if (types != null)
            columnTypes.addAll(types);
        if (lengths != null) {
            columnLengths.addAll(lengths);
        }
        this.exportFormat = exportFormat;
    }

    //This imethod is used where stream data is used to build ADS we dont unnecessary copy values and format is forced to be SEVENDOTX
    //Once format is removed this will be simple and can be merged with above constructor.
    public AdvertisedDataSource(int p_id, String t_signature, String t_name,
            String partitionColumnName,
            long systemStartTimestamp,
            long generation,
            List<String> names,
            List<VoltType> types,
            List<Integer> lengths)
    {
        partitionId = p_id;
        tableName = t_name;
        m_partitionColumnName = partitionColumnName;
        m_generation = generation;
        this.systemStartTimestamp = systemStartTimestamp;

        columnNames = names;
        columnTypes = types;
        columnLengths = lengths;
        exportFormat = ExportFormat.SEVENDOTX;
    }

    public VoltType columnType(int index) {
        return columnTypes.get(index);
    }

    public String columnName(int index) {
        return columnNames.get(index);
    }

    public Integer columnLength(int index) {
        return columnLengths.get(index);
    }

    //This is for setting column other than partition column of table.
    //Kafka uses any arbitrary column for using its value for kafka key
    public void setPartitionColumnName(String partitionColumnName) {
        m_partitionColumnName = partitionColumnName;
    }

    public String getPartitionColumnName() {
        return m_partitionColumnName;
    }

    @Override
    public String toString() {
        return "Generation: " + m_generation + " Table: " + tableName
                + " partition " + partitionId
                + " partitionColumn " + m_partitionColumnName;
    }
}<|MERGE_RESOLUTION|>--- conflicted
+++ resolved
@@ -33,15 +33,9 @@
     private String m_partitionColumnName = "";
     final public long m_generation;
     final public long systemStartTimestamp;
-<<<<<<< HEAD
-    final public List<String> columnNames = new ArrayList<String>();
-    final public List<VoltType> columnTypes = new ArrayList<VoltType>();
-    final public List<Integer> columnLengths = new ArrayList<Integer>();
-=======
     final public List<String> columnNames;
     final public List<VoltType> columnTypes;
     final public List<Integer> columnLengths;
->>>>>>> 3261f209
     final public ExportFormat exportFormat;
 
     /*
