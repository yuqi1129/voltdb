/* This file is part of VoltDB.
 * Copyright (C) 2008-2019 VoltDB Inc.
 *
 * This program is free software: you can redistribute it and/or modify
 * it under the terms of the GNU Affero General Public License as
 * published by the Free Software Foundation, either version 3 of the
 * License, or (at your option) any later version.
 *
 * This program is distributed in the hope that it will be useful,
 * but WITHOUT ANY WARRANTY; without even the implied warranty of
 * MERCHANTABILITY or FITNESS FOR A PARTICULAR PURPOSE.  See the
 * GNU Affero General Public License for more details.
 *
 * You should have received a copy of the GNU Affero General Public License
 * along with VoltDB.  If not, see <http://www.gnu.org/licenses/>.
 */

package org.voltdb.export;

import java.nio.ByteBuffer;
import java.nio.ByteOrder;
import java.util.concurrent.atomic.AtomicInteger;

import org.voltcore.utils.DBBPool.BBContainer;
import org.voltdb.VoltDB;
import org.voltdb.exportclient.ExportRowSchema;
import org.voltdb.iv2.UniqueIdGenerator;
import org.voltdb.utils.BinaryDequeReader;

/*
 * The stream block has a default reference count of 1 for being in the queue.
 * It acquires another if it is handed of for processing in another thread.
 *
 * This prevents the memory from being deallocated when the data is pushed to disk
 * as part of a sync. In those scenarios we let the processing thread deallocate
 * when it is finished, and the ack will handle deleting the persisted version of the block.
 *
 * For buffers that are disk backed they won't go through that
 * transition without the coop of the processor so there is no race.
 *
 * There are basically two schemes for tracking data, reference counting for managing allocations
 * and acking for the logical stream data and they serve different purposes. Acking determines
 * when the data needs to go away. Reference counting is just there to gracefully handle data being
 * pushed to disk while it is being processed.
 *
 * Interactions with disk based data are serialized through the ExportDataSource thread while
 * freeing the memory can be done safely from either thread because the allocator is concurrent.
 */
public class StreamBlock {

    // start seq number(8) + committed seq number (8) + row count(4) + uniqueId (8)
    public static final int HEADER_SIZE = 28;
    public static final int SEQUENCE_NUMBER_OFFSET = 0;
    public static final int COMMIT_SEQUENCE_NUMBER_OFFSET = 8;
    public static final int ROW_NUMBER_OFFSET = 16;
    public static final int UNIQUE_ID_OFFSET = 20;

<<<<<<< HEAD
    public StreamBlock(BBContainer fcont, BBContainer schemaCont, long startSequenceNumber, long committedSequenceNumber,
            int rowCount, long uniqueId, long segmentIndex, boolean isPersisted) {
        m_buffer = fcont;
        m_schema = schemaCont;
=======
    StreamBlock(BinaryDequeReader.Entry<ExportRowSchema> entry, long startSequenceNumber, long committedSequenceNumber,
            int rowCount, long uniqueId, boolean isPersisted) {
        assert(entry != null);
        m_entry  = entry;
>>>>>>> 34786f63
        m_startSequenceNumber = startSequenceNumber;
        m_committedSequenceNumber = committedSequenceNumber;
        m_rowCount = rowCount;
        m_uniqueId = uniqueId;
        // The first 20 bytes are space for us to store the sequence number, row count and uniqueId
        // if we end up persisting
        m_entry.getData().position(HEADER_SIZE);
        m_totalSize = m_entry.getData().remaining();
        //The first 8 bytes are space for us to store the sequence number if we end up persisting
        m_isPersisted = isPersisted;
    }

    private final AtomicInteger m_refCount = new AtomicInteger(1);

    /*
     * Call discard on the underlying buffer used for storage
     */
    public void discard() {
        final int count = m_refCount.decrementAndGet();
        if (count == 0) {
            m_entry.release();
        } else if (count < 0) {
            VoltDB.crashLocalVoltDB("Broken refcounting in export", true, null);
        }
    }

<<<<<<< HEAD
    public long startSequenceNumber() {
=======
    ExportRowSchema getSchema() {
        return m_entry.getExtraHeader();
    }

    long startSequenceNumber() {
>>>>>>> 34786f63
        return m_startSequenceNumber;
    }

    public long lastSequenceNumber() {
        return m_startSequenceNumber + m_rowCount - 1;
    }


    long committedSequenceNumber() {
        return m_committedSequenceNumber;
    }

    /**
     * Returns the sequence number of the first unreleased export row in this block
     */
    public long unreleasedSequenceNumber()
    {
        return m_startSequenceNumber + m_releaseOffset + 1;
    }

    public int rowCount() {
        return m_rowCount;
    }

    long uniqueId() {
        return m_uniqueId;
    }

    public long getTimestamp() {
        return UniqueIdGenerator.getTimestampFromUniqueId(m_uniqueId) * 1000;
    }

    /**
     * Returns the total amount of bytes in the stream
     * @return
     */
    public long totalSize() {
        return m_totalSize;
    }

    /**
     * Returns the number of the unreleased rows in this block.
     */
    long unreleasedRowCount()
    {
        return m_rowCount - (m_releaseOffset + 1);
    }

    // The sequence number for export rows up to which are being released
    public void releaseTo(long releaseSequenceNumber)
    {
        assert(releaseSequenceNumber >= m_startSequenceNumber);
        m_releaseOffset = (int)(releaseSequenceNumber - m_startSequenceNumber);
        // if it is fully released, we will discard the block
        assert(m_releaseOffset < (m_rowCount - 1));
    }

    boolean isPersisted() {
        return m_isPersisted;
    }

    private final long m_startSequenceNumber;
    private long m_committedSequenceNumber;
    private final int m_rowCount;
    private final long m_uniqueId;
    private final long m_totalSize;
    private BinaryDequeReader.Entry<ExportRowSchema> m_entry;
    // index of the last row that has been released.
    private int m_releaseOffset = -1;

    /*
     * True if this block is still backed by a file and false
     * if the buffer is only stored in memory. No guarantees about fsync though
     */
    private final boolean m_isPersisted;

    public BBContainer unreleasedContainer() {
        m_refCount.incrementAndGet();
<<<<<<< HEAD
        return getRefCountingContainer(m_buffer.b().slice().asReadOnlyBuffer());
    }

    public BBContainer getSchemaContainer() {
        if (m_schema == null) {
            return null;
        }
        m_refCount.incrementAndGet();
        return getRefCountingContainer(m_schema.b().slice().asReadOnlyBuffer());
=======
        return getRefCountingContainer(m_entry.getData().slice().asReadOnlyBuffer());
>>>>>>> 34786f63
    }

    private BBContainer getRefCountingContainer(ByteBuffer buf) {
        return new BBContainer(buf) {
            @Override
            public void discard() {
                checkDoubleFree();
                StreamBlock.this.discard();
            }
        };
    }

    /**
     * Put header data at the start of the ByteBuffer and return a container wrapping it for read-only access.
     *
     * Does not increment the refcount, uses the implicit 1 count
     * and should only be called once to get a container for pushing the data to disk.
     */
<<<<<<< HEAD
    public BBContainer asBBContainer() {
        m_buffer.b().order(ByteOrder.LITTLE_ENDIAN);
        m_buffer.b().putLong(SEQUENCE_NUMBER_OFFSET, startSequenceNumber());
        m_buffer.b().putLong(COMMIT_SEQUENCE_NUMBER_OFFSET, committedSequenceNumber());
        m_buffer.b().putInt(ROW_NUMBER_OFFSET, rowCount());
        m_buffer.b().putLong(UNIQUE_ID_OFFSET, uniqueId());
        m_buffer.b().position(SEQUENCE_NUMBER_OFFSET);
        m_buffer.b().order(ByteOrder.BIG_ENDIAN);
        return getRefCountingContainer(m_buffer.b().asReadOnlyBuffer());
    }

    public long getSegmentIndex() {
        return m_segmentIndex;
=======
    BBContainer asBBContainer() {
        ByteBuffer b = m_entry.getData();
        b.order(ByteOrder.LITTLE_ENDIAN);
        b.putLong(SEQUENCE_NUMBER_OFFSET, startSequenceNumber());
        b.putLong(COMMIT_SEQUENCE_NUMBER_OFFSET, committedSequenceNumber());
        b.putInt(ROW_NUMBER_OFFSET, rowCount());
        b.putLong(UNIQUE_ID_OFFSET, uniqueId());
        b.position(SEQUENCE_NUMBER_OFFSET);
        b.order(ByteOrder.BIG_ENDIAN);
        return getRefCountingContainer(b.asReadOnlyBuffer());
>>>>>>> 34786f63
    }
}<|MERGE_RESOLUTION|>--- conflicted
+++ resolved
@@ -55,17 +55,10 @@
     public static final int ROW_NUMBER_OFFSET = 16;
     public static final int UNIQUE_ID_OFFSET = 20;
 
-<<<<<<< HEAD
-    public StreamBlock(BBContainer fcont, BBContainer schemaCont, long startSequenceNumber, long committedSequenceNumber,
-            int rowCount, long uniqueId, long segmentIndex, boolean isPersisted) {
-        m_buffer = fcont;
-        m_schema = schemaCont;
-=======
     StreamBlock(BinaryDequeReader.Entry<ExportRowSchema> entry, long startSequenceNumber, long committedSequenceNumber,
             int rowCount, long uniqueId, boolean isPersisted) {
         assert(entry != null);
         m_entry  = entry;
->>>>>>> 34786f63
         m_startSequenceNumber = startSequenceNumber;
         m_committedSequenceNumber = committedSequenceNumber;
         m_rowCount = rowCount;
@@ -92,15 +85,11 @@
         }
     }
 
-<<<<<<< HEAD
-    public long startSequenceNumber() {
-=======
     ExportRowSchema getSchema() {
         return m_entry.getExtraHeader();
     }
 
     long startSequenceNumber() {
->>>>>>> 34786f63
         return m_startSequenceNumber;
     }
 
@@ -179,19 +168,7 @@
 
     public BBContainer unreleasedContainer() {
         m_refCount.incrementAndGet();
-<<<<<<< HEAD
-        return getRefCountingContainer(m_buffer.b().slice().asReadOnlyBuffer());
-    }
-
-    public BBContainer getSchemaContainer() {
-        if (m_schema == null) {
-            return null;
-        }
-        m_refCount.incrementAndGet();
-        return getRefCountingContainer(m_schema.b().slice().asReadOnlyBuffer());
-=======
         return getRefCountingContainer(m_entry.getData().slice().asReadOnlyBuffer());
->>>>>>> 34786f63
     }
 
     private BBContainer getRefCountingContainer(ByteBuffer buf) {
@@ -210,21 +187,6 @@
      * Does not increment the refcount, uses the implicit 1 count
      * and should only be called once to get a container for pushing the data to disk.
      */
-<<<<<<< HEAD
-    public BBContainer asBBContainer() {
-        m_buffer.b().order(ByteOrder.LITTLE_ENDIAN);
-        m_buffer.b().putLong(SEQUENCE_NUMBER_OFFSET, startSequenceNumber());
-        m_buffer.b().putLong(COMMIT_SEQUENCE_NUMBER_OFFSET, committedSequenceNumber());
-        m_buffer.b().putInt(ROW_NUMBER_OFFSET, rowCount());
-        m_buffer.b().putLong(UNIQUE_ID_OFFSET, uniqueId());
-        m_buffer.b().position(SEQUENCE_NUMBER_OFFSET);
-        m_buffer.b().order(ByteOrder.BIG_ENDIAN);
-        return getRefCountingContainer(m_buffer.b().asReadOnlyBuffer());
-    }
-
-    public long getSegmentIndex() {
-        return m_segmentIndex;
-=======
     BBContainer asBBContainer() {
         ByteBuffer b = m_entry.getData();
         b.order(ByteOrder.LITTLE_ENDIAN);
@@ -235,6 +197,5 @@
         b.position(SEQUENCE_NUMBER_OFFSET);
         b.order(ByteOrder.BIG_ENDIAN);
         return getRefCountingContainer(b.asReadOnlyBuffer());
->>>>>>> 34786f63
     }
 }