/* This file is part of VoltDB.
 * Copyright (C) 2008-2013 VoltDB Inc.
 *
 * This program is free software: you can redistribute it and/or modify
 * it under the terms of the GNU Affero General Public License as
 * published by the Free Software Foundation, either version 3 of the
 * License, or (at your option) any later version.
 *
 * This program is distributed in the hope that it will be useful,
 * but WITHOUT ANY WARRANTY; without even the implied warranty of
 * MERCHANTABILITY or FITNESS FOR A PARTICULAR PURPOSE.  See the
 * GNU Affero General Public License for more details.
 *
 * You should have received a copy of the GNU Affero General Public License
 * along with VoltDB.  If not, see <http://www.gnu.org/licenses/>.
 */

package org.voltdb.iv2;

import java.io.IOException;
import java.nio.ByteBuffer;
import java.util.Deque;
import java.util.HashSet;
import java.util.List;
import java.util.Map;
import java.util.concurrent.Future;
import java.util.concurrent.atomic.AtomicInteger;

import org.voltcore.logging.Level;
import org.voltcore.logging.VoltLogger;
import org.voltcore.messaging.TransactionInfoBaseMessage;
import org.voltcore.utils.CoreUtils;
import org.voltcore.utils.DBBPool;
import org.voltcore.utils.EstTime;
import org.voltcore.utils.Pair;
import org.voltdb.BackendTarget;
import org.voltdb.CatalogContext;
import org.voltdb.CatalogSpecificPlanner;
import org.voltdb.DependencyPair;
import org.voltdb.HsqlBackend;
import org.voltdb.IndexStats;
import org.voltdb.LoadedProcedureSet;
import org.voltdb.MemoryStats;
import org.voltdb.ParameterSet;
import org.voltdb.PartitionDRGateway;
import org.voltdb.ProcedureRunner;
import org.voltdb.SiteProcedureConnection;
import org.voltdb.SiteSnapshotConnection;
import org.voltdb.SnapshotDataTarget;
import org.voltdb.SnapshotFormat;
import org.voltdb.SnapshotSiteProcessor;
import org.voltdb.SnapshotTableTask;
import org.voltdb.StartAction;
import org.voltdb.StatsAgent;
import org.voltdb.StatsSelector;
import org.voltdb.SystemProcedureExecutionContext;
import org.voltdb.TableStats;
import org.voltdb.TableStreamType;
import org.voltdb.TheHashinator;
import org.voltdb.VoltDB;
import org.voltdb.VoltProcedure.VoltAbortException;
import org.voltdb.VoltTable;
import org.voltdb.catalog.CatalogMap;
import org.voltdb.catalog.Cluster;
import org.voltdb.catalog.Database;
import org.voltdb.catalog.Table;
import org.voltdb.dtxn.SiteTracker;
import org.voltdb.dtxn.TransactionState;
import org.voltdb.exceptions.EEException;
import org.voltdb.jni.ExecutionEngine;
import org.voltdb.jni.ExecutionEngine.TaskType;
import org.voltdb.jni.ExecutionEngineIPC;
import org.voltdb.jni.ExecutionEngineJNI;
import org.voltdb.jni.MockExecutionEngine;
import org.voltdb.messaging.CompleteTransactionMessage;
import org.voltdb.messaging.FragmentTaskMessage;
import org.voltdb.messaging.Iv2InitiateTaskMessage;
import org.voltdb.rejoin.TaskLog;
import org.voltdb.utils.LogKeys;

import vanilla.java.affinity.impl.PosixJNAAffinity;

import com.google.common.collect.ImmutableMap;

public class Site implements Runnable, SiteProcedureConnection, SiteSnapshotConnection
{
    private static final VoltLogger hostLog = new VoltLogger("HOST");

    // Set to false trigger shutdown.
    volatile boolean m_shouldContinue = true;

    // HSId of this site's initiator.
    final long m_siteId;

    final int m_snapshotPriority;

    // Partition count is important on SPIs, MPI doesn't use it.
    int m_numberOfPartitions;

    // What type of EE is controlled
    final BackendTarget m_backend;

    // Is the site in a rejoining mode.
    private final static int kStateRunning = 0;
    private final static int kStateRejoining = 1;
    private final static int kStateReplayingRejoin = 2;
    private int m_rejoinState;
    private final TaskLog m_rejoinTaskLog;
    private JoinProducerBase.JoinCompletionAction m_replayCompletionAction;

    // Enumerate execution sites by host.
    private static final AtomicInteger siteIndexCounter = new AtomicInteger(0);
    private final int m_siteIndex = siteIndexCounter.getAndIncrement();

    // Manages pending tasks.
    final SiteTaskerQueue m_scheduler;

    /*
     * There is really no legit reason to touch the initiator mailbox from the site,
     * but it turns out to be necessary at startup when restoring a snapshot. The snapshot
     * has the transaction id for the partition that it must continue from and it has to be
     * set at all replicas of the partition.
     */
    final InitiatorMailbox m_initiatorMailbox;

    // Almighty execution engine and its HSQL sidekick
    ExecutionEngine m_ee;
    HsqlBackend m_hsql;

    // Stats
    final TableStats m_tableStats;
    final IndexStats m_indexStats;
    final MemoryStats m_memStats;

    // Each execution site manages snapshot using a SnapshotSiteProcessor
    private SnapshotSiteProcessor m_snapshotter;

    // Current catalog
    volatile CatalogContext m_context;

    // Currently available procedure
    volatile LoadedProcedureSet m_loadedProcedures;

    // Cache the DR gateway here so that we can pass it to tasks as they are reconstructed from
    // the task log
    private final PartitionDRGateway m_drGateway;

    // Current topology
    int m_partitionId;

    private final String m_coreBindIds;

    // Need temporary access to some startup parameters in order to
    // initialize EEs in the right thread.
    private static class StartupConfig
    {
        final String m_serializedCatalog;
        final long m_timestamp;
        StartupConfig(final String serCatalog, final long timestamp)
        {
            m_serializedCatalog = serCatalog;
            m_timestamp = timestamp;
        }
    }
    private StartupConfig m_startupConfig = null;


    // Undo token state for the corresponding EE.
    public final static long kInvalidUndoToken = -1L;
    long latestUndoToken = 0L;

    @Override
    public long getNextUndoToken()
    {
        return ++latestUndoToken;
    }

    @Override
    public long getLatestUndoToken()
    {
        return latestUndoToken;
    }

    // Advanced in complete transaction.
    long m_lastCommittedTxnId = 0;
    long m_lastCommittedSpHandle = 0;
    long m_currentTxnId = Long.MIN_VALUE;
    long m_lastTxnTime = System.currentTimeMillis();

    SiteProcedureConnection getSiteProcedureConnection()
    {
        return this;
    }


    /**
     * SystemProcedures are "friends" with ExecutionSites and granted
     * access to internal state via m_systemProcedureContext.
     */
    SystemProcedureExecutionContext m_sysprocContext = new SystemProcedureExecutionContext() {
        @Override
        public Database getDatabase() {
            return m_context.database;
        }

        @Override
        public Cluster getCluster() {
            return m_context.cluster;
        }

        @Override
        public long getLastCommittedSpHandle() {
            return m_lastCommittedSpHandle;
        }

        @Override
        public long getCurrentTxnId() {
            return m_currentTxnId;
        }

        @Override
        public long getNextUndo() {
            return getNextUndoToken();
        }

        @Override
        public ImmutableMap<String, ProcedureRunner> getProcedures() {
            throw new RuntimeException("Not implemented in iv2");
            // return m_loadedProcedures.procs;
        }

        @Override
        public long getSiteId() {
            return m_siteId;
        }

        /*
         * Expensive to compute, memoize it
         */
        private Boolean m_isLowestSiteId = null;
        @Override
        public boolean isLowestSiteId()
        {
            if (m_isLowestSiteId != null) {
                return m_isLowestSiteId;
            } else {
                // FUTURE: should pass this status in at construction.
                long lowestSiteId = VoltDB.instance().getSiteTrackerForSnapshot().getLowestSiteForHost(getHostId());
                m_isLowestSiteId = m_siteId == lowestSiteId;
                return m_isLowestSiteId;
            }
        }


        @Override
        public int getHostId() {
            return CoreUtils.getHostIdFromHSId(m_siteId);
        }

        @Override
        public int getPartitionId() {
            return m_partitionId;
        }

        @Override
        public long getCatalogCRC() {
            return m_context.getCatalogCRC();
        }

        @Override
        public int getCatalogVersion() {
            return m_context.catalogVersion;
        }

        @Override
        public SiteTracker getSiteTracker() {
            throw new RuntimeException("Not implemented in iv2");
        }

        @Override
        public SiteTracker getSiteTrackerForSnapshot() {
            return VoltDB.instance().getSiteTrackerForSnapshot();
        }

        @Override
        public int getNumberOfPartitions() {
            return m_numberOfPartitions;
        }

        @Override
        public void setNumberOfPartitions(int partitionCount) {
            Site.this.setNumberOfPartitions(partitionCount);
        }

        @Override
        public SiteProcedureConnection getSiteProcedureConnection()
        {
            return Site.this;
        }

        @Override
        public SiteSnapshotConnection getSiteSnapshotConnection()
        {
            return Site.this;
        }

        @Override
        public void updateBackendLogLevels() {
            Site.this.updateBackendLogLevels();
        }

        @Override
        public boolean updateCatalog(String diffCmds, CatalogContext context,
                CatalogSpecificPlanner csp, boolean requiresSnapshotIsolation)
        {
            return Site.this.updateCatalog(diffCmds, context, csp, requiresSnapshotIsolation, false);
        }

        @Override
        public void updateHashinator(Pair<TheHashinator.HashinatorType, byte[]> config)
        {
            Site.this.updateHashinator(config);
        }

        @Override
        public boolean activateTableStream(final int tableId, TableStreamType type, long undoToken, byte[] predicates)
        {
            return m_ee.activateTableStream(tableId, type, undoToken, predicates);
        }

        @Override
        public Pair<Long, int[]> tableStreamSerializeMore(int tableId, TableStreamType type,
                                                          List<DBBPool.BBContainer> outputBuffers)
        {
            return m_ee.tableStreamSerializeMore(tableId, type, outputBuffers);
        }
    };

    /** Create a new execution site and the corresponding EE */
    public Site(
            SiteTaskerQueue scheduler,
            long siteId,
            BackendTarget backend,
            CatalogContext context,
            String serializedCatalog,
            long txnId,
            int partitionId,
            int numPartitions,
            StartAction startAction,
            int snapshotPriority,
            InitiatorMailbox initiatorMailbox,
            StatsAgent agent,
            MemoryStats memStats,
            String coreBindIds,
            TaskLog rejoinTaskLog,
            PartitionDRGateway drGateway)
    {
        m_siteId = siteId;
        m_context = context;
        m_partitionId = partitionId;
        m_numberOfPartitions = numPartitions;
        m_scheduler = scheduler;
        m_backend = backend;
        m_rejoinState = VoltDB.createForRejoin(startAction) || startAction == StartAction
                .JOIN ? kStateRejoining :
                kStateRunning;
        m_snapshotPriority = snapshotPriority;
        // need this later when running in the final thread.
        m_startupConfig = new StartupConfig(serializedCatalog, context.m_uniqueId);
        m_lastCommittedTxnId = TxnEgo.makeZero(partitionId).getTxnId();
        m_lastCommittedSpHandle = TxnEgo.makeZero(partitionId).getTxnId();
        m_currentTxnId = Long.MIN_VALUE;
        m_initiatorMailbox = initiatorMailbox;
        m_coreBindIds = coreBindIds;
        m_rejoinTaskLog = rejoinTaskLog;
        m_drGateway = drGateway;

        if (agent != null) {
            m_tableStats = new TableStats(m_siteId);
            agent.registerStatsSource(StatsSelector.TABLE,
                                      m_siteId,
                                      m_tableStats);
            m_indexStats = new IndexStats(m_siteId);
            agent.registerStatsSource(StatsSelector.INDEX,
                                      m_siteId,
                                      m_indexStats);
            m_memStats = memStats;
        } else {
            // MPI doesn't need to track these stats
            m_tableStats = null;
            m_indexStats = null;
            m_memStats = null;
        }
    }

    /** Update the loaded procedures. */
    void setLoadedProcedures(LoadedProcedureSet loadedProcedure)
    {
        m_loadedProcedures = loadedProcedure;
    }

    /** Thread specific initialization */
    void initialize(String serializedCatalog, long timestamp)
    {
        if (m_backend == BackendTarget.NONE) {
            m_hsql = null;
            m_ee = new MockExecutionEngine();
        }
        else if (m_backend == BackendTarget.HSQLDB_BACKEND) {
            m_hsql = HsqlBackend.initializeHSQLBackend(m_siteId,
                                                       m_context);
            m_ee = new MockExecutionEngine();
        }
        else {
            m_hsql = null;
            m_ee = initializeEE(serializedCatalog, timestamp);
        }

        m_snapshotter = new SnapshotSiteProcessor(m_scheduler,
        m_snapshotPriority,
        new SnapshotSiteProcessor.IdlePredicate() {
            @Override
            public boolean idle(long now) {
                return (now - 5) > m_lastTxnTime;
            }
        });
    }

    /** Create a native VoltDB execution engine */
    ExecutionEngine initializeEE(String serializedCatalog, final long timestamp)
    {
        String hostname = CoreUtils.getHostnameOrAddress();
        Pair<TheHashinator.HashinatorType, byte[]> hashinatorConfig = TheHashinator.getCurrentConfig();
        ExecutionEngine eeTemp = null;
        try {
            if (m_backend == BackendTarget.NATIVE_EE_JNI) {
                eeTemp =
                    new ExecutionEngineJNI(
                        m_context.cluster.getRelativeIndex(),
                        m_siteId,
                        m_partitionId,
                        CoreUtils.getHostIdFromHSId(m_siteId),
                        hostname,
                        m_context.cluster.getDeployment().get("deployment").
                        getSystemsettings().get("systemsettings").getMaxtemptablesize(),
                        hashinatorConfig.getFirst(),
                        hashinatorConfig.getSecond());
                eeTemp.loadCatalog( timestamp, serializedCatalog);
            }
            else {
                // set up the EE over IPC
                eeTemp =
                    new ExecutionEngineIPC(
                            m_context.cluster.getRelativeIndex(),
                            m_siteId,
                            m_partitionId,
                            CoreUtils.getHostIdFromHSId(m_siteId),
                            hostname,
                            m_context.cluster.getDeployment().get("deployment").
                            getSystemsettings().get("systemsettings").getMaxtemptablesize(),
                            m_backend,
<<<<<<< HEAD
                            VoltDB.instance().getConfig().m_ipcPorts.remove(0),
                            hashinatorConfig.getFirst(),
                            hashinatorConfig.getSecond());
=======
                            VoltDB.instance().getConfig().m_ipcPort,
                            TheHashinator.getConfiguredHashinatorType(),
                            TheHashinator.getConfigureBytes(m_numberOfPartitions));
>>>>>>> fde29c3a
                eeTemp.loadCatalog( timestamp, serializedCatalog);
            }
        }
        // just print error info an bail if we run into an error here
        catch (final Exception ex) {
            hostLog.l7dlog( Level.FATAL, LogKeys.host_ExecutionSite_FailedConstruction.name(),
                            new Object[] { m_siteId, m_siteIndex }, ex);
            VoltDB.crashLocalVoltDB(ex.getMessage(), true, ex);
        }
        return eeTemp;
    }


    @Override
    public void run()
    {
        Thread.currentThread().setName("Iv2ExecutionSite: " + CoreUtils.hsIdToString(m_siteId));
        if (m_coreBindIds != null) {
            PosixJNAAffinity.INSTANCE.setAffinity(m_coreBindIds);
        }
        initialize(m_startupConfig.m_serializedCatalog, m_startupConfig.m_timestamp);
        m_startupConfig = null; // release the serializedCatalog bytes.

        try {
            while (m_shouldContinue) {
                if (m_rejoinState == kStateRunning) {
                    // Normal operation blocks the site thread on the sitetasker queue.
                    SiteTasker task = m_scheduler.take();
                    if (task instanceof TransactionTask) {
                        m_currentTxnId = ((TransactionTask)task).getTxnId();
                        m_lastTxnTime = EstTime.currentTimeMillis();
                    }
                    task.run(getSiteProcedureConnection());
                }
                else {
                    // Rejoin operation poll and try to do some catchup work. Tasks
                    // are responsible for logging any rejoin work they might have.
                    SiteTasker task = m_scheduler.poll();
                    if (task != null) {
                        task.runForRejoin(getSiteProcedureConnection(), m_rejoinTaskLog);
                    }
                    replayFromTaskLog();
                }
            }
        }
        catch (OutOfMemoryError e)
        {
            // Even though OOM should be caught by the Throwable section below,
            // it sadly needs to be handled seperately. The goal here is to make
            // sure VoltDB crashes.
            String errmsg = "Site: " + org.voltcore.utils.CoreUtils.hsIdToString(m_siteId) +
                " ran out of Java memory. " + "This node will shut down.";
            VoltDB.crashLocalVoltDB(errmsg, true, e);
        }
        catch (Throwable t)
        {
            String errmsg = "Site: " + org.voltcore.utils.CoreUtils.hsIdToString(m_siteId) +
                " encountered an " + "unexpected error and will die, taking this VoltDB node down.";
            VoltDB.crashLocalVoltDB(errmsg, true, t);
        }
        shutdown();
    }

    ParticipantTransactionState global_replay_mpTxn = null;
    void replayFromTaskLog() throws IOException
    {
        // not yet time to catch-up.
        if (m_rejoinState != kStateReplayingRejoin) {
            return;
        }

        // replay 10:1 in favor of replay
        for (int i=0; i < 10; ++i) {
            if (m_rejoinTaskLog.isEmpty()) {
                break;
            }

            TransactionInfoBaseMessage tibm = m_rejoinTaskLog.getNextMessage();
            if (tibm == null) {
                break;
            }

            if (tibm instanceof Iv2InitiateTaskMessage) {
                Iv2InitiateTaskMessage m = (Iv2InitiateTaskMessage)tibm;
                SpProcedureTask t = new SpProcedureTask(
                        m_initiatorMailbox, m.getStoredProcedureName(),
                        null, m, m_drGateway);
                if (!filter(tibm)) {
                    t.runFromTaskLog(this);
                }
            }
            else if (tibm instanceof FragmentTaskMessage) {
                FragmentTaskMessage m = (FragmentTaskMessage)tibm;
                if (global_replay_mpTxn == null) {
                    global_replay_mpTxn = new ParticipantTransactionState(m.getTxnId(), m);
                }
                else if (global_replay_mpTxn.txnId != m.getTxnId()) {
                    VoltDB.crashLocalVoltDB("Started a MP transaction during replay before completing " +
                            " open transaction.", false, null);
                }
                FragmentTask t = new FragmentTask(m_initiatorMailbox, m, global_replay_mpTxn);
                if (!filter(tibm)) {
                    t.runFromTaskLog(this);
                }
            }
            else if (tibm instanceof CompleteTransactionMessage) {
                // Needs improvement: completes for sysprocs aren't filterable as sysprocs.
                // Only complete transactions that are open...
                if (global_replay_mpTxn != null) {
                    CompleteTransactionMessage m = (CompleteTransactionMessage)tibm;
                    CompleteTransactionTask t = new CompleteTransactionTask(global_replay_mpTxn,
                            null, m, m_drGateway);
                    if (!m.isRestart()) {
                        global_replay_mpTxn = null;
                    }
                    if (!filter(tibm)) {
                        t.runFromTaskLog(this);
                    }
                }
            }
            else {
                VoltDB.crashLocalVoltDB("Can not replay message type " +
                        tibm + " during live rejoin. Unexpected error.",
                        false, null);
            }
        }

        // exit replay being careful not to exit in the middle of a multi-partititon
        // transaction. The SPScheduler doesn't have a valid transaction state for a
        // partially replayed MP txn and in case of rollback the scheduler's undo token
        // is wrong. Run MP txns fully kStateRejoining or fully kStateRunning.
        if (m_rejoinTaskLog.isEmpty() && global_replay_mpTxn == null) {
            setReplayRejoinComplete();
        }
    }

    private boolean filter(TransactionInfoBaseMessage tibm)
    {
        // don't log sysproc fragments or iv2 intiiate task messages.
        // this is all jealously; should be refactored to ask tibm
        // if it wants to be filtered for rejoin and eliminate this
        // horrible introspection. This implementation mimics the
        // original live rejoin code for ExecutionSite...
        if (tibm instanceof FragmentTaskMessage && ((FragmentTaskMessage)tibm).isSysProcTask()) {
            return true;
        }
        else if (tibm instanceof Iv2InitiateTaskMessage) {
            Iv2InitiateTaskMessage itm = (Iv2InitiateTaskMessage)tibm;
            if ((itm.getStoredProcedureName().startsWith("@") == false) ||
                (itm.getStoredProcedureName().startsWith("@AdHoc") == true)) {
                return false;
            }
            else {
                return true;
            }
        }
        return false;
    }

    public void startShutdown()
    {
        m_shouldContinue = false;
    }

    void shutdown()
    {
        try {
            if (m_hsql != null) {
                HsqlBackend.shutdownInstance();
            }
            if (m_ee != null) {
                m_ee.release();
            }
            if (m_snapshotter != null) {
                try {
                    m_snapshotter.shutdown();
                } catch (InterruptedException e) {
                    hostLog.warn("Interrupted during shutdown", e);
                }
            }
        } catch (InterruptedException e) {
            hostLog.warn("Interrupted shutdown execution site.", e);
        }
    }

    //
    // SiteSnapshotConnection interface
    //
    @Override
    public void initiateSnapshots(
            SnapshotFormat format,
            Deque<SnapshotTableTask> tasks,
            List<SnapshotDataTarget> targets,
            long txnId,
            int numLiveHosts,
            Map<String, Map<Integer, Pair<Long,Long>>> exportSequenceNumbers) {
        m_snapshotter.initiateSnapshots(m_sysprocContext, format, tasks, targets, txnId, numLiveHosts,
                                        exportSequenceNumbers);
    }

    /*
     * Do snapshot work exclusively until there is no more. Also blocks
     * until the syncing and closing of snapshot data targets has completed.
     */
    @Override
    public HashSet<Exception> completeSnapshotWork() throws InterruptedException {
        return m_snapshotter.completeSnapshotWork(m_sysprocContext);
    }

    //
    // Legacy SiteProcedureConnection needed by ProcedureRunner
    //
    @Override
    public long getCorrespondingSiteId()
    {
        return m_siteId;
    }

    @Override
    public int getCorrespondingPartitionId()
    {
        return m_partitionId;
    }

    @Override
    public int getCorrespondingHostId()
    {
        return CoreUtils.getHostIdFromHSId(m_siteId);
    }

    @Override
    public byte[] loadTable(long txnId, String clusterName, String databaseName,
            String tableName, VoltTable data,
            boolean returnUniqueViolations, long undoToken) throws VoltAbortException
    {
        Cluster cluster = m_context.cluster;
        if (cluster == null) {
            throw new VoltAbortException("cluster '" + clusterName + "' does not exist");
        }
        Database db = cluster.getDatabases().get(databaseName);
        if (db == null) {
            throw new VoltAbortException("database '" + databaseName + "' does not exist in cluster " + clusterName);
        }
        Table table = db.getTables().getIgnoreCase(tableName);
        if (table == null) {
            throw new VoltAbortException("table '" + tableName + "' does not exist in database " + clusterName + "." + databaseName);
        }

        return loadTable(txnId, table.getRelativeIndex(), data, returnUniqueViolations, undoToken);
    }

    @Override
    public byte[] loadTable(long spHandle, int tableId,
            VoltTable data, boolean returnUniqueViolations,
            long undoToken)
    {
        // Long.MAX_VALUE is a no-op don't track undo token
        return m_ee.loadTable(tableId, data,
                spHandle,
                m_lastCommittedSpHandle, returnUniqueViolations, undoToken);
    }

    @Override
    public void updateBackendLogLevels()
    {
        m_ee.setLogLevels(org.voltdb.jni.EELoggers.getLogLevels());
    }

    @Override
    public void simulateExecutePlanFragments(long txnId, boolean readOnly)
    {
        throw new RuntimeException("Not supported in IV2.");
    }

    @Override
    public Map<Integer, List<VoltTable>> recursableRun(
            TransactionState currentTxnState)
    {
        return currentTxnState.recursableRun(this);
    }

    @Override
    public void truncateUndoLog(boolean rollback, long beginUndoToken, long txnId, long spHandle)
    {
        if (rollback) {
            m_ee.undoUndoToken(beginUndoToken);
        }
        else {
            assert(latestUndoToken != Site.kInvalidUndoToken);
            assert(latestUndoToken >= beginUndoToken);
            if (latestUndoToken > beginUndoToken) {
                m_ee.releaseUndoToken(latestUndoToken);
            }
            m_lastCommittedTxnId = txnId;
            if (TxnEgo.getPartitionId(m_lastCommittedSpHandle) != TxnEgo.getPartitionId(spHandle)) {
                VoltDB.crashLocalVoltDB("Mismatch SpHandle partitiond id " +
                        TxnEgo.getPartitionId(m_lastCommittedSpHandle) + ", " +
                        TxnEgo.getPartitionId(spHandle), true, null);
            }
            m_lastCommittedSpHandle = spHandle;
        }
    }

    @Override
    public void stashWorkUnitDependencies(Map<Integer, List<VoltTable>> dependencies)
    {
        m_ee.stashWorkUnitDependencies(dependencies);
    }

    @Override
    public DependencyPair executeSysProcPlanFragment(
            TransactionState txnState,
            Map<Integer, List<VoltTable>> dependencies, long fragmentId,
            ParameterSet params)
    {
        ProcedureRunner runner = m_loadedProcedures.getSysproc(fragmentId);
        return runner.executeSysProcPlanFragment(txnState, dependencies, fragmentId, params);
    }

    @Override
    public HsqlBackend getHsqlBackendIfExists()
    {
        return m_hsql;
    }

    @Override
    public long[] getUSOForExportTable(String signature)
    {
        return m_ee.getUSOForExportTable(signature);
    }

    @Override
    public void toggleProfiler(int toggle)
    {
        m_ee.toggleProfiler(toggle);
    }

    @Override
    public void tick()
    {
        long time = System.currentTimeMillis();

        m_ee.tick(time, m_lastCommittedSpHandle);
        statsTick(time);
    }

    /**
     * Cache the current statistics.
     *
     * @param time
     */
    private void statsTick(long time)
    {
        /*
         * grab the table statistics from ee and put it into the statistics
         * agent.
         */
        if (m_tableStats != null) {
            CatalogMap<Table> tables = m_context.database.getTables();
            int[] tableIds = new int[tables.size()];
            int i = 0;
            for (Table table : tables) {
                tableIds[i++] = table.getRelativeIndex();
            }

            // data to aggregate
            long tupleCount = 0;
            int tupleDataMem = 0;
            int tupleAllocatedMem = 0;
            int indexMem = 0;
            int stringMem = 0;

            // update table stats
            final VoltTable[] s1 =
                m_ee.getStats(StatsSelector.TABLE, tableIds, false, time);
            if ((s1 != null) && (s1.length > 0)) {
                VoltTable stats = s1[0];
                assert(stats != null);

                // rollup the table memory stats for this site
                while (stats.advanceRow()) {
                    //Assert column index matches name for ENG-4092
                    assert(stats.getColumnName(7).equals("TUPLE_COUNT"));
                    tupleCount += stats.getLong(7);
                    assert(stats.getColumnName(8).equals("TUPLE_ALLOCATED_MEMORY"));
                    tupleAllocatedMem += (int) stats.getLong(8);
                    assert(stats.getColumnName(9).equals("TUPLE_DATA_MEMORY"));
                    tupleDataMem += (int) stats.getLong(9);
                    assert(stats.getColumnName(10).equals("STRING_DATA_MEMORY"));
                    stringMem += (int) stats.getLong(10);
                }
                stats.resetRowPosition();

                m_tableStats.setStatsTable(stats);
            }

            // update index stats
            final VoltTable[] s2 =
                m_ee.getStats(StatsSelector.INDEX, tableIds, false, time);
            if ((s2 != null) && (s2.length > 0)) {
                VoltTable stats = s2[0];
                assert(stats != null);

                // rollup the index memory stats for this site
                while (stats.advanceRow()) {
                    //Assert column index matches name for ENG-4092
                    assert(stats.getColumnName(11).equals("MEMORY_ESTIMATE"));
                    indexMem += stats.getLong(11);
                }
                stats.resetRowPosition();

                m_indexStats.setStatsTable(stats);
            }

            // update the rolled up memory statistics
            if (m_memStats != null) {
                m_memStats.eeUpdateMemStats(m_siteId,
                                            tupleCount,
                                            tupleDataMem,
                                            tupleAllocatedMem,
                                            indexMem,
                                            stringMem,
                                            m_ee.getThreadLocalPoolAllocations());
            }
        }
    }

    @Override
    public void quiesce()
    {
        m_ee.quiesce(m_lastCommittedSpHandle);
    }

    @Override
    public void exportAction(boolean syncAction,
                             long ackOffset,
                             Long sequenceNumber,
                             Integer partitionId, String tableSignature)
    {
        m_ee.exportAction(syncAction, ackOffset, sequenceNumber,
                          partitionId, tableSignature);
    }

    @Override
    public VoltTable[] getStats(StatsSelector selector, int[] locators,
                                boolean interval, Long now)
    {
        return m_ee.getStats(selector, locators, interval, now);
    }

    @Override
    public Future<?> doSnapshotWork()
    {
        return m_snapshotter.doSnapshotWork(m_sysprocContext);
    }

    @Override
    public void setRejoinComplete(
            JoinProducerBase.JoinCompletionAction replayComplete,
            Map<String, Map<Integer, Pair<Long, Long>>> exportSequenceNumbers) {
        // transition from kStateRejoining to live rejoin replay.
        // pass through this transition in all cases; if not doing
        // live rejoin, will transfer to kStateRunning as usual
        // as the rejoin task log will be empty.
        assert(m_rejoinState == kStateRejoining);

        if (replayComplete == null) {
            throw new RuntimeException("Null Replay Complete Action.");
        }

        for (Map.Entry<String, Map<Integer, Pair<Long,Long>>> tableEntry : exportSequenceNumbers.entrySet()) {
            final Table catalogTable = m_context.tables.get(tableEntry.getKey());
            if (catalogTable == null) {
                VoltDB.crashLocalVoltDB(
                        "Unable to find catalog entry for table named " + tableEntry.getKey(),
                        true,
                        null);
            }
            Pair<Long,Long> sequenceNumbers = tableEntry.getValue().get(m_partitionId);
            if (sequenceNumbers == null) {
                VoltDB.crashLocalVoltDB(
                        "Could not find export sequence numbers for partition " +
                                m_partitionId + " table " +
                                tableEntry.getKey() + " have " + exportSequenceNumbers, false, null);
            }
            exportAction(
                    true,
                    sequenceNumbers.getFirst().longValue(),
                    sequenceNumbers.getSecond(),
                    m_partitionId,
                    catalogTable.getSignature());
        }

        m_rejoinState = kStateReplayingRejoin;
        m_replayCompletionAction = replayComplete;
        if (m_rejoinTaskLog != null) {
            m_rejoinTaskLog.setEarliestTxnId(
                    m_replayCompletionAction.getSnapshotTxnId());
        }
    }

    private void setReplayRejoinComplete() {
        // transition out of rejoin replay to normal running state.
        assert(m_rejoinState == kStateReplayingRejoin);
        m_replayCompletionAction.run();
        m_rejoinState = kStateRunning;
    }

    @Override
    public VoltTable[] executePlanFragments(int numFragmentIds,
            long[] planFragmentIds, long[] inputDepIds,
            Object[] parameterSets, long spHandle, long uniqueId, boolean readOnly)
            throws EEException {
        return m_ee.executePlanFragments(
                numFragmentIds,
                planFragmentIds,
                inputDepIds,
                parameterSets,
                spHandle,
                m_lastCommittedSpHandle,
                uniqueId,
                readOnly ? Long.MAX_VALUE : getNextUndoToken());
    }

    @Override
    public ProcedureRunner getProcedureRunner(String procedureName) {
        return m_loadedProcedures.getProcByName(procedureName);
    }

    /**
     * Update the catalog.  If we're the MPI, don't bother with the EE.
     */
    public boolean updateCatalog(String diffCmds, CatalogContext context, CatalogSpecificPlanner csp,
            boolean requiresSnapshotIsolationboolean, boolean isMPI)
    {
        m_context = context;
        m_loadedProcedures.loadProcedures(m_context, m_backend, csp);

        if (isMPI) {
            // the rest of the work applies to sites with real EEs
            return true;
        }

        // if a snapshot is in process, wait for it to finish
        // don't bother if this isn't a schema change
        //
        if (requiresSnapshotIsolationboolean && m_snapshotter.isEESnapshotting()) {
            hostLog.info(String.format("Site %d performing schema change operation must block until snapshot is locally complete.",
                    CoreUtils.getSiteIdFromHSId(m_siteId)));
            try {
                m_snapshotter.completeSnapshotWork(m_sysprocContext);
                hostLog.info(String.format("Site %d locally finished snapshot. Will update catalog now.",
                        CoreUtils.getSiteIdFromHSId(m_siteId)));
            }
            catch (InterruptedException e) {
                VoltDB.crashLocalVoltDB("Unexpected Interrupted Exception while finishing a snapshot for a catalog update.", true, e);
            }
        }

        //Necessary to quiesce before updating the catalog
        //so export data for the old generation is pushed to Java.
        m_ee.quiesce(m_lastCommittedTxnId);
        m_ee.updateCatalog(m_context.m_uniqueId, diffCmds);

        return true;
    }

    @Override
    public void setPerPartitionTxnIds(long[] perPartitionTxnIds) {
        boolean foundMultipartTxnId = false;
        boolean foundSinglepartTxnId = false;
        for (long txnId : perPartitionTxnIds) {
            if (TxnEgo.getPartitionId(txnId) == m_partitionId) {
                if (foundSinglepartTxnId) {
                    VoltDB.crashLocalVoltDB(
                            "Found multiple transactions ids during restore for a partition", false, null);
                }
                foundSinglepartTxnId = true;
                m_initiatorMailbox.setMaxLastSeenTxnId(txnId);
            }
            if (TxnEgo.getPartitionId(txnId) == MpInitiator.MP_INIT_PID) {
                if (foundMultipartTxnId) {
                    VoltDB.crashLocalVoltDB(
                            "Found multiple transactions ids during restore for a multipart txnid", false, null);
                }
                foundMultipartTxnId = true;
                m_initiatorMailbox.setMaxLastSeenMultipartTxnId(txnId);
            }
        }
        if (!foundMultipartTxnId) {
            VoltDB.crashLocalVoltDB("Didn't find a multipart txnid on restore", false, null);
        }
    }

    public void setNumberOfPartitions(int partitionCount)
    {
        m_numberOfPartitions = partitionCount;
    }

    private void updateHashinator(Pair<TheHashinator.HashinatorType, byte[]> config)
    {
        m_ee.updateHashinator(config.getFirst(), config.getSecond());
    }

    /**
     * For the specified list of table ids, return the number of mispartitioned rows using
     * the provided hashinator and hashinator config
     */
    @Override
    public long[] validatePartitioning(long[] tableIds, int hashinatorType, byte[] hashinatorConfig) {
        ByteBuffer paramBuffer = ByteBuffer.allocate(4 + (8 * tableIds.length) + 4 + 4 + hashinatorConfig.length);
        paramBuffer.putInt(tableIds.length);
        for (long tableId : tableIds) {
            paramBuffer.putLong(tableId);
        }
        paramBuffer.putInt(hashinatorType);
        paramBuffer.put(hashinatorConfig);

        ByteBuffer resultBuffer = ByteBuffer.wrap(m_ee.executeTask( TaskType.VALIDATE_PARTITIONING, paramBuffer.array()));
        long mispartitionedRows[] = new long[tableIds.length];
        for (int ii = 0; ii < tableIds.length; ii++) {
            mispartitionedRows[ii] = resultBuffer.getLong();
        }
        return mispartitionedRows;
    }
}<|MERGE_RESOLUTION|>--- conflicted
+++ resolved
@@ -459,15 +459,9 @@
                             m_context.cluster.getDeployment().get("deployment").
                             getSystemsettings().get("systemsettings").getMaxtemptablesize(),
                             m_backend,
-<<<<<<< HEAD
-                            VoltDB.instance().getConfig().m_ipcPorts.remove(0),
+                            VoltDB.instance().getConfig().m_ipcPort,
                             hashinatorConfig.getFirst(),
                             hashinatorConfig.getSecond());
-=======
-                            VoltDB.instance().getConfig().m_ipcPort,
-                            TheHashinator.getConfiguredHashinatorType(),
-                            TheHashinator.getConfigureBytes(m_numberOfPartitions));
->>>>>>> fde29c3a
                 eeTemp.loadCatalog( timestamp, serializedCatalog);
             }
         }
