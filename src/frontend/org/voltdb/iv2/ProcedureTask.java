--- conflicted
+++ resolved
@@ -41,26 +41,16 @@
 abstract public class ProcedureTask extends TransactionTask
 {
     final Mailbox m_initiator;
-<<<<<<< HEAD
+    final String m_procName;
     final PartitionDRGateway m_drGateway;
 
-    ProcedureTask(Mailbox initiator, ProcedureRunner runner, TransactionState txn,
+    ProcedureTask(Mailbox initiator, String procName, TransactionState txn,
                   TransactionTaskQueue queue, PartitionDRGateway drGateway)
     {
         super(txn, queue);
         m_initiator = initiator;
-        m_runner = runner;
+        m_procName = procName;
         m_drGateway = drGateway;
-=======
-    final String m_procName;
-
-    ProcedureTask(Mailbox initiator, String procName, TransactionState txn,
-                  TransactionTaskQueue queue)
-    {
-        super(txn, queue);
-        m_initiator = initiator;
-        m_procName = procName;
->>>>>>> 86794b04
     }
 
     /** Run is invoked by a run-loop to execute this transaction. */
