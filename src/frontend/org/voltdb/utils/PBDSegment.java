--- conflicted
+++ resolved
@@ -278,20 +278,6 @@
      */
     int scan(BinaryDeque.BinaryDequeScanner scanner) throws IOException {
         PBDSegmentReader reader = openForRead(SCANNER_CURSOR);
-<<<<<<< HEAD
-        ExportSequenceNumberTracker tracker = new ExportSequenceNumberTracker();
-
-        DBBPool.BBContainer cont = null;
-        int initialEntryCount = getNumEntries(true);
-        if (initialEntryCount == 0) {
-            reader.close();
-            return tracker;
-        }
-        while (true) {
-            cont = reader.poll(PersistentBinaryDeque.UNSAFE_CONTAINER_FACTORY, true);
-            if (cont == null) {
-                break;
-=======
         try {
             validateHeader();
             DBBPool.BBContainer cont = null;
@@ -309,19 +295,13 @@
                 } finally {
                     cont.discard();
                 }
->>>>>>> 3847e0b5
             }
             int entriesScanned = reader.readIndex();
 
-<<<<<<< HEAD
-            } finally {
-                cont.discard();
-=======
             // Scan through entire file, everything looks good
             int entriesTruncated = initialEntryCount - entriesScanned;
             if (!m_isActive && !isFinal() && entriesTruncated == 0) {
                 finalize(false);
->>>>>>> 3847e0b5
             }
 
             return entriesTruncated;
