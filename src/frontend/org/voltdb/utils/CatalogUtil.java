/* This file is part of VoltDB.
 * Copyright (C) 2008-2019 VoltDB Inc.
 *
 * This program is free software: you can redistribute it and/or modify
 * it under the terms of the GNU Affero General Public License as
 * published by the Free Software Foundation, either version 3 of the
 * License, or (at your option) any later version.
 *
 * This program is distributed in the hope that it will be useful,
 * but WITHOUT ANY WARRANTY; without even the implied warranty of
 * MERCHANTABILITY or FITNESS FOR A PARTICULAR PURPOSE.  See the
 * GNU Affero General Public License for more details.
 *
 * You should have received a copy of the GNU Affero General Public License
 * along with VoltDB.  If not, see <http://www.gnu.org/licenses/>.
 */

package org.voltdb.utils;

import java.io.ByteArrayInputStream;
import java.io.File;
import java.io.FileInputStream;
import java.io.FileNotFoundException;
import java.io.IOException;
import java.io.InputStream;
import java.io.StringWriter;
import java.net.MalformedURLException;
import java.net.URISyntaxException;
import java.net.URL;
import java.nio.ByteBuffer;
import java.nio.charset.StandardCharsets;
import java.security.MessageDigest;
import java.security.NoSuchAlgorithmException;
import java.security.SecureRandom;
import java.util.ArrayList;
import java.util.Arrays;
import java.util.Collection;
import java.util.HashMap;
import java.util.HashSet;
import java.util.Iterator;
import java.util.List;
import java.util.Map;
import java.util.NavigableSet;
import java.util.Objects;
import java.util.Properties;
import java.util.Set;
import java.util.SortedMap;
import java.util.SortedSet;
import java.util.TreeMap;
import java.util.TreeSet;
import java.util.UUID;
import java.util.regex.Matcher;
import java.util.regex.Pattern;

import javax.xml.bind.JAXBContext;
import javax.xml.bind.JAXBElement;
import javax.xml.bind.JAXBException;
import javax.xml.bind.Marshaller;
import javax.xml.bind.Unmarshaller;
import javax.xml.namespace.QName;
import javax.xml.validation.Schema;
import javax.xml.validation.SchemaFactory;

import org.apache.commons.lang3.ArrayUtils;
import org.apache.commons.lang3.StringUtils;
import org.apache.hadoop_voltpatches.util.PureJavaCrc32;
import org.apache.hadoop_voltpatches.util.PureJavaCrc32C;
import org.apache.zookeeper_voltpatches.CreateMode;
import org.apache.zookeeper_voltpatches.KeeperException;
import org.apache.zookeeper_voltpatches.ZooDefs.Ids;
import org.apache.zookeeper_voltpatches.ZooKeeper;
import org.hsqldb_voltpatches.TimeToLiveVoltDB;
import org.hsqldb_voltpatches.lib.StringUtil;
import org.json_voltpatches.JSONException;
import org.mindrot.BCrypt;
import org.voltcore.logging.Level;
import org.voltcore.logging.VoltLogger;
import org.voltcore.utils.Pair;
import org.voltdb.CatalogContext;
import org.voltdb.DefaultProcedureManager;
import org.voltdb.HealthMonitor;
import org.voltdb.LoadedProcedureSet;
import org.voltdb.ProcedureRunner;
import org.voltdb.RealVoltDB;
import org.voltdb.SystemProcedureCatalog;
import org.voltdb.TableType;
import org.voltdb.VoltDB;
import org.voltdb.VoltTable;
import org.voltdb.VoltType;
import org.voltdb.VoltZK;
import org.voltdb.catalog.Catalog;
import org.voltdb.catalog.CatalogMap;
import org.voltdb.catalog.CatalogType;
import org.voltdb.catalog.Cluster;
import org.voltdb.catalog.Column;
import org.voltdb.catalog.ColumnRef;
import org.voltdb.catalog.Connector;
import org.voltdb.catalog.ConnectorProperty;
import org.voltdb.catalog.ConnectorTableInfo;
import org.voltdb.catalog.Constraint;
import org.voltdb.catalog.Database;
import org.voltdb.catalog.Deployment;
import org.voltdb.catalog.Group;
import org.voltdb.catalog.GroupRef;
import org.voltdb.catalog.Index;
import org.voltdb.catalog.PlanFragment;
import org.voltdb.catalog.Procedure;
import org.voltdb.catalog.SnapshotSchedule;
import org.voltdb.catalog.Statement;
import org.voltdb.catalog.Systemsettings;
import org.voltdb.catalog.Table;
import org.voltdb.client.ClientAuthScheme;
import org.voltdb.common.Constants;
import org.voltdb.compiler.VoltCompiler;
import org.voltdb.compiler.deploymentfile.ClusterType;
import org.voltdb.compiler.deploymentfile.CommandLogType;
import org.voltdb.compiler.deploymentfile.CommandLogType.Frequency;
import org.voltdb.compiler.deploymentfile.ConnectionType;
import org.voltdb.compiler.deploymentfile.DeploymentType;
import org.voltdb.compiler.deploymentfile.DrRoleType;
import org.voltdb.compiler.deploymentfile.DrType;
import org.voltdb.compiler.deploymentfile.ExportConfigurationType;
import org.voltdb.compiler.deploymentfile.ExportType;
import org.voltdb.compiler.deploymentfile.HeartbeatType;
import org.voltdb.compiler.deploymentfile.HttpdType;
import org.voltdb.compiler.deploymentfile.ImportConfigurationType;
import org.voltdb.compiler.deploymentfile.ImportType;
import org.voltdb.compiler.deploymentfile.PartitionDetectionType;
import org.voltdb.compiler.deploymentfile.PathsType;
import org.voltdb.compiler.deploymentfile.PropertyType;
import org.voltdb.compiler.deploymentfile.ResourceMonitorType;
import org.voltdb.compiler.deploymentfile.SchemaType;
import org.voltdb.compiler.deploymentfile.SecurityType;
import org.voltdb.compiler.deploymentfile.ServerExportEnum;
import org.voltdb.compiler.deploymentfile.ServerImportEnum;
import org.voltdb.compiler.deploymentfile.SnapshotType;
import org.voltdb.compiler.deploymentfile.SnmpType;
import org.voltdb.compiler.deploymentfile.SslType;
import org.voltdb.compiler.deploymentfile.SystemSettingsType;
import org.voltdb.compiler.deploymentfile.UsersType;
import org.voltdb.export.ExportDataProcessor;
import org.voltdb.export.ExportManager;
import org.voltdb.expressions.AbstractExpression;
import org.voltdb.importer.ImportDataProcessor;
import org.voltdb.importer.formatter.AbstractFormatterFactory;
import org.voltdb.importer.formatter.FormatterBuilder;
import org.voltdb.planner.ActivePlanRepository;
import org.voltdb.planner.parseinfo.StmtTableScan;
import org.voltdb.planner.parseinfo.StmtTargetTableScan;
import org.voltdb.plannodes.AbstractPlanNode;
import org.voltdb.settings.ClusterSettings;
import org.voltdb.settings.DbSettings;
import org.voltdb.settings.NodeSettings;
import org.voltdb.snmp.DummySnmpTrapSender;
import org.voltdb.types.ConstraintType;
import org.voltdb.types.ExpressionType;
import org.xml.sax.SAXException;

import com.google_voltpatches.common.base.Charsets;
import com.google_voltpatches.common.base.Preconditions;
import com.google_voltpatches.common.collect.ImmutableMap;
import com.google_voltpatches.common.collect.ImmutableSortedSet;
import com.google_voltpatches.common.collect.Maps;
import com.google_voltpatches.common.collect.Sets;

/**
 *
 */
public abstract class CatalogUtil {

    private static final VoltLogger hostLog = new VoltLogger("HOST");

    public static final String CATALOG_FILENAME = "catalog.txt";
    public static final String CATALOG_BUILDINFO_FILENAME = "buildinfo.txt";
    public static final String CATALOG_REPORT_FILENAME = "catalog-report.html";
    public static final String CATALOG_EMPTY_DDL_FILENAME = "ddl.sql";

    public static final String SIGNATURE_TABLE_NAME_SEPARATOR = "|";
    public static final String SIGNATURE_DELIMITER = ",";

    public static final String ADMIN = "administrator";

    // DR conflicts export table name prefix
    public static final String DR_CONFLICTS_PARTITIONED_EXPORT_TABLE = "VOLTDB_AUTOGEN_XDCR_CONFLICTS_PARTITIONED";
    public static final String DR_CONFLICTS_REPLICATED_EXPORT_TABLE = "VOLTDB_AUTOGEN_XDCR_CONFLICTS_REPLICATED";
    // DR conflicts export group name
    public static final String DR_CONFLICTS_TABLE_EXPORT_GROUP = "VOLTDB_XDCR_CONFLICTS";
    public static final String DEFAULT_DR_CONFLICTS_EXPORT_TYPE = "csv";
    public static final String DEFAULT_DR_CONFLICTS_NONCE = "LOG";
    public static final String DEFAULT_DR_CONFLICTS_DIR = "xdcr_conflicts";
    public static final String DR_HIDDEN_COLUMN_NAME = "dr_clusterid_timestamp";
    public static final String VIEW_HIDDEN_COLUMN_NAME = "count_star";
    public static final String MIGRATE_HIDDEN_COLUMN_NAME = "migrate_column";


    final static Pattern JAR_EXTENSION_RE  = Pattern.compile("(?:.+)\\.jar/(?:.+)" ,Pattern.CASE_INSENSITIVE);
    public final static Pattern XML_COMMENT_RE = Pattern.compile("<!--.+?-->",Pattern.MULTILINE|Pattern.DOTALL);
    public final static Pattern HOSTCOUNT_RE = Pattern.compile("\\bhostcount\\s*=\\s*(?:\"\\s*\\d+\\s*\"|'\\s*\\d+\\s*')",Pattern.MULTILINE);

    public static final VoltTable.ColumnInfo DR_HIDDEN_COLUMN_INFO =
            new VoltTable.ColumnInfo(DR_HIDDEN_COLUMN_NAME, VoltType.BIGINT);
    public static final VoltTable.ColumnInfo VIEW_HIDDEN_COLUMN_INFO =
            new VoltTable.ColumnInfo(VIEW_HIDDEN_COLUMN_NAME, VoltType.BIGINT);
    public static final VoltTable.ColumnInfo MIGRATE_HIDDEN_COLUMN_INFO =
            new VoltTable.ColumnInfo(MIGRATE_HIDDEN_COLUMN_NAME, VoltType.BIGINT);

    public static final String ROW_LENGTH_LIMIT = "row.length.limit";
    public static final int EXPORT_INTERNAL_FIELD_Length = 41; // 8 * 5 + 1;

    public final static String[] CATALOG_DEFAULT_ARTIFACTS = {
            VoltCompiler.AUTOGEN_DDL_FILE_NAME,
            CATALOG_BUILDINFO_FILENAME,
            CATALOG_REPORT_FILENAME,
            CATALOG_EMPTY_DDL_FILENAME,
            CATALOG_FILENAME,
    };

    private static boolean m_exportEnabled = false;
    public static final String CATALOG_FILE_NAME = "catalog.jar";
    public static final String STAGED_CATALOG_PATH = Constants.CONFIG_DIR + File.separator + "staged-catalog.jar";
    public static final String VOLTDB_BUNDLE_LOCATION_PROPERTY_NAME = "voltdbbundlelocation";

    private static JAXBContext m_jc;
    private static Schema m_schema;

    static {
        try {
            // This schema shot the sheriff.
            m_jc = JAXBContext.newInstance("org.voltdb.compiler.deploymentfile");
            SchemaFactory sf = SchemaFactory.newInstance(javax.xml.XMLConstants.W3C_XML_SCHEMA_NS_URI);
            m_schema = sf.newSchema(VoltDB.class.getResource("compiler/DeploymentFileSchema.xsd"));
        } catch (JAXBException ex) {
            m_jc = null;
            m_schema = null;
            hostLog.error("Failed to create JAXB Context for deployment.", ex);
        } catch (SAXException e) {
            m_jc = null;
            m_schema = null;
            hostLog.error("Error schema validating deployment.xml file. " + e.getMessage());
        }
    }

    /**
     * Load a catalog from the jar bytes.
     *
     * @param catalogBytes
     * @param isXDCR
     * @return Pair containing updated InMemoryJarFile and upgraded version (or null if it wasn't upgraded)
     * @throws IOException
     *             If the catalog cannot be loaded because it's incompatible, or
     *             if there is no version information in the catalog.
     */
    public static Pair<InMemoryJarfile, String> loadAndUpgradeCatalogFromJar(byte[] catalogBytes, boolean isXDCR)
        throws IOException
    {
        // Throws IOException on load failure.
        InMemoryJarfile jarfile = loadInMemoryJarFile(catalogBytes);

        return loadAndUpgradeCatalogFromJar(jarfile, isXDCR);
    }

    /**
     * Load a catalog from the InMemoryJarfile.
     *
     * @param jarfile
     * @return Pair containing updated InMemoryJarFile and upgraded version (or null if it wasn't upgraded)
     * @throws IOException if there is no version information in the catalog.
     */
    public static Pair<InMemoryJarfile, String> loadAndUpgradeCatalogFromJar(InMemoryJarfile jarfile, boolean isXDCR)
        throws IOException
    {
        // Let VoltCompiler do a version check and upgrade the catalog on the fly.
        // I.e. jarfile may be modified.
        VoltCompiler compiler = new VoltCompiler(isXDCR);
        String upgradedFromVersion = compiler.upgradeCatalogAsNeeded(jarfile);
        return new Pair<>(jarfile, upgradedFromVersion);
    }

    /**
     * Convenience method to extract the catalog commands from an InMemoryJarfile as a string
     */
    public static String getSerializedCatalogStringFromJar(InMemoryJarfile jarfile)
    {
        byte[] serializedCatalogBytes = jarfile.get(CatalogUtil.CATALOG_FILENAME);
        String serializedCatalog = new String(serializedCatalogBytes, Constants.UTF8ENCODING);
        return serializedCatalog;
    }

    /**
     * Get the catalog build info from the jar bytes.
     * Performs sanity checks on the build info and version strings.
     *
     * @param jarfile in-memory catalog jar file
     * @return build info lines
     * @throws IOException If the catalog or the version string cannot be loaded.
     */
    public static String[] getBuildInfoFromJar(InMemoryJarfile jarfile)
            throws IOException
    {
        // Read the raw build info bytes.
        byte[] buildInfoBytes = jarfile.get(CATALOG_BUILDINFO_FILENAME);
        if (buildInfoBytes == null) {
            throw new IOException("Catalog build information not found - please build your application using the current version of VoltDB.");
        }

        // Convert the bytes to a string and split by lines.
        String buildInfo;
        buildInfo = new String(buildInfoBytes, Constants.UTF8ENCODING);
        String[] buildInfoLines = buildInfo.split("\n");

        // Sanity check the number of lines and the version string.
        if (buildInfoLines.length < 1) {
            throw new IOException("Catalog build info has no version string.");
        }
        String versionFromCatalog = buildInfoLines[0].trim();
        if (!CatalogUtil.isCatalogVersionValid(versionFromCatalog)) {
            throw new IOException(String.format(
                    "Catalog build info version (%s) is bad.", versionFromCatalog));
        }

        // Trim leading/trailing whitespace.
        for (int i = 0; i < buildInfoLines.length; ++i) {
            buildInfoLines[i] = buildInfoLines[i].trim();
        }

        return buildInfoLines;
    }

    /**
     * Get the auto generated DDL from the catalog jar.
     *
     * @param jarfile in-memory catalog jar file
     * @return Auto generated DDL stored in catalog.jar
     * @throws IOException If the catalog or the auto generated ddl cannot be loaded.
     */
    public static String getAutoGenDDLFromJar(InMemoryJarfile jarfile)
            throws IOException
    {
        // Read the raw auto generated ddl bytes.
        byte[] ddlBytes = jarfile.get(VoltCompiler.AUTOGEN_DDL_FILE_NAME);
        if (ddlBytes == null) {
            throw new IOException("Auto generated schema DDL not found - please make sure the database is initialized with valid schema.");
        }
        String ddl = new String(ddlBytes, StandardCharsets.UTF_8);
        return ddl.trim();
    }

    /**
     * Removes the default voltdb artifact files from catalog and returns the resulltant
     * jar file. This will contain dependency files needed for generated stored procs
     *
     * @param jarfile in-memory catalog jar file
     * @return In-memory jar file containing dependency files for stored procedures
     */
    public static InMemoryJarfile getCatalogJarWithoutDefaultArtifacts(final InMemoryJarfile jarfile) {
        InMemoryJarfile cloneJar = jarfile.deepCopy();
        for (String entry : CATALOG_DEFAULT_ARTIFACTS) {
            cloneJar.remove(entry);
        }
        return cloneJar;
    }

    /**
     * Load an in-memory catalog jar file from jar bytes.
     *
     * @param catalogBytes
     * @param log
     * @return The in-memory jar containing the loaded catalog.
     * @throws IOException If the catalog cannot be loaded.
     */
    public static InMemoryJarfile loadInMemoryJarFile(byte[] catalogBytes)
            throws IOException
    {
        assert(catalogBytes != null);

        InMemoryJarfile jarfile = new InMemoryJarfile(catalogBytes);
        if (!jarfile.containsKey(CATALOG_FILENAME)) {
            throw new IOException("Database catalog not found - please build your application using the current version of VoltDB.");
        }

        return jarfile;
    }

    /**
     * Tell if a table is a single table view without a COUNT(*) column.
     * In that case, the table will have a hidden COUNT(*) column which we need to
     * include in the snapshot.
     * @param table The table to check.
     * @return true if we need to snapshot a hidden COUNT(*) column.
     */
    public static boolean needsViewHiddenColumn(Table table) {
        // The table must be a view, and it can only have one source table.
        // We do not care if the source table is persistent or streamed.

        // If the table is not a materialized view, skip.
        if (table.getMaterializer() == null) {
            return false;
        }

        // If the table is a materialized view, then search if there is a COUNT(*) column.
        // We only allow the users to omit the COUNT(*) column if the view is built on
        // one single table. So we do not check again here.
        for (Column c : table.getColumns()) {
            if (ExpressionType.get(c.getAggregatetype()) == ExpressionType.AGGREGATE_COUNT_STAR) {
                return false;
            }
        }
        return true;
    }

    /**
     * Test if a table is a persistent table view and should be included in the snapshot.
     * @param db The database catalog
     * @param table The table to test.</br>
     * @return If the table is a persistent table view that should be snapshotted.
     */
    public static boolean isSnapshotablePersistentTableView(Database db, Table table) {
        Table materializer = table.getMaterializer();
        if (materializer == null) {
            // Return false if it is not a materialized view.
            return false;
        }
        if (CatalogUtil.isTableExportOnly(db, materializer)) {
            // The view source table should not be a streamed table.
            return false;
        }
        if (! table.getIsreplicated() && table.getPartitioncolumn() == null) {
            // If the view table is implicitly partitioned (maybe was not in snapshot),
            // its maintenance is not turned off during the snapshot restore process.
            // Let it take care of its own data by itself.
            // Do not attempt to restore data for it.
            return false;
        }
        return true;
    }

    /**
     * Test if a table is a streamed table view and should be included in the snapshot.
     * @param db The database catalog
     * @param table The table to test.</br>
     * @return If the table is a streamed table view that should be snapshotted.
     */
    public static boolean isSnapshotableStreamedTableView(Database db, Table table) {
        Table materializer = table.getMaterializer();
        if (materializer == null) {
            // Return false if it is not a materialized view.
            return false;
        }
        if (! CatalogUtil.isTableExportOnly(db, materializer)) {
            // Test if the view source table is a streamed table.
            return false;
        }
        // Non-partitioned export table are not allowed so it should not get here.
        Column sourcePartitionColumn = materializer.getPartitioncolumn();
        if (sourcePartitionColumn == null) {
            return false;
        }
        // Make sure the partition column is present in the view.
        // Export table views are special, we use column names to match..
        Column pc = table.getColumns().get(sourcePartitionColumn.getName());
        if (pc == null) {
            return false;
        }
        return true;
    }

    /**
     * Get a unique id for a plan fragment by munging the indices of it's parents
     * and grandparents in the catalog.
     *
     * @param frag Catalog fragment to identify
     * @return unique id for fragment
     */
    public static long getUniqueIdForFragment(PlanFragment frag) {
        long retval = 0;
        CatalogType parent = frag.getParent();
        retval = ((long) parent.getParent().getRelativeIndex()) << 32;
        retval += ((long) parent.getRelativeIndex()) << 16;
        retval += frag.getRelativeIndex();

        return retval;
    }

    /**
     *
     * @param catalogTable a catalog table providing the schema
     * @return An empty table with the same schema as a given catalog table.
     */
    public static VoltTable getVoltTable(Table catalogTable) {
        List<Column> catalogColumns = CatalogUtil.getSortedCatalogItems(catalogTable.getColumns(), "index");

        VoltTable.ColumnInfo[] columns = new VoltTable.ColumnInfo[catalogColumns.size()];

        int i = 0;
        for (Column catCol : catalogColumns) {
            columns[i++] = new VoltTable.ColumnInfo(catCol.getTypeName(), VoltType.get((byte)catCol.getType()));
        }

        return new VoltTable(columns);
    }

    /**
     *
     * @param catalogTable a catalog table providing the schema
     * @param hiddenColumnInfos variable-length ColumnInfo objects for hidden columns
     * @return An empty table with the same schema as a given catalog table.
     */
    public static VoltTable getVoltTable(Table catalogTable, VoltTable.ColumnInfo... hiddenColumns) {
        List<Column> catalogColumns = CatalogUtil.getSortedCatalogItems(catalogTable.getColumns(), "index");

        VoltTable.ColumnInfo[] columns = new VoltTable.ColumnInfo[catalogColumns.size() + hiddenColumns.length];

        int i = 0;
        for (Column catCol : catalogColumns) {
            columns[i++] = new VoltTable.ColumnInfo(catCol.getTypeName(), VoltType.get((byte)catCol.getType()));
        }
        for (VoltTable.ColumnInfo hiddenColumnInfo : hiddenColumns) {
            columns[i++] = hiddenColumnInfo;
        }

        return new VoltTable(columns);
    }

    /**
     * Given a set of catalog items, return a sorted list of them, sorted by
     * the value of a specified field. The field is specified by name. If the
     * field doesn't exist, trip an assertion. This is primarily used to sort
     * a table's columns or a procedure's parameters.
     *
     * @param <T> The type of item to sort.
     * @param items The set of catalog items.
     * @param sortFieldName The name of the field to sort on.
     * @return A list of catalog items, sorted on the specified field.
     */
    public static <T extends CatalogType> List<T> getSortedCatalogItems(CatalogMap<T> items, String sortFieldName) {
        assert(items != null);
        assert(sortFieldName != null);

        // build a treemap based on the field value
        TreeMap<Object, T> map = new TreeMap<>();
        boolean hasField = false;
        for (T item : items) {
            // check the first time through for the field
            if (hasField == false) {
                hasField = ArrayUtils.contains(item.getFields(), sortFieldName);
            }
            assert(hasField == true);

            map.put(item.getField(sortFieldName), item);
        }

        // create a sorted list from the map
        ArrayList<T> retval = new ArrayList<>();
        for (T item : map.values()) {
            retval.add(item);
        }

        return retval;
    }

    /**
     * A getSortedCatalogItems variant with the result list filled in-place
     * @param <T> The type of item to sort.
     * @param items The set of catalog items.
     * @param sortFieldName The name of the field to sort on.
     * @param result An output list of catalog items, sorted on the specified field.
     */
    public static <T extends CatalogType> void getSortedCatalogItems(CatalogMap<T> items, String sortFieldName, List<T> result) {
        result.addAll(getSortedCatalogItems(items, sortFieldName    ));
    }

    /**
     * For a given Table catalog object, return the PrimaryKey Index catalog object
     * @param catalogTable
     * @return The index representing the primary key.
     * @throws Exception if the table does not define a primary key
     */
    public static Index getPrimaryKeyIndex(Table catalogTable) throws Exception {

        // We first need to find the pkey constraint
        Constraint catalog_constraint = null;
        for (Constraint c : catalogTable.getConstraints()) {
            if (c.getType() == ConstraintType.PRIMARY_KEY.getValue()) {
                catalog_constraint = c;
                break;
            }
        }
        if (catalog_constraint == null) {
            throw new Exception("ERROR: Table '" + catalogTable.getTypeName() + "' does not have a PRIMARY KEY constraint");
        }

        // And then grab the index that it is using
        return (catalog_constraint.getIndex());
    }

    /**
     * Return all the of the primary key columns for a particular table
     * If the table does not have a primary key, then the returned list will be empty
     * @param catalogTable
     * @return An ordered list of the primary key columns
     */
    public static Collection<Column> getPrimaryKeyColumns(Table catalogTable) {
        Collection<Column> columns = new ArrayList<>();
        Index catalog_idx = null;
        try {
            catalog_idx = CatalogUtil.getPrimaryKeyIndex(catalogTable);
        } catch (Exception ex) {
            // IGNORE
            return (columns);
        }
        assert(catalog_idx != null);

        for (ColumnRef catalog_col_ref : getSortedCatalogItems(catalog_idx.getColumns(), "index")) {
            columns.add(catalog_col_ref.getColumn());
        }
        return (columns);
    }

    public static NavigableSet<Table> getExportTables(Database db) {
        ImmutableSortedSet.Builder<Table> exportTables = ImmutableSortedSet.naturalOrder();
        for (Connector connector : db.getConnectors()) {
            for (ConnectorTableInfo tinfo : connector.getTableinfo()) {
                exportTables.add(tinfo.getTable());
            }
        }
        return exportTables.build();
    }

    public static NavigableSet<String> getExportTableNames(Database db) {
        ImmutableSortedSet.Builder<String> exportTables = ImmutableSortedSet.naturalOrder();
        for (Connector connector : db.getConnectors()) {
            for (ConnectorTableInfo tinfo : connector.getTableinfo()) {
                exportTables.add(tinfo.getTable().getTypeName());
            }
        }
        return exportTables.build();
    }

    /**
     * Return true if a table is a stream
     * This function is duplicated in CatalogUtil.h
     * @param database
     * @param table
     * @return true if a table is export or false otherwise
     */
    public static boolean isTableExportOnly(org.voltdb.catalog.Database database,
<<<<<<< HEAD
                                            org.voltdb.catalog.Table table)
    {
        /* IW-ENG14804
        for (Connector connector : database.getConnectors()) {
            // iterate the connector tableinfo list looking for tableIndex
            // tableInfo has a reference to a table - can compare the reference
            // to the desired table by looking at the relative index. ick.
            for (ConnectorTableInfo tableInfo : connector.getTableinfo()) {
                if (tableInfo.getTable().getRelativeIndex() == table.getRelativeIndex()) {
                    return true;
                }
            }
        }

        return false;
        */
=======
                                            org.voltdb.catalog.Table table) {
>>>>>>> 96ef47e4
        return TableType.isStream(table.getTabletype());
    }

    public static boolean isExportEnabled() {
        return m_exportEnabled;
    }

    public static String getExportTargetIfExportTableOrNullOtherwise(org.voltdb.catalog.Database database,
                                                                    org.voltdb.catalog.Table table)
    {
        for (Connector connector : database.getConnectors()) {
            // iterate the connector tableinfo list looking for tableIndex
            // tableInfo has a reference to a table - can compare the reference
            // to the desired table by looking at the relative index. ick.
            for (ConnectorTableInfo tableInfo : connector.getTableinfo()) {
                if (tableInfo.getTable().getRelativeIndex() == table.getRelativeIndex()) {
                    return connector.getTypeName();
                }
            }
        }
        return null;
    }


    /**
     * Return true if a table is the source table for a materialized view.
     */
    public static boolean isTableMaterializeViewSource(org.voltdb.catalog.Database database,
                                                       org.voltdb.catalog.Table table)
    {
        CatalogMap<Table> tables = database.getTables();
        for (Table t : tables) {
            Table matsrc = t.getMaterializer();
            if ((matsrc != null) && (matsrc.getRelativeIndex() == table.getRelativeIndex())) {
                return true;
            }
        }
        return false;
    }

    /**
     * Return list of materialized view for table.
     */
    public static List<Table> getMaterializeViews(org.voltdb.catalog.Database database,
                                                       org.voltdb.catalog.Table table)
    {
        ArrayList<Table> tlist = new ArrayList<>();
        CatalogMap<Table> tables = database.getTables();
        for (Table t : tables) {
            Table matsrc = t.getMaterializer();
            if ((matsrc != null) && (matsrc.getRelativeIndex() == table.getRelativeIndex())) {
                tlist.add(t);
            }
        }
        return tlist;
    }

    /**
     * Check if a catalog compiled with the given version of VoltDB is
     * compatible with the current version of VoltDB.
     *
     * @param catalogVersionStr
     *            The version string of the VoltDB that compiled the catalog.
     * @return true if it's compatible, false otherwise.
     */

    public static boolean isCatalogCompatible(String catalogVersionStr)
    {
        if (catalogVersionStr == null || catalogVersionStr.isEmpty()) {
            return false;
        }

        //Check that it is a properly formed verstion string
        Object[] catalogVersion = MiscUtils.parseVersionString(catalogVersionStr);
        if (catalogVersion == null) {
            throw new IllegalArgumentException("Invalid version string " + catalogVersionStr);
        }

        if (!catalogVersionStr.equals(VoltDB.instance().getVersionString())) {
            return false;
        }

        return true;
    }

    /**
     * Check if a catalog version string is valid.
     *
     * @param catalogVersionStr
     *            The version string of the VoltDB that compiled the catalog.
     * @return true if it's valid, false otherwise.
     */

    public static boolean isCatalogVersionValid(String catalogVersionStr)
    {
        // Do we have a version string?
        if (catalogVersionStr == null || catalogVersionStr.isEmpty()) {
            return false;
        }

        //Check that it is a properly formed version string
        Object[] catalogVersion = MiscUtils.parseVersionString(catalogVersionStr);
        if (catalogVersion == null) {
            return false;
        }

        // It's valid.
        return true;
    }

    public static String compileDeployment(Catalog catalog, String deploymentURL,
            boolean isPlaceHolderCatalog)
    {
        DeploymentType deployment = CatalogUtil.parseDeployment(deploymentURL);
        if (deployment == null) {
            return "Error parsing deployment file: " + deploymentURL;
        }
        return compileDeployment(catalog, deployment, isPlaceHolderCatalog);
    }


    public static String compileDeploymentString(Catalog catalog, String deploymentString,
                     boolean isPlaceHolderCatalog)
    {
        DeploymentType deployment = CatalogUtil.parseDeploymentFromString(deploymentString);
        if (deployment == null) {
            return "Error parsing deployment string";
        }
        return compileDeployment(catalog, deployment, isPlaceHolderCatalog);
    }

    /**
     * Parse the deployment.xml file and add its data into the catalog.
     * @param catalog Catalog to be updated.
     * @param deployment Parsed representation of the deployment.xml file.
     * @param isPlaceHolderCatalog if the catalog is isPlaceHolderCatalog and we are verifying only deployment xml.
     * @return String containing any errors parsing/validating the deployment. NULL on success.
     */
    public static String compileDeployment(Catalog catalog,
            DeploymentType deployment,
            boolean isPlaceHolderCatalog)
    {
        String errmsg = null;

        try {
            validateDeployment(catalog, deployment);

            // add our hacky Deployment to the catalog
            if (catalog.getClusters().get("cluster").getDeployment().get("deployment") == null) {
                catalog.getClusters().get("cluster").getDeployment().add("deployment");
            }

            // set the cluster info
            setClusterInfo(catalog, deployment);

            //Set the snapshot schedule
            setSnapshotInfo(catalog, deployment.getSnapshot());

            //Set enable security
            setSecurityEnabled(catalog, deployment.getSecurity());

            // set the users info
            // We'll skip this when building the dummy catalog on startup
            // so that we don't spew misleading user/role warnings
            if (!isPlaceHolderCatalog) {
                setUsersInfo(catalog, deployment.getUsers());
            }

            // set the HTTPD info
            setHTTPDInfo(catalog, deployment.getHttpd(), deployment.getSsl());

            setDrInfo(catalog, deployment.getDr(), deployment.getCluster(), isPlaceHolderCatalog);

            if (!isPlaceHolderCatalog) {
                setExportInfo(catalog, deployment.getExport());
                setImportInfo(catalog, deployment.getImport());
                setSnmpInfo(deployment.getSnmp());
            }

            setCommandLogInfo( catalog, deployment.getCommandlog());
            //This is here so we can update our local list of paths.
            //I would not have needed this if validateResourceMonitorInfo didnt exist here.
            VoltDB.instance().loadLegacyPathProperties(deployment);

            setupPaths(deployment.getPaths());
            validateResourceMonitorInfo(deployment);
        }
        catch (Exception e) {
            // Anything that goes wrong anywhere in trying to handle the deployment file
            // should return an error, and let the caller decide what to do (crash or not, for
            // example)
            errmsg = "Error validating deployment configuration: " + e.getMessage();
            hostLog.error(errmsg);
            return errmsg;
        }

        return null;
    }

    private static void validateResourceMonitorInfo(DeploymentType deployment) {
        // call resource monitor ctor so that it does all validations.
        new HealthMonitor(deployment.getSystemsettings(), new DummySnmpTrapSender());
    }


    /*
     * Command log element is created in setPathsInfo
     */
    private static void setCommandLogInfo(Catalog catalog, CommandLogType commandlog) {
        int fsyncInterval = 200;
        int maxTxnsBeforeFsync = Integer.MAX_VALUE;
        org.voltdb.catalog.CommandLog config = catalog.getClusters().get("cluster").getLogconfig().get("log");
        if (config == null) {
            config = catalog.getClusters().get("cluster").getLogconfig().add("log");
        }

        Frequency freq = commandlog.getFrequency();
        if (freq != null) {
            long maxTxnsBeforeFsyncTemp = freq.getTransactions();
            if (maxTxnsBeforeFsyncTemp < 1 || maxTxnsBeforeFsyncTemp > Integer.MAX_VALUE) {
                throw new RuntimeException("Invalid command log max txns before fsync (" + maxTxnsBeforeFsync
                        + ") specified. Supplied value must be between 1 and (2^31 - 1) txns");
            }
            maxTxnsBeforeFsync = (int)maxTxnsBeforeFsyncTemp;
            fsyncInterval = freq.getTime();
            if (fsyncInterval < 1 | fsyncInterval > 5000) {
                throw new RuntimeException("Invalid command log fsync interval(" + fsyncInterval
                        + ") specified. Supplied value must be between 1 and 5000 milliseconds");
            }
        }
        config.setEnabled(commandlog.isEnabled());
        config.setSynchronous(commandlog.isSynchronous());
        config.setFsyncinterval(fsyncInterval);
        config.setMaxtxns(maxTxnsBeforeFsync);
        config.setLogsize(commandlog.getLogsize());
    }

    /**
     * Parses the deployment XML file.
     * @param deploymentURL Path to the deployment.xml file.
     * @return a reference to the root <deployment> element.
     */
    public static DeploymentType parseDeployment(String deploymentURL) {
        // get the URL/path for the deployment and prep an InputStream
        InputStream deployIS = null;
        try {
            URL deployURL = new URL(deploymentURL);
            deployIS = deployURL.openStream();
        } catch (MalformedURLException ex) {
            // Invalid URL. Try as a file.
            try {
                deployIS = new FileInputStream(deploymentURL);
            } catch (FileNotFoundException e) {
                deployIS = null;
            }
        } catch (IOException ioex) {
            deployIS = null;
        }

        // make sure the file exists
        if (deployIS == null) {
            hostLog.error("Could not locate deployment info at given URL: " + deploymentURL);
            return null;
        } else {
            hostLog.info("URL of deployment info: " + deploymentURL);
        }

        return getDeployment(deployIS);
    }

    /**
     * Parses the deployment XML string.
     * @param deploymentString The deployment file content.
     * @return a reference to the root <deployment> element.
     */
    public static DeploymentType parseDeploymentFromString(String deploymentString) {
        ByteArrayInputStream byteIS;
        byteIS = new ByteArrayInputStream(deploymentString.getBytes(Constants.UTF8ENCODING));
        // get deployment info from xml file
        return getDeployment(byteIS);
    }

    /**
     * Get a reference to the root <deployment> element from the deployment.xml file.
     * @param deployIS
     * @return Returns a reference to the root <deployment> element.
     */
    @SuppressWarnings("unchecked")
    public static DeploymentType getDeployment(InputStream deployIS) {
        try {
            if (m_jc == null || m_schema == null) {
                throw new RuntimeException("Error schema validation.");
            }
            Unmarshaller unmarshaller = m_jc.createUnmarshaller();
            unmarshaller.setSchema(m_schema);
            JAXBElement<DeploymentType> result =
                (JAXBElement<DeploymentType>) unmarshaller.unmarshal(deployIS);
            DeploymentType deployment = result.getValue();
            populateDefaultDeployment(deployment);
            return deployment;
        } catch (JAXBException e) {
            // Convert some linked exceptions to more friendly errors.
            if (e.getLinkedException() instanceof java.io.FileNotFoundException) {
                hostLog.error(e.getLinkedException().getMessage());
                return null;
            } else if (e.getLinkedException() instanceof org.xml.sax.SAXParseException) {
                hostLog.error("Error schema validating deployment.xml file. " + e.getLinkedException().getMessage());
                return null;
            } else {
                throw new RuntimeException(e);
            }
        }
    }

    public static void populateDefaultDeployment(DeploymentType deployment) {
        //partition detection
        PartitionDetectionType pd = deployment.getPartitionDetection();
        if (pd == null) {
            pd = new PartitionDetectionType();
            deployment.setPartitionDetection(pd);
        }
        //heartbeat
        if (deployment.getHeartbeat() == null) {
            HeartbeatType hb = new HeartbeatType();
            deployment.setHeartbeat(hb);
        }

        SslType ssl = deployment.getSsl();
        if (ssl == null) {
            ssl = new SslType();
            deployment.setSsl(ssl);
        }
        //httpd
        HttpdType httpd = deployment.getHttpd();
        if (httpd == null) {
            httpd = new HttpdType();
            // Find next available port starting with the default
            httpd.setPort(Constants.HTTP_PORT_AUTO);
            deployment.setHttpd(httpd);
        }
        //jsonApi
        HttpdType.Jsonapi jsonApi = httpd.getJsonapi();
        if (jsonApi == null) {
            jsonApi = new HttpdType.Jsonapi();
            httpd.setJsonapi(jsonApi);
        }
        //snapshot
        if (deployment.getSnapshot() == null) {
            SnapshotType snap = new SnapshotType();
            snap.setEnabled(false);
            deployment.setSnapshot(snap);
        }
        //Security
        if (deployment.getSecurity() == null) {
            SecurityType sec = new SecurityType();
            deployment.setSecurity(sec);
        }
        //Paths
        if (deployment.getPaths() == null) {
            PathsType paths = new PathsType();
            deployment.setPaths(paths);
        }
        //create paths entries
        PathsType paths = deployment.getPaths();
        if (paths.getVoltdbroot() == null) {
            PathsType.Voltdbroot root = new PathsType.Voltdbroot();
            paths.setVoltdbroot(root);
        }
        //snapshot
        if (paths.getSnapshots() == null) {
            PathsType.Snapshots snap = new PathsType.Snapshots();
            paths.setSnapshots(snap);
        }
        if (paths.getCommandlog() == null) {
            //cl
            PathsType.Commandlog cl = new PathsType.Commandlog();
            paths.setCommandlog(cl);
        }
        if (paths.getCommandlogsnapshot() == null) {
            //cl snap
            PathsType.Commandlogsnapshot clsnap = new PathsType.Commandlogsnapshot();
            paths.setCommandlogsnapshot(clsnap);
        }
        if (paths.getExportoverflow() == null) {
            //export overflow
            PathsType.Exportoverflow exp = new PathsType.Exportoverflow();
            paths.setExportoverflow(exp);
        }
        if (paths.getDroverflow() == null) {
            final PathsType.Droverflow droverflow = new PathsType.Droverflow();
            paths.setDroverflow(droverflow);
        }
        if (paths.getLargequeryswap() == null) {
            final PathsType.Largequeryswap largequeryswap = new PathsType.Largequeryswap();
            paths.setLargequeryswap(largequeryswap);
        }

        //Command log info
        if (deployment.getCommandlog() == null) {
            boolean enabled = false;
            if (MiscUtils.isPro()) {
                enabled = true;
            }
            CommandLogType cl = new CommandLogType();
            cl.setEnabled(enabled);
            Frequency freq = new Frequency();
            cl.setFrequency(freq);
            deployment.setCommandlog(cl);
        }
        //System settings
        SystemSettingsType ss = deployment.getSystemsettings();
        if (deployment.getSystemsettings() == null) {
            ss = new SystemSettingsType();
            deployment.setSystemsettings(ss);
        }
        SystemSettingsType.Elastic sse = ss.getElastic();
        if (sse == null) {
            sse = new SystemSettingsType.Elastic();
            ss.setElastic(sse);
        }
        SystemSettingsType.Query query = ss.getQuery();
        if (query == null) {
            query = new SystemSettingsType.Query();
            ss.setQuery(query);
        }
        SystemSettingsType.Procedure procedure = ss.getProcedure();
        if (procedure == null) {
            procedure = new SystemSettingsType.Procedure();
            ss.setProcedure(procedure);
        }
        SystemSettingsType.Snapshot snap = ss.getSnapshot();
        if (snap == null) {
            snap = new SystemSettingsType.Snapshot();
            ss.setSnapshot(snap);
        }
        SystemSettingsType.Temptables tt = ss.getTemptables();
        if (tt == null) {
            tt = new SystemSettingsType.Temptables();
            ss.setTemptables(tt);
        }
        ResourceMonitorType rm = ss.getResourcemonitor();
        if (rm == null) {
            rm = new ResourceMonitorType();
            ss.setResourcemonitor(rm);
        }
        ResourceMonitorType.Memorylimit mem = rm.getMemorylimit();
        if (mem == null) {
            mem = new ResourceMonitorType.Memorylimit();
            rm.setMemorylimit(mem);
        }
    }

    /**
     * Computes a MD5 digest (128 bits -> 2 longs -> UUID which is comprised of
     * two longs) of a deployment file stripped of all comments and its hostcount
     * attribute set to 0.
     *
     * @param deploymentBytes
     * @return MD5 digest for for configuration
     */
    public static UUID makeDeploymentHashForConfig(byte[] deploymentBytes) {
        String normalized = new String(deploymentBytes, StandardCharsets.UTF_8);
        Matcher matcher = XML_COMMENT_RE.matcher(normalized);
        normalized = matcher.replaceAll("");
        matcher = HOSTCOUNT_RE.matcher(normalized);
        normalized = matcher.replaceFirst("hostcount=\"0\"");
        return Digester.md5AsUUID(normalized);
    }

    /**
     * Given the deployment object generate the XML
     * @param deployment
     * @return XML of deployment object.
     * @throws IOException
     */
    public static String getDeployment(DeploymentType deployment) throws IOException {
        return getDeployment(deployment, false);
    }

    /**
     * Given the deployment object generate the XML
     *
     * @param deployment
     * @param indent
     * @return XML of deployment object.
     * @throws IOException
     */
    public static String getDeployment(DeploymentType deployment, boolean indent) throws IOException {
        try {
            if (m_jc == null || m_schema == null) {
                throw new RuntimeException("Error schema validation.");
            }
            Marshaller marshaller = m_jc.createMarshaller();
            marshaller.setSchema(m_schema);
            marshaller.setProperty(Marshaller.JAXB_FORMATTED_OUTPUT, Boolean.valueOf(indent));
            StringWriter sw = new StringWriter();
            marshaller.marshal(new JAXBElement<>(new QName("","deployment"), DeploymentType.class, deployment), sw);
            return sw.toString();
        } catch (JAXBException e) {
            // Convert some linked exceptions to more friendly errors.
            if (e.getLinkedException() instanceof java.io.FileNotFoundException) {
                hostLog.error(e.getLinkedException().getMessage());
                return null;
            } else if (e.getLinkedException() instanceof org.xml.sax.SAXParseException) {
                hostLog.error("Error schema validating deployment.xml file. " + e.getLinkedException().getMessage());
                return null;
            } else {
                throw new RuntimeException(e);
            }
        }
    }

    /**
     * Validate the contents of the deployment.xml file.
     * This is for validating VoltDB requirements, not XML schema correctness
     * @param catalog Catalog to be validated against.
     * @param deployment Reference to root <deployment> element of deployment file to be validated.
     * @throw throws a RuntimeException if any validation fails
     */
    private static void validateDeployment(Catalog catalog, DeploymentType deployment) {
        if (deployment.getSecurity() != null && deployment.getSecurity().isEnabled()) {
            if (deployment.getUsers() == null) {
                String msg = "Cannot enable security without defining at least one user in the built-in ADMINISTRATOR role in the deployment file.";
                throw new RuntimeException(msg);
            }

            boolean foundAdminUser = false;
            for (UsersType.User user : deployment.getUsers().getUser()) {
                if (user.getRoles() == null) {
                    continue;
                }

                for (String role : extractUserRoles(user)) {
                    if (role.equalsIgnoreCase(ADMIN)) {
                        foundAdminUser = true;
                        break;
                    }
                }
            }

            if (!foundAdminUser) {
                String msg = "Cannot enable security without defining at least one user in the built-in ADMINISTRATOR role in the deployment file.";
                throw new RuntimeException(msg);
            }
        }
    }

    public final static Map<String, String> asClusterSettingsMap(DeploymentType depl) {
        return ImmutableMap.<String,String>builder()
                .put(ClusterSettings.HOST_COUNT, Integer.toString(depl.getCluster().getHostcount()))
                .put(ClusterSettings.CANGAMANGA, Integer.toString(depl.getSystemsettings().getQuery().getTimeout()))
                .build();
    }

    public final static Map<String,String> asNodeSettingsMap(DeploymentType depl) {
        PathsType paths = depl.getPaths();
        return ImmutableMap.<String,String>builder()
                .put(NodeSettings.VOLTDBROOT_PATH_KEY, paths.getVoltdbroot().getPath())
                .put(NodeSettings.CL_PATH_KEY, paths.getCommandlog().getPath())
                .put(NodeSettings.CL_SNAPSHOT_PATH_KEY, paths.getCommandlogsnapshot().getPath())
                .put(NodeSettings.SNAPTHOT_PATH_KEY, paths.getSnapshots().getPath())
                .put(NodeSettings.EXPORT_OVERFLOW_PATH_KEY, paths.getExportoverflow().getPath())
                .put(NodeSettings.DR_OVERFLOW_PATH_KEY, paths.getDroverflow().getPath())
                .put(NodeSettings.LARGE_QUERY_SWAP_PATH_KEY, paths.getLargequeryswap().getPath())
                .put(NodeSettings.LOCAL_SITES_COUNT_KEY, Integer.toString(depl.getCluster().getSitesperhost()))
                .build();
    }

    public final static DbSettings asDbSettings(String deploymentURL) {
        return asDbSettings(parseDeployment(deploymentURL));
    }

    public final static DbSettings asDbSettings(DeploymentType depl) {
        return new DbSettings(depl);
    }

    /**
     * Set cluster info in the catalog.
     * @param leader The leader hostname
     * @param catalog The catalog to be updated.
     * @param printLog Whether or not to print cluster configuration.
     */
    private static void setClusterInfo(Catalog catalog, DeploymentType deployment) {
        ClusterType cluster = deployment.getCluster();
        int kFactor = cluster.getKfactor();

        Cluster catCluster = catalog.getClusters().get("cluster");
        // copy the deployment info that is currently not recorded anywhere else
        Deployment catDeploy = catCluster.getDeployment().get("deployment");
        catDeploy.setKfactor(kFactor);
        if (deployment.getPartitionDetection().isEnabled()) {
            catCluster.setNetworkpartition(true);
        }
        else {
            catCluster.setNetworkpartition(false);
        }

        setSystemSettings(deployment, catDeploy);

        catCluster.setHeartbeattimeout(deployment.getHeartbeat().getTimeout());

        // copy schema modification behavior from xml to catalog
        if (cluster.getSchema() != null) {
            catCluster.setUseddlschema(cluster.getSchema() == SchemaType.DDL);
        }
        else {
            // Don't think we can get here, deployment schema guarantees a default value
            hostLog.warn("Schema modification setting not found. " +
                    "Forcing default behavior of UpdateCatalog to modify database schema.");
            catCluster.setUseddlschema(false);
        }
    }

    private static void setSystemSettings(DeploymentType deployment,
                                          Deployment catDeployment)
    {
        // Create catalog Systemsettings
        Systemsettings syssettings = catDeployment.getSystemsettings().get("systemsettings");
        if (syssettings == null) {
            syssettings = catDeployment.getSystemsettings().add("systemsettings");
        }

        syssettings.setTemptablemaxsize(deployment.getSystemsettings().getTemptables().getMaxsize());
        syssettings.setSnapshotpriority(deployment.getSystemsettings().getSnapshot().getPriority());
        syssettings.setElasticduration(deployment.getSystemsettings().getElastic().getDuration());
        syssettings.setElasticthroughput(deployment.getSystemsettings().getElastic().getThroughput());
        syssettings.setQuerytimeout(deployment.getSystemsettings().getQuery().getTimeout());
    }

    public static void validateDirectory(String type, File path) {
        String error = null;
        do {
            if (!path.exists()) {
                error = "Specified " + type + " \"" + path + "\" does not exist"; break;
            }
            if (!path.isDirectory()) {
                error = "Specified " + type + " \"" + path + "\" is not a directory"; break;
            }
            if (!path.canRead()) {
                error = "Specified " + type + " \"" + path + "\" is not readable"; break;
            }
            if (!path.canWrite()) {
                error = "Specified " + type + " \"" + path + "\" is not writable"; break;
            }
            if (!path.canExecute()) {
                error = "Specified " + type + " \"" + path + "\" is not executable"; break;
            }
        } while(false);
        if (error != null) {
            throw new RuntimeException(error);
        }
    }

    private static Properties checkExportProcessorConfiguration(ExportConfigurationType exportConfiguration) {
        // on-server export always uses the guest processor
        String exportClientClassName = null;

        switch(exportConfiguration.getType()) {
            case FILE: exportClientClassName = "org.voltdb.exportclient.ExportToFileClient"; break;
            case JDBC: exportClientClassName = "org.voltdb.exportclient.JDBCExportClient"; break;
            case KAFKA: exportClientClassName = "org.voltdb.exportclient.kafka.KafkaExportClient"; break;
            case RABBITMQ: exportClientClassName = "org.voltdb.exportclient.RabbitMQExportClient"; break;
            case HTTP: exportClientClassName = "org.voltdb.exportclient.HttpExportClient"; break;
            case ELASTICSEARCH: exportClientClassName = "org.voltdb.exportclient.ElasticSearchHttpExportClient"; break;
            //Validate that we can load the class.
            case CUSTOM:
                exportClientClassName = exportConfiguration.getExportconnectorclass();
                if (exportConfiguration.isEnabled()) {
                    try {
                        CatalogUtil.class.getClassLoader().loadClass(exportClientClassName);
                    }
                    catch (ClassNotFoundException ex) {
                        String msg =
                                "Custom Export failed to configure, failed to load" +
                                " export plugin class: " + exportConfiguration.getExportconnectorclass() +
                                " Disabling export.";
                        hostLog.error(msg);
                        throw new DeploymentCheckException(msg);
                    }
                }
            break;
        }

        Properties processorProperties = new Properties();

        if (exportClientClassName != null && exportClientClassName.trim().length() > 0) {
            String dexportClientClassName = System.getProperty(ExportDataProcessor.EXPORT_TO_TYPE, exportClientClassName);
            //Override for tests
            if (dexportClientClassName != null && dexportClientClassName.trim().length() > 0 &&
                    exportConfiguration.getType().equals(ServerExportEnum.CUSTOM)) {
                processorProperties.setProperty(ExportDataProcessor.EXPORT_TO_TYPE, dexportClientClassName);
            } else {
                processorProperties.setProperty(ExportDataProcessor.EXPORT_TO_TYPE, exportClientClassName);
            }
        }

        if (exportConfiguration != null) {
            List<PropertyType> configProperties = exportConfiguration.getProperty();
            if (configProperties != null && ! configProperties.isEmpty()) {

                for( PropertyType configProp: configProperties) {
                    String key = configProp.getName();
                    String value = configProp.getValue();
                    if (key.toLowerCase().contains("passw")) {
                        // Don't trim password
                        processorProperties.setProperty(key, value);
                    } else {
                        processorProperties.setProperty(key, value.trim());
                    }
                }
            }
        }

        if (!exportConfiguration.isEnabled()) {
            return processorProperties;
        }

        // Instantiate the Guest Processor
        Class<?> processorClazz = null;
        try {
            processorClazz = Class.forName(ExportManager.PROCESSOR_CLASS);
        } catch (ClassNotFoundException e) {
            throw new DeploymentCheckException("Export is being used in wrong version of VoltDB software.");
        }
        ExportDataProcessor processor = null;
        try {
            processor = (ExportDataProcessor)processorClazz.newInstance();
        } catch (InstantiationException | IllegalAccessException e) {
            hostLog.error("Unable to instantiate export processor", e);
            throw new DeploymentCheckException("Unable to instantiate export processor", e);
        }
        try {
            processor.addLogger(hostLog);

            processorProperties.put(ExportManager.CONFIG_CHECK_ONLY, "true");
            processor.checkProcessorConfig(processorProperties);
            processor.shutdown();
        } catch (Exception e) {
            hostLog.error("Export processor failed its configuration check", e);
            throw new DeploymentCheckException("Export processor failed its configuration check: " + e.getMessage(), e);
        }

        processorProperties.remove(ExportManager.CONFIG_CHECK_ONLY);


        return processorProperties;
    }

    public static class ImportConfiguration {
        private final Properties m_moduleProps;
        private FormatterBuilder m_formatterBuilder;

        public ImportConfiguration(String formatName, Properties moduleProps, Properties formatterProps) {
            m_moduleProps = moduleProps;
            m_formatterBuilder = new FormatterBuilder(formatName, formatterProps);

            //map procedures and formatters to topics for kafka 10
            String importBundleJar = m_moduleProps.getProperty(ImportDataProcessor.IMPORT_MODULE);
            if (importBundleJar.indexOf("kafkastream10") > -1) {
                String topics = moduleProps.getProperty("topics");
                if (!StringUtil.isEmpty(topics)) {
                    String procedure = moduleProps.getProperty("procedure");
                    List<String> topicList = Arrays.asList(topics.split("\\s*,\\s*"));
                    if (!topicList.isEmpty()) {
                        Map<String, String> procedures = Maps.newHashMap();
                        Map<String, FormatterBuilder> formatters = Maps.newHashMap();
                        m_moduleProps.put(ImportDataProcessor.KAFKA10_PROCEDURES, procedures);
                        m_moduleProps.put(ImportDataProcessor.KAFKA10_FORMATTERS, formatters);
                        RealVoltDB db = (RealVoltDB)VoltDB.instance();
                        m_moduleProps.setProperty(ImportDataProcessor.VOLTDB_HOST_COUNT, Integer.toString(db.getHostCount()));

                        for (String topic : topicList) {
                            if (procedure != null && !procedure.trim().isEmpty()) {
                                procedures.put(topic, procedure);
                                formatters.put(topic, m_formatterBuilder);
                            }
                        }
                    }
                }
            }
        }

        public Properties getmoduleProperties() {
            return m_moduleProps;
        }

        public Properties getformatterProperties(){
            return m_formatterBuilder.getFormatterProperties();
        }

        public void setFormatterFactory(AbstractFormatterFactory formatterFactory) {
            m_formatterBuilder.setFormatterFactory(formatterFactory);
        }

        public FormatterBuilder getFormatterBuilder() {
            return m_formatterBuilder;
        }

        @SuppressWarnings("unchecked")
        public  Map<String, FormatterBuilder> getFormatterBuilders() {
            Map<String, FormatterBuilder> builders = (Map<String, FormatterBuilder>)m_moduleProps.get(
                                ImportDataProcessor.KAFKA10_FORMATTERS);
            if (builders == null) {
                builders = Maps.newHashMap();
                String importBundleJar = m_moduleProps.getProperty(ImportDataProcessor.IMPORT_MODULE);
                builders.put(importBundleJar, m_formatterBuilder);
            }
            return builders;
        }

        @Override
        public int hashCode() {
            return Objects.hash(m_moduleProps, m_formatterBuilder);
        }

        @Override
        public boolean equals(Object o) {
            if (o == this) {
                return true;
            }
            if (!(o instanceof ImportConfiguration)) {
                return false;
            }
            ImportConfiguration other = (ImportConfiguration) o;
            return m_moduleProps.equals(other.m_moduleProps);
        }

        //merge Kafka 10 importer configurations: store formatters and stored procedures by brokers and group
        //into the properties. Also merge the topics list.
        @SuppressWarnings("unchecked")
        public void mergeProperties(Properties props) {
            Map<String, String> procedures = (Map<String, String>) m_moduleProps.get(ImportDataProcessor.KAFKA10_PROCEDURES);
            Map<String, String> newProcedures = (Map<String, String>) props.get(ImportDataProcessor.KAFKA10_PROCEDURES);
            procedures.putAll(newProcedures);

            Map<String, FormatterBuilder> formatters = (Map<String, FormatterBuilder>) m_moduleProps.get(ImportDataProcessor.KAFKA10_FORMATTERS);
            Map<String, FormatterBuilder> newFormatters = (Map<String, FormatterBuilder>) props.get(ImportDataProcessor.KAFKA10_FORMATTERS);
            formatters.putAll(newFormatters);

            //merge topics
            String topics = m_moduleProps.getProperty("topics") + "," + props.getProperty("topics");
            m_moduleProps.put("topics", topics);
            hostLog.info("merging Kafka importer properties, topics:" + m_moduleProps.getProperty("topics"));
        }

        @SuppressWarnings("unchecked")
        public boolean checkProcedures(CatalogContext catalogContext, VoltLogger importLog, String configName) {
            String procedure = m_moduleProps.getProperty(ImportDataProcessor.IMPORT_PROCEDURE);
            if (procedure == null) {
                importLog.info("Importer " + configName + " has no procedures. The importer will be disabled.");
                return false;
            }
            Procedure catProc = catalogContext.procedures.get(procedure);
            if (catProc == null) {
                catProc = catalogContext.m_defaultProcs.checkForDefaultProcedure(procedure);
            }
            String msg = "Importer " + configName + " procedure %s is missing. will disable this importer until the procedure becomes available.";
            if( catProc == null) {
                importLog.info(String.format(msg, procedure));
                return false;
            }
            Map<String, String> procedures = (Map<String, String>) m_moduleProps.get(ImportDataProcessor.KAFKA10_PROCEDURES);
            if (procedures == null) {
                return true;
            }

            for (String pr : procedures.values()) {
                catProc = catalogContext.procedures.get(pr);
                if (catProc == null) {
                    catProc = catalogContext.m_defaultProcs.checkForDefaultProcedure(pr);
                }
                if( catProc == null) {
                    importLog.info(String.format(msg,  procedure));
                    return false;
                }
            }

            return true;
        }
    }

    private static String buildBundleURL(String bundle, boolean alwaysBundle) {
        String modulePrefix = "osgi|";
        InputStream is;
        try {
            //Make sure we can load stream
            is = (new URL(bundle)).openStream();
        } catch (Exception ex) {
            is = null;
        }
        String bundleUrl = bundle;
        if (is == null) {
            try {
                String bundlelocation = System.getProperty(VOLTDB_BUNDLE_LOCATION_PROPERTY_NAME);
                if (bundlelocation == null || bundlelocation.trim().length() == 0) {
                    String rpath = CatalogUtil.class.getProtectionDomain().getCodeSource().getLocation().toURI().getPath();
                    hostLog.info("Module base is: " + rpath + "/../bundles/");
                    String bpath = (new File(rpath)).getParent() + "/../bundles/" + bundleUrl;
                    is = new FileInputStream(new File(bpath));
                    bundleUrl = "file:" + bpath;
                } else {
                    String bpath = bundlelocation + "/" + bundleUrl;
                    is = new FileInputStream(new File(bpath));
                    bundleUrl = "file:" + bpath;
                }
            } catch (URISyntaxException | FileNotFoundException ex) {
                is = null;
            }
        }

        if (is != null) {
            try {
                is.close();
            } catch (IOException ex) {
            }
        } else if (!alwaysBundle) {
            //Not a URL try as a class
            try {
                CatalogUtil.class.getClassLoader().loadClass(bundleUrl);
                modulePrefix = "class|";
            }
            catch (ClassNotFoundException ex2) {
                String msg =
                        "Import failed to configure, failed to load module by URL or classname provided" +
                        " import module: " + bundleUrl;
                hostLog.error(msg);
                throw new DeploymentCheckException(msg);
            }
        } else {
            String msg =
                    "Import failed to configure, failed to load module by URL or classname provided" +
                    " format module: " + bundleUrl;
            hostLog.error(msg);
            throw new DeploymentCheckException(msg);
        }
        return (alwaysBundle ? bundleUrl : modulePrefix + bundleUrl);
    }

    /**
     * Build Importer configuration optionally log deprecation or any other messages.
     * @param importConfiguration deployment configuration.
     * @param validation if we are validating configuration log any deprecation messages. This avoids double logging of deprecated
     *  or any other messages we would introduce in here.
     * @return
     */
    private static ImportConfiguration buildImportProcessorConfiguration(ImportConfigurationType importConfiguration, boolean validation) {
        String importBundleUrl = importConfiguration.getModule();

        if (!importConfiguration.isEnabled()) {
            return null;
        }
        switch(importConfiguration.getType()) {
            case CUSTOM:
                break;
            case KAFKA:
                String version = importConfiguration.getVersion().trim();
                if ("8".equals(version)) {
                    if (validation) {
                        hostLog.warn("Kafka importer version 0.8 has been deprecated.");
                    }
                    importBundleUrl = "kafkastream.jar";
                } else if ("10".equals(version)) {
                    importBundleUrl = "kafkastream10.jar";
                } else {
                    throw new DeploymentCheckException("Kafka " + version + " is not supported.");
                }
                break;
            case KINESIS:
                importBundleUrl = "kinesisstream.jar";
                break;
            default:
                throw new DeploymentCheckException("Import Configuration type must be specified.");
        }

        Properties moduleProps = new Properties();
        Properties formatterProps = new Properties();

        String formatBundle = importConfiguration.getFormat();
        String formatName = null;
        if (formatBundle != null && formatBundle.trim().length() > 0) {
            if ("csv".equalsIgnoreCase(formatBundle) || "tsv".equalsIgnoreCase(formatBundle)) {
                formatName = formatBundle;
                formatBundle = "voltcsvformatter.jar";
            } else if (JAR_EXTENSION_RE.matcher(formatBundle).matches()) {
                int typeIndex = formatBundle.lastIndexOf("/");
                formatName = formatBundle.substring(typeIndex + 1);
                formatBundle = formatBundle.substring(0, typeIndex);
            } else {
                throw new DeploymentCheckException("Import format " + formatBundle + " not valid.");
            }
            formatterProps.setProperty(ImportDataProcessor.IMPORT_FORMATTER, buildBundleURL(formatBundle, true));
        }

        if (importBundleUrl != null && importBundleUrl.trim().length() > 0) {
            moduleProps.setProperty(ImportDataProcessor.IMPORT_MODULE, buildBundleURL(importBundleUrl, false));
        }

        List<PropertyType> importProperties = importConfiguration.getProperty();
        if (importProperties != null && ! importProperties.isEmpty()) {
            for( PropertyType prop: importProperties) {
                String key = prop.getName();
                String value = prop.getValue();
                if (!key.toLowerCase().contains("passw")) {
                    moduleProps.setProperty(key, value.trim());
                } else {
                    //Don't trim passwords
                    moduleProps.setProperty(key, value);
                }
            }
        }

        List<PropertyType> formatProperties = importConfiguration.getFormatProperty();
        if (formatProperties != null && ! formatProperties.isEmpty()) {
            for( PropertyType prop: formatProperties) {
                formatterProps.setProperty(prop.getName(), prop.getValue());
            }
        }

        return new ImportConfiguration(formatName, moduleProps, formatterProps);
    }

    /**
     * Set deployment time settings for export
     * @param catalog The catalog to be updated.
     * @param exportsType A reference to the <exports> element of the deployment.xml file.
     */
    private static void setExportInfo(Catalog catalog, ExportType exportType) {
        final Cluster cluster = catalog.getClusters().get("cluster");
        Database db = cluster.getDatabases().get("database");
        if (DrRoleType.XDCR.value().equals(cluster.getDrrole())) {
            // add default export configuration to DR conflict table
            exportType = addExportConfigToDRConflictsTable(exportType);
        }

        if (exportType == null) {
            return;
        }
        List<String> targetList = new ArrayList<>();

        for (ExportConfigurationType exportConfiguration : exportType.getConfiguration()) {

            boolean connectorEnabled = exportConfiguration.isEnabled();
            String targetName = exportConfiguration.getTarget();
            if (connectorEnabled) {
                m_exportEnabled = true;
                if (targetList.contains(targetName)) {
                    throw new RuntimeException("Multiple connectors can not be assigned to single export target: " +
                            targetName + ".");
                }
                else {
                    targetList.add(targetName);
                }
            }

            Properties processorProperties = checkExportProcessorConfiguration(exportConfiguration);
            org.voltdb.catalog.Connector catconn = db.getConnectors().get(targetName);
            if (catconn == null) {
                if (connectorEnabled) {
                    hostLog.info("Export configuration enabled and provided for export target " + targetName
                            + " in deployment file however no export tables are assigned to the this target. "
                            + "Export target " + targetName + " will be disabled.");
                }
                continue;
            }

            // checking rowLengthLimit
            int rowLengthLimit = Integer.parseInt(processorProperties.getProperty(ROW_LENGTH_LIMIT,"0"));
            if (rowLengthLimit > 0) {
                for (ConnectorTableInfo catTableinfo : catconn.getTableinfo()) {
                    Table tableref = catTableinfo.getTable();
                    int rowLength = Boolean.parseBoolean(processorProperties.getProperty("skipinternals", "false")) ? 0 : EXPORT_INTERNAL_FIELD_Length;
                    for (Column catColumn: tableref.getColumns()) {
                        rowLength += catColumn.getSize();
                    }
                    if (rowLength > rowLengthLimit) {
                        hostLog.error("Export configuration for export target " + targetName + " has" +
                                "configured to has row length limit " + rowLengthLimit +
                                ". But the export table " + tableref.getTypeName() +
                                " has estimated row length " + rowLength +
                                ".");
                        throw new RuntimeException("Export table " + tableref.getTypeName() + " row length is " + rowLength +
                                ", exceeding configurated limitation " + rowLengthLimit + ".");
                    }
                }
            }


            for (String name: processorProperties.stringPropertyNames()) {
                ConnectorProperty prop = catconn.getConfig().get(name);
                if (prop == null) {
                    prop = catconn.getConfig().add(name);
                }
                prop.setName(name);
                prop.setValue(processorProperties.getProperty(name));
            }

            // on-server export always uses the guest processor
            catconn.setLoaderclass(ExportManager.PROCESSOR_CLASS);
            catconn.setEnabled(connectorEnabled);

            if (!connectorEnabled) {
                hostLog.info("Export configuration for export target " + targetName + " is present and is " +
                             "configured to be disabled. Export target " + targetName + " will be disabled.");
            } else {
                hostLog.info("Export target " + targetName + " is configured and enabled with type=" + exportConfiguration.getType());
                if (exportConfiguration.getProperty() != null) {
                    hostLog.info("Export target " + targetName + " configuration properties are: ");
                    for (PropertyType configProp : exportConfiguration.getProperty()) {
                        if (!configProp.getName().toLowerCase().contains("password")) {
                            hostLog.info("Export Configuration Property NAME=" + configProp.getName() + " VALUE=" + configProp.getValue());
                        }
                    }
                }
            }
        }
    }

    /**
     * Set deployment time settings for import
     * @param catalog The catalog to be updated.
     * @param importType A reference to the <exports> element of the deployment.xml file.
     */
    private static void setImportInfo(Catalog catalog, ImportType importType) {
        if (importType == null) {
            return;
        }
        List<String> streamList = new ArrayList<>();
        List<ImportConfigurationType> kafkaConfigs = new ArrayList<>();

        for (ImportConfigurationType importConfiguration : importType.getConfiguration()) {

            boolean connectorEnabled = importConfiguration.isEnabled();
            if (!connectorEnabled) {
                continue;
            }

            if (importConfiguration.getType().equals(ServerImportEnum.KAFKA)) {
                kafkaConfigs.add(importConfiguration);
            }

            if (!streamList.contains(importConfiguration.getModule())) {
                streamList.add(importConfiguration.getModule());
            }

            buildImportProcessorConfiguration(importConfiguration, true);
        }
        validateKafkaConfig(kafkaConfigs);
    }

    /**
     * Check whether two Kafka configurations have both the same topic and group id. If two configurations
     * have the same group id and overlapping sets of topics, a RuntimeException will be thrown.
     * @param configs All parsed Kafka configurations
     */
    private static void validateKafkaConfig(List<ImportConfigurationType> configs) {
        if (configs.isEmpty()) {
            return;
        }
        // We associate each group id with the set of topics that belong to it
        HashMap<String, HashSet<String>> groupidToTopics = new HashMap<>();
        for (ImportConfigurationType config : configs) {
            String groupid = "";
            HashSet<String> topics = new HashSet<>();
            // Fetch topics and group id from each configuration
            for (PropertyType pt : config.getProperty()) {
                if (pt.getName().equals("topics")) {
                    topics.addAll(Arrays.asList(pt.getValue().split("\\s*,\\s*")));
                } else if (pt.getName().equals("groupid")) {
                    groupid = pt.getValue();
                }
            }
            if (groupidToTopics.containsKey(groupid)) {
                // Under this group id, we first union the set of already-stored topics with the set of newly-seen topics.
                HashSet<String> union = new HashSet<>(groupidToTopics.get(groupid));
                union.addAll(topics);
                if (union.size() == (topics.size() + groupidToTopics.get(groupid).size())) {
                    groupidToTopics.put(groupid, union);
                } else {
                    // If the size of the union doesn't equal to the sum of sizes of newly-seen topic set and
                    // already-stored topic set, those two sets must overlap with each other, which means that
                    // there must be two configurations having the same group id and overlapping sets of topics.
                    // Thus, we throw the RuntimeException.
                    throw new RuntimeException("Invalid import configuration. Two Kafka entries have the same groupid and topic.");
                }
            } else {
                groupidToTopics.put(groupid, topics);
            }
        }
    }

    /**
     * Validate Snmp Configuration.
     * @param snmpType
     */
    private static void setSnmpInfo(SnmpType snmpType) {
        if (snmpType == null || !snmpType.isEnabled()) {
            return;
        }
        //Validate Snmp Configuration.
        if (snmpType.getTarget() == null || snmpType.getTarget().trim().length() == 0) {
            throw new IllegalArgumentException("Target must be specified for SNMP configuration.");
        }
        if (snmpType.getAuthkey() != null && snmpType.getAuthkey().length() < 8) {
            throw new IllegalArgumentException("SNMP Authkey must be > 8 characters.");
        }
        if (snmpType.getPrivacykey() != null && snmpType.getPrivacykey().length() < 8) {
            throw new IllegalArgumentException("SNMP Privacy Key must be > 8 characters.");
        }
    }

    public static Map<String, ImportConfiguration> getImportProcessorConfig(ImportType importType) {
        Map<String, ImportConfiguration> processorConfig = new HashMap<>();
        if (importType == null) {
            return processorConfig;
        }
        int i = 0;
        for (ImportConfigurationType importConfiguration : importType.getConfiguration()) {

            boolean connectorEnabled = importConfiguration.isEnabled();
            if (!connectorEnabled) {
                continue;
            }

            ImportConfiguration processorProperties = buildImportProcessorConfiguration(importConfiguration, false);

            processorConfig.put(importConfiguration.getModule() + i++, processorProperties);
        }
        mergeKafka10ImportConfigurations(processorConfig);
        return processorConfig;
    }

    /**
     * aggregate Kafka10 importer configurations.One importer per brokers and kafka group. Formatters and stored procedures
     * can vary by topics.
     */
    private static void mergeKafka10ImportConfigurations(Map<String, ImportConfiguration> processorConfig) {
        if (processorConfig.isEmpty()) {
            return;
        }

        Map<String, ImportConfiguration> kafka10ProcessorConfigs = new HashMap<>();
        Iterator<Map.Entry<String, ImportConfiguration>> iter = processorConfig.entrySet().iterator();
        while (iter.hasNext()) {
            String configName = iter.next().getKey();
            ImportConfiguration importConfig = processorConfig.get(configName);
            Properties properties = importConfig.getmoduleProperties();

            String importBundleJar = properties.getProperty(ImportDataProcessor.IMPORT_MODULE);
            Preconditions.checkNotNull(importBundleJar,
                    "Import source is undefined or custom import plugin class missing.");
            //handle special cases for kafka 10 and maybe late versions
            String[] bundleJar = importBundleJar.split("kafkastream");
            if (bundleJar.length > 1) {
                String version = bundleJar[1].substring(0, bundleJar[1].indexOf(".jar"));
                if (!version.isEmpty()) {
                    int versionNumber = Integer.parseInt(version);
                    if (versionNumber == 10) {
                        kafka10ProcessorConfigs.put(configName, importConfig);
                        iter.remove();
                    }
                }
            }
        }

        if (kafka10ProcessorConfigs.isEmpty()) {
            return;
        }

        Map<String, ImportConfiguration> mergedConfigs = new HashMap<>();
        iter = kafka10ProcessorConfigs.entrySet().iterator();
        while (iter.hasNext()) {
            ImportConfiguration importConfig = iter.next().getValue();
            Properties props = importConfig.getmoduleProperties();

            //organize the kafka10 importer by the broker list and group id
            //All importers must be configured by either broker list or zookeeper in the same group
            //otherwise, these importers can not be correctly merged.
            String brokers = props.getProperty("brokers");
            String groupid = props.getProperty("groupid", "voltdb");
            if (brokers == null) {
                brokers = props.getProperty("zookeeper");
            }
            String brokersGroup = brokers + "_" + groupid;
            ImportConfiguration config = mergedConfigs.get(brokersGroup);
            if (config == null) {
                mergedConfigs.put(brokersGroup, importConfig);
            } else {
                config.mergeProperties(props);
            }
        }
        processorConfig.putAll(mergedConfigs);
    }

    /**
     * Set the security setting in the catalog from the deployment file
     * @param catalog the catalog to be updated
     * @param security security element of the deployment xml
     */
    private static void setSecurityEnabled( Catalog catalog, SecurityType security) {
        Cluster cluster = catalog.getClusters().get("cluster");
        Database database = cluster.getDatabases().get("database");

        cluster.setSecurityenabled(security.isEnabled());
        database.setSecurityprovider(security.getProvider().value());
    }

    /**
     * Set the auto-snapshot settings in the catalog from the deployment file
     * @param catalog The catalog to be updated.
     * @param snapshot A reference to the <snapshot> element of the deployment.xml file.
     */
    private static void setSnapshotInfo(Catalog catalog, SnapshotType snapshotSettings) {
        Database db = catalog.getClusters().get("cluster").getDatabases().get("database");
        SnapshotSchedule schedule = db.getSnapshotschedule().get("default");
        if (schedule == null) {
            schedule = db.getSnapshotschedule().add("default");
        }
        schedule.setEnabled(snapshotSettings.isEnabled());
        String frequency = snapshotSettings.getFrequency();
        if (!frequency.endsWith("s") &&
                !frequency.endsWith("m") &&
                !frequency.endsWith("h")) {
            hostLog.error(
                    "Snapshot frequency " + frequency +
                    " needs to end with time unit specified" +
                    " that is one of [s, m, h] (seconds, minutes, hours)" +
                    " Defaulting snapshot frequency to 10m.");
            frequency = "10m";
        }

        int frequencyInt = 0;
        String frequencySubstring = frequency.substring(0, frequency.length() - 1);
        try {
            frequencyInt = Integer.parseInt(frequencySubstring);
        } catch (Exception e) {
            hostLog.error("Frequency " + frequencySubstring +
                    " is not an integer. Defaulting frequency to 10m.");
            frequency = "10m";
            frequencyInt = 10;
        }

        String prefix = snapshotSettings.getPrefix();
        if (prefix == null || prefix.isEmpty()) {
            hostLog.error("Snapshot prefix " + prefix +
            " is not a valid prefix. Using prefix of 'SNAPSHOTNONCE' ");
            prefix = "SNAPSHOTNONCE";
        }

        if (prefix.contains("-") || prefix.contains(",")) {
            String oldprefix = prefix;
            prefix = prefix.replaceAll("-", "_");
            prefix = prefix.replaceAll(",", "_");
            hostLog.error("Snapshot prefix " + oldprefix + " cannot include , or -." +
                    " Using the prefix: " + prefix + " instead.");
        }

        int retain = snapshotSettings.getRetain();
        if (retain < 1) {
            hostLog.error("Snapshot retain value " + retain +
                    " is not a valid value. Must be 1 or greater." +
                    " Defaulting snapshot retain to 1.");
            retain = 1;
        }

        schedule.setFrequencyunit(
                frequency.substring(frequency.length() - 1, frequency.length()));
        schedule.setFrequencyvalue(frequencyInt);
        schedule.setPrefix(prefix);
        schedule.setRetain(retain);
    }

    /**
     * Set voltroot path, and set the path overrides for export overflow, partition, etc.
     * @param paths A reference to the <paths> element of the deployment.xml file.
     * @param printLog Whether or not to print paths info.
     */
    private static void setupPaths( PathsType paths) {
        File voltDbRoot;
        // Handles default voltdbroot (and completely missing "paths" element).
        voltDbRoot = getVoltDbRoot(paths);
        //Snapshot
        setupSnapshotPaths(paths.getSnapshots(), voltDbRoot);
        //export overflow
        setupExportOverflow(paths.getExportoverflow(), voltDbRoot);
        // only use these directories in the enterprise version
        setupCommandLog(paths.getCommandlog(), voltDbRoot);
        setupCommandLogSnapshot(paths.getCommandlogsnapshot(), voltDbRoot);
        setupDROverflow(paths.getDroverflow(), voltDbRoot);
        setupLargeQuerySwap(paths.getLargequeryswap(), voltDbRoot);
    }

    /**
     * Get a File object representing voltdbroot. Create directory if missing.
     * Use paths if non-null to get override default location.
     *
     * @param paths override paths or null
     * @return File object for voltdbroot
     */
    public static File getVoltDbRoot(PathsType paths) {
        File voltDbRoot;
        if (paths == null || paths.getVoltdbroot() == null || VoltDB.instance().getVoltDBRootPath(paths.getVoltdbroot()) == null) {
            voltDbRoot = new VoltFile(VoltDB.DBROOT);
            if (!voltDbRoot.exists()) {
                hostLog.info("Creating voltdbroot directory: " + voltDbRoot.getAbsolutePath());
                if (!voltDbRoot.mkdirs()) {
                    hostLog.fatal("Failed to create voltdbroot directory \"" + voltDbRoot.getAbsolutePath() + "\"");
                }
            }
        } else {
            voltDbRoot = new VoltFile(VoltDB.instance().getVoltDBRootPath(paths.getVoltdbroot()));
            if (!voltDbRoot.exists()) {
                hostLog.info("Creating voltdbroot directory: " + voltDbRoot.getAbsolutePath());
                if (!voltDbRoot.mkdirs()) {
                    hostLog.fatal("Failed to create voltdbroot directory \"" + voltDbRoot.getAbsolutePath() + "\"");
                }
            }
        }
        validateDirectory("volt root", voltDbRoot);

        return voltDbRoot;
    }

    public static void setupSnapshotPaths(PathsType.Snapshots paths, File voltDbRoot) {
        File snapshotPath;
        snapshotPath = new File(VoltDB.instance().getSnapshotPath(paths));
        if (!snapshotPath.isAbsolute())
        {
            snapshotPath = new VoltFile(voltDbRoot, VoltDB.instance().getSnapshotPath(paths));
        }

        if (!snapshotPath.exists()) {
            hostLog.info("Creating snapshot path directory: " +
                         snapshotPath.getAbsolutePath());
            if (!snapshotPath.mkdirs()) {
                hostLog.fatal("Failed to create snapshot path directory \"" +
                              snapshotPath + "\"");
            }
        }
        validateDirectory("snapshot path", snapshotPath);
    }

    public static void setupCommandLog(PathsType.Commandlog paths, File voltDbRoot) {
        if (!VoltDB.instance().getConfig().m_isEnterprise) {
            // dumb defaults if you ask for logging in community version
            return;
        }
        File commandlogPath;
        commandlogPath = new File(VoltDB.instance().getCommandLogPath(paths));
        if (!commandlogPath.isAbsolute())
        {
            commandlogPath = new VoltFile(voltDbRoot, VoltDB.instance().getCommandLogPath(paths));
        }

        if (!commandlogPath.exists()) {
            hostLog.info("Creating command log directory: " +
                         commandlogPath.getAbsolutePath());
            if (!commandlogPath.mkdirs()) {
                hostLog.fatal("Failed to create command log path directory \"" +
                              commandlogPath + "\"");
            }
        }
        validateDirectory("command log", commandlogPath);
    }

    public static void setupCommandLogSnapshot(PathsType.Commandlogsnapshot paths, File voltDbRoot) {
        if (!VoltDB.instance().getConfig().m_isEnterprise) {
            // dumb defaults if you ask for logging in community version
            new VoltFile(voltDbRoot, "command_log_snapshot");
            return;
        }

        File commandlogSnapshotPath;
        commandlogSnapshotPath = new File(VoltDB.instance().getCommandLogSnapshotPath(paths));
        if (!commandlogSnapshotPath.isAbsolute())
        {
            commandlogSnapshotPath = new VoltFile(voltDbRoot, VoltDB.instance().getCommandLogSnapshotPath(paths));
        }

        if (!commandlogSnapshotPath.exists()) {
            hostLog.info("Creating command log snapshot directory: " +
                         commandlogSnapshotPath.getAbsolutePath());
            if (!commandlogSnapshotPath.mkdirs()) {
                hostLog.fatal("Failed to create command log snapshot path directory \"" +
                              commandlogSnapshotPath + "\"");
            }
        }
        validateDirectory("command log snapshot", commandlogSnapshotPath);
    }

    public static void setupExportOverflow(PathsType.Exportoverflow paths, File voltDbRoot) {
        File exportOverflowPath;
        exportOverflowPath = new File(VoltDB.instance().getExportOverflowPath(paths));
        if (!exportOverflowPath.isAbsolute())
        {
            exportOverflowPath = new VoltFile(voltDbRoot, VoltDB.instance().getExportOverflowPath(paths));
        }

        if (!exportOverflowPath.exists()) {
            hostLog.info("Creating export overflow directory: " +
                         exportOverflowPath.getAbsolutePath());
            if (!exportOverflowPath.mkdirs()) {
                hostLog.fatal("Failed to create export overflow path directory \"" +
                              exportOverflowPath + "\"");
            }
        }
        validateDirectory("export overflow", exportOverflowPath);
    }

    public static File setupDROverflow(PathsType.Droverflow paths, File voltDbRoot) {
        File drOverflowPath;
        drOverflowPath = new File(VoltDB.instance().getDROverflowPath(paths));
        if (!drOverflowPath.isAbsolute())
        {
            drOverflowPath = new VoltFile(voltDbRoot, VoltDB.instance().getDROverflowPath(paths));
        }

        if (!drOverflowPath.exists()) {
            hostLog.info("Creating DR overflow directory: " +
                         drOverflowPath.getAbsolutePath());
            if (!drOverflowPath.mkdirs()) {
                hostLog.fatal("Failed to create DR overflow path directory \"" +
                              drOverflowPath + "\"");
            }
        }
        validateDirectory("DR overflow", drOverflowPath);
        return drOverflowPath;

    }

    public static File setupLargeQuerySwap(PathsType.Largequeryswap paths, File voltDbRoot) {
        File largeQuerySwap;
        largeQuerySwap = new File(VoltDB.instance().getLargeQuerySwapPath(paths));
        if (!largeQuerySwap.isAbsolute())
        {
            largeQuerySwap = new VoltFile(voltDbRoot, VoltDB.instance().getLargeQuerySwapPath(paths));
        }

        if (!largeQuerySwap.exists()) {
            hostLog.info("Creating large query swap directory: " +
                         largeQuerySwap.getAbsolutePath());
            if (!largeQuerySwap.mkdirs()) {
                hostLog.fatal("Failed to create large query swap directory \"" +
                              largeQuerySwap + "\"");
            }
        }
        validateDirectory("large query swap", largeQuerySwap);
        return largeQuerySwap;
    }

    /**
     * Set user info in the catalog.
     * @param catalog The catalog to be updated.
     * @param users A reference to the <users> element of the deployment.xml file.
     * @throws RuntimeException when there is an user with invalid masked password.
     */
    private static void setUsersInfo(Catalog catalog, UsersType users) throws RuntimeException {
        if (users == null) {
            return;
        }

        // The database name is not available in deployment.xml (it is defined
        // in project.xml). However, it must always be named "database", so
        // I've temporarily hardcoded it here until a more robust solution is
        // available.
        Database db = catalog.getClusters().get("cluster").getDatabases().get("database");

        SecureRandom sr = new SecureRandom();

        for (UsersType.User user : users.getUser()) {
            Set<String> roles = extractUserRoles(user);
            String sha1hex = user.getPassword();
            String sha256hex = user.getPassword();
            if (user.isPlaintext()) {
                sha1hex = extractPassword(user.getPassword(), ClientAuthScheme.HASH_SHA1);
                sha256hex = extractPassword(user.getPassword(), ClientAuthScheme.HASH_SHA256);
            } else if (user.getPassword().length() == 104) {
                int sha1len = ClientAuthScheme.getHexencodedDigestLength(ClientAuthScheme.HASH_SHA1);
                sha1hex = sha1hex.substring(0, sha1len);
                sha256hex = sha256hex.substring(sha1len);
            } else {
                // if one user has invalid password, give a warn.
                hostLog.warn("User \"" + user.getName() + "\" has invalid masked password in deployment file.");
                // throw exception disable user with invalid masked password
                throw new RuntimeException("User \"" + user.getName() + "\" has invalid masked password in deployment file");
            }
            org.voltdb.catalog.User catUser = db.getUsers().get(user.getName());
            if (catUser == null) {
                catUser = db.getUsers().add(user.getName());
            }

            // generate salt only once for sha1 and sha256
            String saltGen = BCrypt.gensalt(BCrypt.GENSALT_DEFAULT_LOG2_ROUNDS,sr);
            String hashedPW =
                    BCrypt.hashpw(
                            sha1hex,
                            saltGen);
            String hashedPW256 =
                    BCrypt.hashpw(
                            sha256hex,
                            saltGen);
            catUser.setShadowpassword(hashedPW);
            catUser.setSha256shadowpassword(hashedPW256);
            //use fixed seed for comparison
            catUser.setPassword( BCrypt.hashpw(sha256hex, "$2a$10$pWO/a/OQkFyQWQDpchZdEe"));
            // process the @groups and @roles comma separated list
            for (final String role : roles) {
                final Group catalogGroup = db.getGroups().get(role);
                // if the role doesn't exist, ignore it.
                if (catalogGroup != null) {
                    GroupRef groupRef = catUser.getGroups().get(role);
                    if (groupRef == null) {
                        groupRef = catUser.getGroups().add(role);
                    }
                    groupRef.setGroup(catalogGroup);
                }
                else {
                    hostLog.warn("User \"" + user.getName() +
                            "\" is assigned to non-existent role \"" + role + "\" " +
                            "and may not have the expected database permissions.");
                }
            }
        }
    }

    /**
     * Takes the list of roles specified in the roles user
     * attributes and returns a set from the comma-separated list
     * @param user an instance of {@link UsersType.User}
     * @return a {@link Set} of role name
     */
    private static Set<String> extractUserRoles(final UsersType.User user) {
        Set<String> roles = new TreeSet<>();
        if (user == null) {
            return roles;
        }

        if (user.getRoles() != null && !user.getRoles().trim().isEmpty()) {
            String [] rolelist = user.getRoles().trim().split(",");
            for (String role: rolelist) {
                if( role == null || role.trim().isEmpty()) {
                    continue;
                }
                roles.add(role.trim().toLowerCase());
            }
        }

        return roles;
    }

    private static void setHTTPDInfo(Catalog catalog, HttpdType httpd, SslType ssl) {
        Cluster cluster = catalog.getClusters().get("cluster");

        // set the catalog info
        int defaultPort = VoltDB.DEFAULT_HTTP_PORT;
        if (ssl !=null && ssl.isEnabled()) {
            defaultPort = VoltDB.DEFAULT_HTTPS_PORT;
        }
        cluster.setHttpdportno(httpd.getPort()==null ? defaultPort : httpd.getPort());
        cluster.setJsonapi(httpd.getJsonapi().isEnabled());
    }

    private static void setDrInfo(Catalog catalog, DrType dr, ClusterType clusterType, boolean isPlaceHolderCatalog) {
        int clusterId;
        Cluster cluster = catalog.getClusters().get("cluster");
        final Database db = cluster.getDatabases().get("database");
        assert cluster != null;
        if (dr != null) {
            ConnectionType drConnection = dr.getConnection();
            cluster.setDrproducerenabled(dr.isListen());
            cluster.setDrproducerport(dr.getPort());
            cluster.setDrrole(dr.getRole().name().toLowerCase());
            if (dr.getRole() == DrRoleType.XDCR) {
                // Setting this for compatibility mode only, don't use in new code
                db.setIsactiveactivedred(true);
            }

            // Backward compatibility to support cluster id in DR tag
            if (clusterType.getId() == null && dr.getId() != null) {
                clusterId = dr.getId();
            } else if (clusterType.getId() != null && dr.getId() == null) {
                clusterId = clusterType.getId();
            } else if (clusterType.getId() == null && dr.getId() == null) {
                clusterId = 0;
            } else if (clusterType.getId().equals(dr.getId())) {
                clusterId = clusterType.getId();
            } else {
                throw new RuntimeException("Detected two conflicting cluster ids in deployment file, "
                        + "setting cluster id in DR tag is deprecated, please remove");
            }
            cluster.setDrflushinterval(dr.getFlushInterval());
            if (drConnection != null) {
                String drSource = drConnection.getSource();
                cluster.setDrmasterhost(drSource);
                String sslPropertyFile = drConnection.getSsl();
                cluster.setDrconsumersslpropertyfile(sslPropertyFile);
                cluster.setDrconsumerenabled(drConnection.isEnabled());
                if (drConnection.getPreferredSource() != null) {
                    cluster.setPreferredsource(drConnection.getPreferredSource());
                } else { // reset to -1, if this is an update catalog
                    cluster.setPreferredsource(-1);
                }
                String drConsumerSSLInfo = "";
                if (sslPropertyFile != null) {
                    if (sslPropertyFile.trim().isEmpty()) {
                        drConsumerSSLInfo = " with SSL enabled";
                    }
                    else {
                        drConsumerSSLInfo = " with SSL enabled using properties in " + sslPropertyFile;
                    }
                }
                hostLog.info("Configured connection for DR replica role to host " + drSource + drConsumerSSLInfo);
            } else if (dr.getRole() == DrRoleType.XDCR) {
                // consumer should be enabled even without connection source for XDCR
                cluster.setDrconsumerenabled(true);
                cluster.setPreferredsource(-1); // reset to -1, if this is an update catalog
            }
            if (!isPlaceHolderCatalog && dr.getRole() == DrRoleType.XDCR) {
                CatalogMap<Table> tables = db.getTables();
                if (tables.get(DR_CONFLICTS_PARTITIONED_EXPORT_TABLE) == null
                        || tables.get(DR_CONFLICTS_REPLICATED_EXPORT_TABLE) == null) {
                    throw new RuntimeException("The XDCR role cannot be changed on an existing database. "
                            + "Save the contents, initialize a new instance with the desired role, "
                            + "and restore the contents.");
                }
            }
        } else {
            cluster.setDrrole(DrRoleType.NONE.value());
            if (clusterType.getId() != null) {
                clusterId = clusterType.getId();
            } else {
                clusterId = 0;
            }
        }
        cluster.setDrclusterid(clusterId);
    }

    /** Read a hashed password from password.
     *  SHA* hash it once to match what we will get from the wire protocol
     *  and then hex encode it
     * */
    private static String extractPassword(String password, ClientAuthScheme scheme) {
        MessageDigest md = null;
        try {
            md = MessageDigest.getInstance(ClientAuthScheme.getDigestScheme(scheme));
        } catch (final NoSuchAlgorithmException e) {
            hostLog.l7dlog(Level.FATAL, LogKeys.compiler_VoltCompiler_NoSuchAlgorithm.name(), e);
            System.exit(-1);
        }
        final byte passwordHash[] = md.digest(password.getBytes(Charsets.UTF_8));
        return Encoder.hexEncode(passwordHash);
    }

    /**
     * This code appeared repeatedly.  Extract method to take bytes for the catalog
     * or deployment file, do the irritating exception crash test, jam the bytes in,
     * and get the SHA-1 hash.
     */
    public static byte[] makeDeploymentHash(byte[] inbytes)
    {
        MessageDigest md = null;
        try {
            md = MessageDigest.getInstance("SHA-1");
        } catch (NoSuchAlgorithmException e) {
            VoltDB.crashLocalVoltDB("Bad JVM has no SHA-1 hash.", true, e);
        }
        md.update(inbytes);
        byte[] hash = md.digest();
        assert(hash.length == 20); // sha-1 length
        return hash;
    }

    private static ByteBuffer makeCatalogAndDeploymentBytes(
                int version,
                long genId,
                byte[] catalogBytes,
                byte[] catalogHash,
                byte[] deploymentBytes)
    {
        ByteBuffer versionAndBytes =
            ByteBuffer.allocate(
                    4 +  // version number
                    8 +  // generation Id
                    4 +  // catalog bytes length
                    catalogBytes.length +
                    20 + // catalog SHA-1 hash
                    4 +  // deployment bytes length
                    deploymentBytes.length
                    );

        if (catalogHash == null) {
            try {
                catalogHash = (new InMemoryJarfile(catalogBytes)).getSha1Hash();
            }
            catch (IOException ioe) {
                VoltDB.crashLocalVoltDB("Unable to build InMemoryJarfile from bytes, should never happen.",
                        true, ioe);
            }
        }

        versionAndBytes.putInt(version);
        versionAndBytes.putLong(genId);
        versionAndBytes.putInt(catalogBytes.length);
        versionAndBytes.put(catalogBytes);
        versionAndBytes.put(catalogHash);
        versionAndBytes.putInt(deploymentBytes.length);
        versionAndBytes.put(deploymentBytes);
        return versionAndBytes;
    }

    /**
     *  Attempt to create the ZK node and write the catalog/deployment bytes
     *  to ZK.  Used during the initial cluster deployment discovery and
     *  distribution.
     */
    public static void writeCatalogToZK(ZooKeeper zk,
                                        long genId,
                                        byte[] catalogBytes,
                                        byte[] catalogHash,
                                        byte[] deploymentBytes)
        throws KeeperException, InterruptedException
    {
        // use default version 0 as start
        ByteBuffer versionAndBytes = makeCatalogAndDeploymentBytes(0, genId,
                catalogBytes, catalogHash, deploymentBytes);
        zk.create(VoltZK.catalogbytes,
                versionAndBytes.array(), Ids.OPEN_ACL_UNSAFE, CreateMode.PERSISTENT);

        // create the previous catalog bytes zk node
        zk.create(VoltZK.catalogbytesPrevious,
                versionAndBytes.array(), Ids.OPEN_ACL_UNSAFE, CreateMode.PERSISTENT);
    }

    /**
     * Update the catalog/deployment contained in ZK.  Someone somewhere must have
     * called writeCatalogToZK earlier in order to create the ZK node.
     */
    public static void updateCatalogToZK(ZooKeeper zk,
                                        int version,
                                        long genId,
                                        byte[] catalogBytes,
                                        byte[] catalogHash,
                                        byte[] deploymentBytes)
        throws KeeperException, InterruptedException
    {
        ByteBuffer versionAndBytes = makeCatalogAndDeploymentBytes(version, genId,
                catalogBytes, catalogHash, deploymentBytes);
        zk.setData(VoltZK.catalogbytes, versionAndBytes.array(), -1);
    }

    public static class CatalogAndDeployment {
        public final int version;
        public final long genId;
        public final byte[] catalogBytes;
        public final byte[] catalogHash;
        public final byte[] deploymentBytes;

        public CatalogAndDeployment(
                int version,
                long genId,
                byte[] catalogBytes,
                byte[] catalogHash,
                byte[] deploymentBytes)
        {
            this.version = version;
            this.genId = genId;
            this.catalogBytes = catalogBytes;
            this.catalogHash = catalogHash;
            this.deploymentBytes = deploymentBytes;
        }

        @Override
        public String toString()
        {
            return String.format("catalog version %d, catalog hash %s, deployment hash %s",
                                version,
                                Encoder.hexEncode(catalogHash).substring(0, 10),
                                Encoder.hexEncode(deploymentBytes).substring(0, 10));
        }
    }

    /**
     * Retrieve the catalog and deployment configuration from zookeeper.
     * NOTE: In general, people who want the catalog and/or deployment should
     * be getting it from the current CatalogContext, available from
     * VoltDB.instance().  This is primarily for startup and for use by
     * @UpdateCore.
     */
    public static CatalogAndDeployment getCatalogFromZK(ZooKeeper zk)
            throws KeeperException, InterruptedException {
        ByteBuffer catalogDeploymentBytes =
                ByteBuffer.wrap(zk.getData(VoltZK.catalogbytes, false, null));
        int version = catalogDeploymentBytes.getInt();
        long genId = catalogDeploymentBytes.getLong();
        int catalogLength = catalogDeploymentBytes.getInt();
        byte[] catalogBytes = new byte[catalogLength];
        catalogDeploymentBytes.get(catalogBytes);
        byte[] catalogHash = new byte[20]; // sha-1 hash size
        catalogDeploymentBytes.get(catalogHash);
        int deploymentLength = catalogDeploymentBytes.getInt();
        byte[] deploymentBytes = new byte[deploymentLength];
        catalogDeploymentBytes.get(deploymentBytes);
        catalogDeploymentBytes = null;

        return new CatalogAndDeployment(version, genId, catalogBytes, catalogHash, deploymentBytes);
    }

    /**
     * Given plan graphs and a SQL statement, compute a bidirectional usage map between
     * schema (indexes, table & views) and SQL/Procedures.
     * Use "annotation" objects to store this extra information in the catalog
     * during compilation and catalog report generation.
     */
    public static void updateUsageAnnotations(Database db,
                                              Statement stmt,
                                              AbstractPlanNode topPlan,
                                              AbstractPlanNode bottomPlan)
    {
        Map<String, StmtTargetTableScan> tablesRead = new TreeMap<>();
        Collection<String> indexes = new TreeSet<>();
        if (topPlan != null) {
            topPlan.getTablesAndIndexes(tablesRead, indexes);
        }
        if (bottomPlan != null) {
            bottomPlan.getTablesAndIndexes(tablesRead, indexes);
        }

        String updated = "";
        if ( ! stmt.getReadonly()) {
            updated = topPlan.getUpdatedTable();
            if (updated == null) {
                updated = bottomPlan.getUpdatedTable();
            }
            assert(updated.length() > 0);
        }

        Set<String> readTableNames = tablesRead.keySet();
        stmt.setTablesread(StringUtils.join(readTableNames, ","));
        stmt.setTablesupdated(updated);

        Set<String> tableDotIndexNames = new TreeSet<>();

        for (Table table : db.getTables()) {
            if (readTableNames.contains(table.getTypeName())) {
                readTableNames.remove(table.getTypeName());
                for (String indexName : indexes) {
                    Index index = table.getIndexes().get(indexName);
                    if (index != null) {
                        tableDotIndexNames.add(table.getTypeName() + "." + index.getTypeName());
                    }
                }
            }
        }

        String indexString = StringUtils.join(tableDotIndexNames, ",");
        stmt.setIndexesused(indexString);

        assert(tablesRead.size() == 0);
    }

    /**
     * Get all snapshot-able table names from an in-memory catalog jar file.
     * A snapshot-able table is one that's neither an export table nor an implicitly partitioned view.
     * @param jarfile a in-memory catalog jar file
     * @return A pair of two string sets.</br>
     *         The first set contains a complete list of names of snapshot-able tables.</br>
     *         The second set contains a list of names of optional
     *         <strong>single persistent table views</strong> without which the snapshot
     *         is still considered as complete (ENG-11578, ENG-14145).
     */
    public static Pair<Set<String>, Set<String>>
    getSnapshotableTableNamesFromInMemoryJar(InMemoryJarfile jarfile) {
        Set<String> fullTableNames = new HashSet<>();
        Set<String> optionalTableNames = new HashSet<>();
        Catalog catalog = new Catalog();
        catalog.execute(getSerializedCatalogStringFromJar(jarfile));
        Database db = catalog.getClusters().get("cluster").getDatabases().get("database");
        Pair<List<Table>, Set<String>> ret;

        ret = getSnapshotableTables(db, true);
        ret.getFirst().forEach(table -> fullTableNames.add(table.getTypeName()));
        optionalTableNames.addAll(ret.getSecond());

        ret = getSnapshotableTables(db, false);
        ret.getFirst().forEach(table -> fullTableNames.add(table.getTypeName()));
        optionalTableNames.addAll(ret.getSecond());

        return new Pair<Set<String>, Set<String>>(fullTableNames, optionalTableNames);
    }

    /**
     * Get all snapshot-able tables from the catalog. A snapshot-able table is one
     * that's neither an export table nor an implicitly partitioned view.
     * @param catalog         Catalog database
     * @param isReplicated    true to return only replicated tables,
     *                        false to return all partitioned tables
     * @return A pair that contains a complete list of snapshot-able tables and a list
     *         of names of optional <strong>single persistent table views</strong> without
     *         which the snapshot is still considered as complete (ENG-11578, ENG-14145).
     */
    public static Pair<List<Table>, Set<String>>
    getSnapshotableTables(Database catalog, boolean isReplicated) {
        List<Table> tables = new ArrayList<>();
        Set<String> optionalTableNames = new HashSet<>();
        for (Table table : catalog.getTables()) {
            if (table.getIsreplicated() != isReplicated) {
                // We handle replicated tables and partitioned tables separately.
                continue;
            }
            if (isTableExportOnly(catalog, table)) {
                // Streamed tables are not considered as "normal" tables here.
                continue;
            }
            if (table.getMaterializer() != null) {
                if (isSnapshotablePersistentTableView(catalog, table)) {
                    // Some persistent table views are added to the snapshot starting from
                    // V8.2, they are since then considered as "normal" tables, too.
                    // But their presence in the snapshot is not compulsory for backward
                    // compatibility reasons.
                    optionalTableNames.add(table.getTypeName());
                }
                else if (! isSnapshotableStreamedTableView(catalog, table)) {
                    continue;
                }
            }
            tables.add(table);
        }
        return new Pair<List<Table>, Set<String>>(tables, optionalTableNames);
    }

    /**
     * Get all normal tables from the catalog. A normal table is one that's NOT a materialized
     * view, nor an export table. For the lack of a better name, I call it normal.
     * @param catalog         Catalog database
     * @param isReplicated    true to return only replicated tables,
     *                        false to return all partitioned tables
     * @return A list of tables
     */
    public static List<Table> getNormalTables(Database catalog, boolean isReplicated) {
        List<Table> tables = new ArrayList<>();
        for (Table table : catalog.getTables()) {
            if ((table.getIsreplicated() == isReplicated) &&
                    table.getMaterializer() == null &&
                    !CatalogUtil.isTableExportOnly(catalog, table)) {
                tables.add(table);
                continue;
            }
            //Handle views which are on STREAM only partitioned STREAM allow view and must have partition
            //column as part of view.
            if ((table.getMaterializer() != null) && !isReplicated
                    && (CatalogUtil.isTableExportOnly(catalog, table.getMaterializer()))) {
                //Non partitioned export table are not allowed so it should not get here.
                Column bpc = table.getMaterializer().getPartitioncolumn();
                if (bpc != null) {
                    String bPartName = bpc.getName();
                    Column pc = table.getColumns().get(bPartName);
                    if (pc != null) {
                        tables.add(table);
                    }
                }
            }
        }
        return tables;
    }

    /**
     * Iterate through all the tables in the catalog, find a table with an id that matches the
     * given table id, and return its name.
     *
     * @param catalog  Catalog database
     * @param tableId  table id
     * @return table name associated with the given table id (null if no association is found)
     */
    public static Table getTableObjectNameFromId(Database catalog, int tableId) {
        for (Table table: catalog.getTables()) {
            if (table.getRelativeIndex() == tableId) {
                return table;
            }
        }
        return null;
    }

    /**
     * Iterate through all the tables in the catalog, find a table with an id that matches the
     * given table id, and return its name.
     *
     * @param catalog  Catalog database
     * @param tableId  table id
     * @return table name associated with the given table id (null if no association is found)
     */
    public static String getTableNameFromId(Database catalog, int tableId) {
        String tableName = null;
        for (Table table: catalog.getTables()) {
            if (table.getRelativeIndex() == tableId) {
                tableName = table.getTypeName();
            }
        }
        return tableName;
    }

    // Calculate the width of an index:
    // -- if the index is a pure-column index, return number of columns in the index
    // -- if the index is an expression index, return number of expressions used to create the index
    public static int getCatalogIndexSize(Index index) {
        int indexSize = 0;
        String jsonstring = index.getExpressionsjson();

        if (jsonstring.isEmpty()) {
            indexSize = getSortedCatalogItems(index.getColumns(), "index").size();
        } else {
            try {
                indexSize = AbstractExpression.fromJSONArrayString(jsonstring, null).size();
            } catch (JSONException e) {
                e.printStackTrace();
            }
        }

        return indexSize;
    }

    /**
     * Return if given proc is durable if its a sysproc SystemProcedureCatalog is consulted. All non sys procs are all
     * durable.
     *
     * @param procName
     * @return true if proc is durable for non sys procs return true (durable)
     */
    public static boolean isDurableProc(String procName) {
        SystemProcedureCatalog.Config sysProc = SystemProcedureCatalog.listing.get(procName);
        return sysProc == null || sysProc.isDurable();
    }

    /**
     * Build an empty catalog jar file.
     * @return jar file or null (on failure)
     * @throws IOException on failure to create temporary jar file
     * @param isXDCR
     */
    public static File createTemporaryEmptyCatalogJarFile(boolean isXDCR) throws IOException {
        File emptyJarFile = File.createTempFile("catalog-empty", ".jar");
        emptyJarFile.deleteOnExit();
        VoltCompiler compiler = new VoltCompiler(isXDCR);
        if (!compiler.compileEmptyCatalog(emptyJarFile.getAbsolutePath())) {
            return null;
        }
        return emptyJarFile;
    }

    /**
     * Get a string signature for the table represented by the args
     * @param name The name of the table
     * @param schema A sorted map of the columns in the table, keyed by column index
     * @return The table signature string.
     */
    public static String getSignatureForTable(String name, SortedMap<Integer, VoltType> schema) {
        StringBuilder sb = new StringBuilder();
        sb.append(name).append(SIGNATURE_TABLE_NAME_SEPARATOR);
        for (VoltType t : schema.values()) {
            sb.append(t.getSignatureChar());
        }
        return sb.toString();
    }

    /**
     * Deterministically serializes all DR table signatures into a string and calculates the CRC checksum.
     * @param catalog    The catalog
     * @return A pair of CRC checksum and the serialized signature string.
     */
    public static Pair<Long, String> calculateDrTableSignatureAndCrc(Database catalog) {
        SortedSet<Table> tables = Sets.newTreeSet();
        tables.addAll(getSnapshotableTables(catalog, true).getFirst());
        tables.addAll(getSnapshotableTables(catalog, false).getFirst());

        final PureJavaCrc32 crc = new PureJavaCrc32();
        final StringBuilder sb = new StringBuilder();
        String delimiter = "";
        for (Table t : tables) {
            if (t.getIsdred()) {
                crc.update(t.getSignature().getBytes(Charsets.UTF_8));
                sb.append(delimiter).append(t.getSignature());
                delimiter = SIGNATURE_DELIMITER;
            }
        }

        return Pair.of(crc.getValue(), sb.toString());
    }

    /**
     * Deserializes a catalog DR table signature string into a map of table signatures.
     * @param signature    The signature string that includes multiple DR table signatures
     * @return A map of signatures from table names to table signatures.
     */
    public static Map<String, String> deserializeCatalogSignature(String signature) {
        Map<String, String> tableSignatures = Maps.newHashMap();
        for (String oneSig : signature.split(Pattern.quote(SIGNATURE_DELIMITER))) {
            if (!oneSig.isEmpty()) {
                final String[] parts = oneSig.split(Pattern.quote(SIGNATURE_TABLE_NAME_SEPARATOR), 2);
                tableSignatures.put(parts[0], parts[1]);
            }
        }
        return tableSignatures;
    }

    public static class DeploymentCheckException extends RuntimeException {

        private static final long serialVersionUID = 6741313621335268608L;

        public DeploymentCheckException() {
            super();
        }

        public DeploymentCheckException(String message, Throwable cause) {
            super(message, cause);
        }

        public DeploymentCheckException(String message) {
            super(message);
        }

        public DeploymentCheckException(Throwable cause) {
            super(cause);
        }

    }

    /** Given a table, return the DELETE statement that can be executed
     * by a LIMIT PARTITION ROWS constraint, or NULL if there isn't one. */
    public static String getLimitPartitionRowsDeleteStmt(Table table) {
        CatalogMap<Statement> map = table.getTuplelimitdeletestmt();
        if (map.isEmpty()) {
            return null;
        }

        assert (map.size() == 1);
        return map.iterator().next().getSqltext();
    }

    /**
     * Add default configuration to DR conflicts export target if deployment file doesn't have the configuration
     *
     * @param export   list of export configuration
     */
    public static ExportType addExportConfigToDRConflictsTable(ExportType export) {
        if (export == null) {
            export = new ExportType();
        }
        boolean userDefineStream = false;
        for (ExportConfigurationType exportConfiguration : export.getConfiguration()) {
            if (exportConfiguration.getTarget().equals(DR_CONFLICTS_TABLE_EXPORT_GROUP)) {
                userDefineStream = true;
            }
        }

        if (!userDefineStream) {
            ExportConfigurationType defaultConfiguration = new ExportConfigurationType();
            defaultConfiguration.setEnabled(true);
            defaultConfiguration.setTarget(DR_CONFLICTS_TABLE_EXPORT_GROUP);
            defaultConfiguration.setType(ServerExportEnum.FILE);

            // type
            PropertyType type = new PropertyType();
            type.setName("type");
            type.setValue(DEFAULT_DR_CONFLICTS_EXPORT_TYPE);
            defaultConfiguration.getProperty().add(type);

            // nonce
            PropertyType nonce = new PropertyType();
            nonce.setName("nonce");
            nonce.setValue(DEFAULT_DR_CONFLICTS_NONCE);
            defaultConfiguration.getProperty().add(nonce);

            // outdir
            PropertyType outdir = new PropertyType();
            outdir.setName("outdir");
            outdir.setValue(DEFAULT_DR_CONFLICTS_DIR);
            defaultConfiguration.getProperty().add(outdir);

            // k-safe file export
            PropertyType ksafe = new PropertyType();
            ksafe.setName("replicated");
            ksafe.setValue("true");
            defaultConfiguration.getProperty().add(ksafe);

            // skip internal export columns
            PropertyType skipinternal = new PropertyType();
            skipinternal.setName("skipinternals");
            skipinternal.setValue("true");
            defaultConfiguration.getProperty().add(skipinternal);

            export.getConfiguration().add(defaultConfiguration);
        }
        return export;
    }

    /*
     * Given an index return its expressions or list of indexed columns
     *
     * @param index  Catalog Index
     * @param tableScan table
     * @param indexedExprs   index expressions. This list remains empty if the index is just on simple columns.
     * @param indexedColRefs indexed columns. This list remains empty if indexedExprs is in use.
     * @return true if this is a column based index
     */
    public static boolean getCatalogIndexExpressions(Index index, StmtTableScan tableScan,
            List<AbstractExpression> indexedExprs, List<ColumnRef> indexedColRefs) {
        String exprsjson = index.getExpressionsjson();
        if (exprsjson.isEmpty()) {
            CatalogUtil.getSortedCatalogItems(index.getColumns(), "index", indexedColRefs);
        } else {
            try {
                AbstractExpression.fromJSONArrayString(exprsjson, tableScan, indexedExprs);
            } catch (JSONException e) {
                e.printStackTrace();
                assert(false);
            }
        }
        return exprsjson.isEmpty();
    }

    public static Map<String, Column> getDRTableNamePartitionColumnMapping(Database db) {
        Map<String, Column> res = new HashMap<>();
        for (Table tb : db.getTables()) {
            if (!tb.getIsreplicated() && tb.getIsdred()) {
                res.put(tb.getTypeName(), tb.getPartitioncolumn());
            }
        }
        return res;
    }

    /**
     * Creates a shallow clone of {@link DeploymentType} where all its
     * children references are copied except for {@link ClusterType}, and
     * {@link PathsType} which are newly instantiated
     * @param o
     * @return a shallow clone of {@link DeploymentType}
     */
    public static DeploymentType shallowClusterAndPathsClone(DeploymentType o) {
        DeploymentType clone = new DeploymentType();

        clone.setPartitionDetection(o.getPartitionDetection());
        clone.setHeartbeat(o.getHeartbeat());
        clone.setHttpd(o.getHttpd());
        clone.setSnapshot(o.getSnapshot());
        clone.setExport(o.getExport());
        clone.setUsers(o.getUsers());
        clone.setCommandlog(o.getCommandlog());
        clone.setSystemsettings(o.getSystemsettings());
        clone.setSecurity(o.getSecurity());
        clone.setDr(o.getDr());
        clone.setImport(o.getImport());

        ClusterType other = o.getCluster();
        ClusterType cluster = new ClusterType();

        cluster.setHostcount(other.getHostcount());
        cluster.setSitesperhost(other.getSitesperhost());
        cluster.setKfactor(other.getKfactor());
        cluster.setId(other.getId());
        cluster.setSchema(other.getSchema());

        clone.setCluster(cluster);

        PathsType prev = o.getPaths();
        PathsType paths = new PathsType();

        paths.setVoltdbroot(prev.getVoltdbroot());
        paths.setSnapshots(prev.getSnapshots());
        paths.setExportoverflow(prev.getExportoverflow());
        paths.setDroverflow(prev.getDroverflow());
        paths.setCommandlog(prev.getCommandlog());
        paths.setCommandlogsnapshot(prev.getCommandlogsnapshot());
        paths.setLargequeryswap(prev.getLargequeryswap());

        clone.setPaths(paths);
        clone.setSsl(o.getSsl());

        clone.setSnmp(o.getSnmp());
        return clone;
    }

    /**
     * Get a deployment view that represents what needs to be displayed to VMC, which
     * reflects the paths that are used by this cluster member and the actual number of
     * hosts that belong to this cluster whether or not it was elastically expanded
     * @param deployment
     * @return adjusted deployment
     */
    public static DeploymentType updateRuntimeDeploymentPaths(DeploymentType deployment) {
        deployment = CatalogUtil.shallowClusterAndPathsClone(deployment);
        PathsType paths = deployment.getPaths();
        if (paths.getVoltdbroot() == null) {
            PathsType.Voltdbroot root = new PathsType.Voltdbroot();
            root.setPath(VoltDB.instance().getVoltDBRootPath());
            paths.setVoltdbroot(root);
        } else {
            paths.getVoltdbroot().setPath(VoltDB.instance().getVoltDBRootPath());
        }
        // Directly load path config from file
        NodeSettings pathSettings = NodeSettings.create(VoltDB.instance().getConfig().asRelativePathSettingsMap());
        //snapshot
        if (paths.getSnapshots() == null) {
            PathsType.Snapshots snap = new PathsType.Snapshots();
            snap.setPath(pathSettings.getSnapshoth().toString());
            paths.setSnapshots(snap);
        } else {
            paths.getSnapshots().setPath(pathSettings.getSnapshoth().toString());
        }
        if (paths.getCommandlog() == null) {
            //cl
            PathsType.Commandlog cl = new PathsType.Commandlog();
            cl.setPath(pathSettings.getCommandLog().toString());
            paths.setCommandlog(cl);
        } else {
            paths.getCommandlog().setPath(pathSettings.getCommandLog().toString());
        }
        if (paths.getCommandlogsnapshot() == null) {
            //cl snap
            PathsType.Commandlogsnapshot clsnap = new PathsType.Commandlogsnapshot();
            clsnap.setPath(pathSettings.getCommandLogSnapshot().toString());
            paths.setCommandlogsnapshot(clsnap);
        } else {
            paths.getCommandlogsnapshot().setPath(pathSettings.getCommandLogSnapshot().toString());
        }
        if (paths.getExportoverflow() == null) {
            //export overflow
            PathsType.Exportoverflow exp = new PathsType.Exportoverflow();
            exp.setPath(pathSettings.getExportOverflow().toString());
            paths.setExportoverflow(exp);
        } else {
            paths.getExportoverflow().setPath(pathSettings.getExportOverflow().toString());
        }
        if (paths.getDroverflow() == null) {
            //dr overflow
            final PathsType.Droverflow droverflow = new PathsType.Droverflow();
            droverflow.setPath(pathSettings.getDROverflow().toString());
            paths.setDroverflow(droverflow);
        } else {
            paths.getDroverflow().setPath(pathSettings.getDROverflow().toString());
        }
        if (paths.getLargequeryswap() == null) {
            //large query swap
            final PathsType.Largequeryswap largequeryswap = new PathsType.Largequeryswap();
            largequeryswap.setPath(pathSettings.getLargeQuerySwap().toString());
            paths.setLargequeryswap(largequeryswap);
        } else {
            paths.getLargequeryswap().setPath(pathSettings.getLargeQuerySwap().toString());
        }
        return deployment;
    }

    /*
     * Print procedure detail, such as statement text, frag id and json plan.
     *
     * @Param proc  Catalog procedure
     */
    public static String printUserProcedureDetail(Procedure proc) {
        PureJavaCrc32C crc = new PureJavaCrc32C();
        StringBuilder sb = new StringBuilder();
        sb.append("Procedure:" + proc.getTypeName()).append("\n");
        for (Statement stmt : proc.getStatements()) {
            // compute hash for determinism check
            String sqlText = stmt.getSqltext();
            crc.reset();
            crc.update(sqlText.getBytes(Constants.UTF8ENCODING));
            int hash = (int) crc.getValue();
            sb.append("Statement Hash: ").append(hash);
            sb.append(", Statement SQL: ").append(sqlText);
            for (PlanFragment frag : stmt.getFragments()) {
                byte[] planHash = Encoder.hexDecode(frag.getPlanhash());
                long planId = ActivePlanRepository.getFragmentIdForPlanHash(planHash);
                String stmtText = ActivePlanRepository.getStmtTextForPlanHash(planHash);
                byte[] jsonPlan = ActivePlanRepository.planForFragmentId(planId);
                sb.append("Plan Stmt Text:").append(stmtText);
                sb.append(", Plan Fragment Id:").append(planId);
                sb.append(", Json Plan:").append(new String(jsonPlan));
            }
            sb.append("\n");
        }
        return sb.toString();
    }

    public static String printCRUDProcedureDetail(Procedure proc, LoadedProcedureSet procSet) {
        PureJavaCrc32C crc = new PureJavaCrc32C();
        StringBuilder sb = new StringBuilder();
        sb.append("Procedure:" + proc.getTypeName()).append("\n");
        String sqlText = DefaultProcedureManager.sqlForDefaultProc(proc);
        crc.reset();
        crc.update(sqlText.getBytes(Constants.UTF8ENCODING));
        int hash = (int) crc.getValue();
        sb.append("Statement Hash: ").append(hash);
        sb.append(", Statement SQL: ").append(sqlText);
        ProcedureRunner runner = procSet.getProcByName(proc.getTypeName());
        for (Statement stmt : runner.getCatalogProcedure().getStatements()) {
            for (PlanFragment frag : stmt.getFragments()) {
                byte[] planHash = Encoder.hexDecode(frag.getPlanhash());
                long planId = ActivePlanRepository.getFragmentIdForPlanHash(planHash);
                String stmtText = ActivePlanRepository.getStmtTextForPlanHash(planHash);
                byte[] jsonPlan = ActivePlanRepository.planForFragmentId(planId);
                sb.append(", Plan Fragment Id:").append(planId);
                sb.append(", Plan Stmt Text:").append(stmtText);
                sb.append(", Json Plan:").append(new String(jsonPlan));
            }
        }
        sb.append("\n");
        return sb.toString();
    }

    /*
     * Check if the procedure is partitioned or not
     */
    public static boolean isProcedurePartitioned(Procedure proc) {
        return proc.getSinglepartition() || proc.getPartitioncolumn2() != null;
    }

    public static Map<String, Table> getTimeToLiveTables(Database db) {
        Map<String, Table> ttls = Maps.newHashMap();
        for (Table t : db.getTables()) {
            if (t.getTimetolive() != null && t.getTimetolive().get(TimeToLiveVoltDB.TTL_NAME) != null) {
                ttls.put(t.getTypeName(),t);
            }
        }
        return ttls;
    }

    public static boolean isColumnIndexed(Table table, Column column) {
        for (Index index : table.getIndexes()) {
            for (ColumnRef colRef : index.getColumns()) {
                if(column.equals(colRef.getColumn())){
                 return true;
                }
            }
        }
        return false;
    }
}<|MERGE_RESOLUTION|>--- conflicted
+++ resolved
@@ -644,26 +644,7 @@
      * @return true if a table is export or false otherwise
      */
     public static boolean isTableExportOnly(org.voltdb.catalog.Database database,
-<<<<<<< HEAD
-                                            org.voltdb.catalog.Table table)
-    {
-        /* IW-ENG14804
-        for (Connector connector : database.getConnectors()) {
-            // iterate the connector tableinfo list looking for tableIndex
-            // tableInfo has a reference to a table - can compare the reference
-            // to the desired table by looking at the relative index. ick.
-            for (ConnectorTableInfo tableInfo : connector.getTableinfo()) {
-                if (tableInfo.getTable().getRelativeIndex() == table.getRelativeIndex()) {
-                    return true;
-                }
-            }
-        }
-
-        return false;
-        */
-=======
                                             org.voltdb.catalog.Table table) {
->>>>>>> 96ef47e4
         return TableType.isStream(table.getTabletype());
     }
 
