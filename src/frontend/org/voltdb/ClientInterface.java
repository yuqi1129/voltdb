/* This file is part of VoltDB.
 * Copyright (C) 2008-2012 VoltDB Inc.
 *
 * VoltDB is free software: you can redistribute it and/or modify
 * it under the terms of the GNU General Public License as published by
 * the Free Software Foundation, either version 3 of the License, or
 * (at your option) any later version.
 *
 * VoltDB is distributed in the hope that it will be useful,
 * but WITHOUT ANY WARRANTY; without even the implied warranty of
 * MERCHANTABILITY or FITNESS FOR A PARTICULAR PURPOSE.  See the
 * GNU General Public License for more details.
 *
 * You should have received a copy of the GNU General Public License
 * along with VoltDB.  If not, see <http://www.gnu.org/licenses/>.
 */

package org.voltdb;

import java.io.IOException;
import java.io.PrintWriter;
import java.io.StringWriter;
import java.net.InetSocketAddress;
import java.nio.ByteBuffer;
import java.nio.channels.SelectionKey;
import java.nio.channels.ServerSocketChannel;
import java.nio.channels.SocketChannel;
import java.util.ArrayList;
import java.util.HashMap;
import java.util.List;
import java.util.Map;
import java.util.Map.Entry;
import java.util.concurrent.Callable;
import java.util.concurrent.CopyOnWriteArrayList;
import java.util.concurrent.ExecutionException;
import java.util.concurrent.ExecutorService;
import java.util.concurrent.Executors;
import java.util.concurrent.Future;
import java.util.concurrent.FutureTask;
import java.util.concurrent.LinkedBlockingDeque;
import java.util.concurrent.ScheduledFuture;
import java.util.concurrent.ThreadFactory;
import java.util.concurrent.TimeUnit;
import java.util.concurrent.atomic.AtomicBoolean;
import java.util.concurrent.atomic.AtomicInteger;
import java.util.concurrent.atomic.AtomicLong;
import java.util.concurrent.atomic.AtomicReference;

import org.apache.commons.lang3.ArrayUtils;
import org.apache.zookeeper_voltpatches.ZooKeeper;
import org.voltcore.logging.Level;
import org.voltcore.logging.VoltLogger;
import org.voltcore.messaging.HostMessenger;
import org.voltcore.messaging.LocalObjectMessage;
import org.voltcore.messaging.Mailbox;
import org.voltcore.messaging.MessagingException;
import org.voltcore.messaging.VoltMessage;
import org.voltcore.network.Connection;
import org.voltcore.network.InputHandler;
import org.voltcore.network.NIOReadStream;
import org.voltcore.network.QueueMonitor;
import org.voltcore.network.VoltNetworkPool;
import org.voltcore.network.VoltProtocolHandler;
import org.voltcore.network.WriteStream;
import org.voltcore.utils.EstTime;
import org.voltcore.utils.Pair;
import org.voltdb.SystemProcedureCatalog.Config;
import org.voltdb.VoltZK.MailboxType;
import org.voltdb.catalog.CatalogMap;
import org.voltdb.catalog.Procedure;
import org.voltdb.catalog.SnapshotSchedule;
import org.voltdb.catalog.Table;
import org.voltdb.client.ClientResponse;
import org.voltdb.compiler.AdHocCompilerCache;
import org.voltdb.compiler.AdHocPlannedStatement;
import org.voltdb.compiler.AdHocPlannedStmtBatch;
import org.voltdb.compiler.AdHocPlannerWork;
import org.voltdb.compiler.AsyncCompilerResult;
import org.voltdb.compiler.CatalogChangeResult;
import org.voltdb.compiler.CatalogChangeWork;
import org.voltdb.dtxn.SimpleDtxnInitiator;
import org.voltdb.dtxn.TransactionInitiator;
import org.voltdb.export.ExportManager;
import org.voltdb.messaging.FastDeserializer;
import org.voltdb.messaging.FastSerializer;
import org.voltdb.messaging.LocalMailbox;
import org.voltdb.sysprocs.LoadSinglepartitionTable;
import org.voltdb.utils.Encoder;
import org.voltdb.utils.LogKeys;
import org.voltdb.utils.MiscUtils;
import java.util.concurrent.locks.ReentrantLock;

/**
 * Represents VoltDB's connection to client libraries outside the cluster.
 * This class accepts new connections and manages existing connections through
 * <code>ClientConnection</code> instances.
 *
 */
public class ClientInterface implements SnapshotDaemon.DaemonInitiator {

    // reasons a connection can fail
    public static final byte AUTHENTICATION_FAILURE = -1;
    public static final byte MAX_CONNECTIONS_LIMIT_ERROR = 1;
    public static final byte WIRE_PROTOCOL_TIMEOUT_ERROR = 2;
    public static final byte WIRE_PROTOCOL_FORMAT_ERROR = 3;
    public static final byte AUTHENTICATION_FAILURE_DUE_TO_REJOIN = 4;
    public static final byte EXPORT_DISABLED_REJECTION = 5;

    private static final VoltLogger log = new VoltLogger(ClientInterface.class.getName());
    private static final VoltLogger authLog = new VoltLogger("AUTH");
    private static final VoltLogger hostLog = new VoltLogger("HOST");
    private static final VoltLogger networkLog = new VoltLogger("NETWORK");
    private final ClientAcceptor m_acceptor;
    private ClientAcceptor m_adminAcceptor;
    private final TransactionInitiator m_initiator;

    /*
     * This lock must be held while checking and signaling a backpressure condition
     * in order to avoid ensure that nothing misses the end of backpressure notification
     */
    private final ReentrantLock m_backpressureLock = new ReentrantLock();
    private final CopyOnWriteArrayList<Connection> m_connections = new CopyOnWriteArrayList<Connection>();
    private final SnapshotDaemon m_snapshotDaemon = new SnapshotDaemon();
    private final SnapshotDaemonAdapter m_snapshotDaemonAdapter = new SnapshotDaemonAdapter();

    // cache of adhoc plans
    AdHocCompilerCache m_adhocCache = new AdHocCompilerCache();

    // Atomically allows the catalog reference to change between access
    private final AtomicReference<CatalogContext> m_catalogContext = new AtomicReference<CatalogContext>(null);

    /** If this is true, update the catalog */
    private final AtomicBoolean m_shouldUpdateCatalog = new AtomicBoolean(false);

    /**
     * Counter of the number of client connections. Used to enforce a limit on the maximum number of connections
     */
    private final AtomicInteger m_numConnections = new AtomicInteger(0);

    /**
     * Policies used to determine if we can accept an invocation.
     */
    private final Map<String, List<InvocationAcceptancePolicy>> m_policies =
            new HashMap<String, List<InvocationAcceptancePolicy>>();

    // clock time of last call to the initiator's tick()
    static final int POKE_INTERVAL = 1000;

    private final int m_allPartitions[];
    final long m_siteId;
    final long m_plannerSiteId;

    final Mailbox m_mailbox;

    private final QueueMonitor m_clientQueueMonitor = new QueueMonitor() {
        private final int MAX_QUEABLE = 33554432;

        private int m_queued = 0;

        @Override
        public boolean queue(int queued) {
            m_backpressureLock.lock();
            try {
                m_queued += queued;
                if (m_queued > MAX_QUEABLE) {
                    if (m_hasGlobalClientBackPressure || m_hasDTXNBackPressure) {
                        m_hasGlobalClientBackPressure = true;
                        //Guaranteed to already have reads disabled
                        return false;
                    }

                    m_hasGlobalClientBackPressure = true;
                    for (final Connection c : m_connections) {
                        c.disableReadSelection();
                    }
                } else {
                    if (!m_hasGlobalClientBackPressure) {
                        return false;
                    }

                    if (m_hasGlobalClientBackPressure && !m_hasDTXNBackPressure) {
                        for (final Connection c : m_connections) {
                            if (!c.writeStream().hadBackPressure()) {
                                /*
                                 * Also synchronize on the individual connection
                                 * so that enabling of read selection happens atomically
                                 * with the checking of client backpressure (client not reading responses)
                                 * in the write stream
                                 * so that this doesn't interleave incorrectly with
                                 * SimpleDTXNInitiator disabling read selection.
                                 */
                                synchronized (c) {
                                    if (!c.writeStream().hadBackPressure()) {
                                        c.enableReadSelection();
                                    }
                                }
                            }
                        }
                    }
                    m_hasGlobalClientBackPressure = false;
                }
            } finally {
                m_backpressureLock.unlock();
            }
            return false;
        }
    };

    /**
     * This boolean allows the DTXN to communicate to the
     * ClientInputHandler the presence of DTXN backpressure.
     * The m_connections ArrayList is used as the synchronization
     * point to ensure that modifications to read interest ops
     * that are based on the status of this information are atomic.
     * Additionally each connection must be synchronized on before modification
     * because the disabling of read selection for an individual connection
     * due to backpressure (not DTXN backpressure, client backpressure due to a client
     * that refuses to read responses) occurs inside the SimpleDTXNInitiator which
     * doesn't have access to m_connections
     */
    private boolean m_hasDTXNBackPressure = false;

    // MAX_CONNECTIONS is updated to be (FD LIMIT - 300) after startup
    private final AtomicInteger MAX_CONNECTIONS = new AtomicInteger(800);
    private ScheduledFuture<?> m_maxConnectionUpdater;

    /**
     * Way too much data tied up sending responses to clients.
     * Wait until they receive data or have been booted.
     */
    private boolean m_hasGlobalClientBackPressure = false;
    private final boolean m_isConfiguredForHSQL;

    /** A port that accepts client connections */
    public class ClientAcceptor implements Runnable {
        private final int m_port;
        private final ServerSocketChannel m_serverSocket;
        private final VoltNetworkPool m_network;
        private volatile boolean m_running = true;
        private Thread m_thread = null;
        private final boolean m_isAdmin;

        /**
         * Used a cached thread pool to accept new connections.
         */
        private final ExecutorService m_executor = Executors.newCachedThreadPool(new ThreadFactory() {
            private final AtomicLong m_createdThreadCount = new AtomicLong(0);
            private final ThreadGroup m_group =
                new ThreadGroup(Thread.currentThread().getThreadGroup(), "Client authentication threads");

            @Override
            public Thread newThread(Runnable r) {
                return new Thread(m_group, r, "Client authenticator " + m_createdThreadCount.getAndIncrement(), 131072);
            }
        });

        ClientAcceptor(int port, VoltNetworkPool network, boolean isAdmin)
        {
            m_network = network;
            m_port = port;
            m_isAdmin = isAdmin;
            ServerSocketChannel socket;
            try {
                socket = ServerSocketChannel.open();
            } catch (IOException e) {
                if (m_isAdmin) {
                    hostLog.fatal("Failed to open admin wire protocol listener on port "
                            + m_port + "(" + e.getMessage() + ")");
                }
                else {
                    hostLog.fatal("Failed to open native wire protocol listener on port "
                            + m_port + "(" + e.getMessage() + ")");
                }
                throw new RuntimeException(e);
            }
            m_serverSocket = socket;
        }

        public void start() throws IOException {
            if (m_thread != null) {
                throw new IllegalStateException("A thread for this ClientAcceptor is already running");
            }
            if (!m_serverSocket.socket().isBound()) {
                try {
                    m_serverSocket.socket().bind(new InetSocketAddress(m_port));
                }
                catch (IOException e) {
                    hostLog.fatal("Client interface failed to bind to port " + m_port);
                    hostLog.fatal("IOException message: \"" + e.getMessage() + "\"");
                    MiscUtils.printPortsInUse(hostLog);
                    VoltDB.crashLocalVoltDB("Client interface failed to bind to port " + m_port, false, e);
                }
            }
            m_running = true;
            String threadName = m_isAdmin ? "AdminPort connection acceptor" : "ClientPort connection acceptor";
            m_thread = new Thread( null, this, threadName, 262144);
            m_thread.setDaemon(true);
            m_thread.start();
        }

        public void shutdown() throws InterruptedException {
            //sync prevents interruption while shuttown down executor
            synchronized (this) {
                m_running = false;
                m_thread.interrupt();
            }
            m_thread.join();
        }

        @Override
        public void run() {
            try {
                do {
                    final SocketChannel socket;
                    try
                    {
                        socket = m_serverSocket.accept();
                    }
                    catch (IOException ioe)
                    {
                        if (ioe.getMessage() != null &&
                            ioe.getMessage().contains("Too many open files"))
                        {
                            networkLog.warn("Rejected accepting new connection due to too many open files");
                            continue;
                        }
                        else
                        {
                            throw ioe;
                        }
                    }

                    /*
                     * Enforce a limit on the maximum number of connections
                     */
                    if (m_numConnections.get() == MAX_CONNECTIONS.get()) {
                        networkLog.warn("Rejected connection from " +
                                socket.socket().getRemoteSocketAddress() +
                                " because the connection limit of " + MAX_CONNECTIONS + " has been reached");
                        /*
                         * Send rejection message with reason code
                         */
                        final ByteBuffer b = ByteBuffer.allocate(1);
                        b.put(MAX_CONNECTIONS_LIMIT_ERROR);
                        b.flip();
                        socket.configureBlocking(true);
                        for (int ii = 0; ii < 4 && b.hasRemaining(); ii++) {
                            socket.write(b);
                        }
                        socket.close();
                        continue;
                    }

                    /*
                     * Increment the number of connections even though this one hasn't been authenticated
                     * so that a flood of connection attempts (with many doomed) will not result in
                     * successful authentication of connections that would put us over the limit.
                     */
                    m_numConnections.incrementAndGet();

                    m_executor.execute(new Runnable() {
                        @Override
                        public void run() {
                            if (socket != null) {
                                boolean success = false;
                                try {
                                    final InputHandler handler = authenticate(socket);
                                    if (handler != null) {
                                        socket.configureBlocking(false);
                                        if (handler instanceof ClientInputHandler) {
                                            socket.socket().setTcpNoDelay(false);
                                        }
                                        socket.socket().setKeepAlive(true);

                                        if (handler instanceof ClientInputHandler) {
                                            Connection c = m_network.registerChannel(socket, handler, 0);
                                            m_backpressureLock.lock();
                                            try {
                                                if (!m_hasDTXNBackPressure) {
                                                    c.enableReadSelection();
                                                }
                                                m_connections.add(c);
                                            } finally {
                                                m_backpressureLock.unlock();
                                            }
                                        } else {
                                            m_network.registerChannel(socket, handler, SelectionKey.OP_READ);
                                        }
                                        success = true;
                                    }
                                } catch (IOException e) {
                                    try {
                                        socket.close();
                                    } catch (IOException e1) {
                                        //Don't care connection is already lost anyways
                                    }
                                    if (m_running) {
                                        hostLog.warn("Exception authenticating and registering user in ClientAcceptor", e);
                                    }
                                } finally {
                                    if (!success) {
                                        m_numConnections.decrementAndGet();
                                    }
                                }
                            }
                        }
                    });
                } while (m_running);
            }  catch (IOException e) {
                if (m_running) {
                    hostLog.fatal("Exception in ClientAcceptor. The acceptor has died", e);
                }
            } finally {
                try {
                    m_serverSocket.close();
                } catch (IOException e) {
                    hostLog.fatal(null, e);
                }
                //Prevent interruption
                synchronized (this) {
                    Thread.interrupted();
                    m_executor.shutdownNow();
                    try {
                        m_executor.awaitTermination( 1, TimeUnit.DAYS);
                    } catch (InterruptedException e) {
                        throw new RuntimeException(e);
                    }
                }
            }
        }

        /**
         * Attempt to authenticate the user associated with this socket connection
         * @param socket
         * @return AuthUser a set of user permissions or null if authentication fails
         * @throws IOException
         */
        private InputHandler
        authenticate(final SocketChannel socket) throws IOException
        {
            ByteBuffer responseBuffer = ByteBuffer.allocate(6);
            byte version = (byte)0;
            responseBuffer.putInt(2);//message length
            responseBuffer.put(version);//version

            /*
             * The login message is a length preceded name string followed by a length preceded
             * SHA-1 single hash of the password.
             */
            socket.configureBlocking(false);//Doing NIO allows timeouts via Thread.sleep()
            socket.socket().setTcpNoDelay(true);//Greatly speeds up requests hitting the wire
            final ByteBuffer lengthBuffer = ByteBuffer.allocate(4);

            //Do non-blocking I/O to retrieve the length preceding value
            for (int ii = 0; ii < 4; ii++) {
                socket.read(lengthBuffer);
                if (!lengthBuffer.hasRemaining()) {
                    break;
                }
                try {
                    Thread.sleep(400);
                } catch (InterruptedException e) {
                    throw new IOException(e);
                }
            }

            //Didn't get the value. Client isn't going to get anymore time.
            if (lengthBuffer.hasRemaining()) {
                authLog.debug("Failure to authenticate connection(" + socket.socket().getRemoteSocketAddress() +
                              "): wire protocol violation (timeout reading message length).");
                //Send negative response
                responseBuffer.put(WIRE_PROTOCOL_TIMEOUT_ERROR).flip();
                socket.write(responseBuffer);
                socket.close();
                return null;
            }
            lengthBuffer.flip();

            final int messageLength = lengthBuffer.getInt();
            if (messageLength < 0) {
                authLog.warn("Failure to authenticate connection(" + socket.socket().getRemoteSocketAddress() +
                             "): wire protocol violation (message length " + messageLength + " is negative).");
                //Send negative response
                responseBuffer.put(WIRE_PROTOCOL_FORMAT_ERROR).flip();
                socket.write(responseBuffer);
                socket.close();
                return null;
            }
            if (messageLength > ((1024 * 1024) * 2)) {
                  authLog.warn("Failure to authenticate connection(" + socket.socket().getRemoteSocketAddress() +
                               "): wire protocol violation (message length " + messageLength + " is too large).");
                  //Send negative response
                  responseBuffer.put(WIRE_PROTOCOL_FORMAT_ERROR).flip();
                  socket.write(responseBuffer);
                  socket.close();
                  return null;
              }

            final ByteBuffer message = ByteBuffer.allocate(messageLength);
            //Do non-blocking I/O to retrieve the login message
            for (int ii = 0; ii < 4; ii++) {
                socket.read(message);
                if (!message.hasRemaining()) {
                    break;
                }
                try {
                    Thread.sleep(20);
                } catch (InterruptedException e) {
                    throw new IOException(e);
                }
            }

            //Didn't get the whole message. Client isn't going to get anymore time.
            if (lengthBuffer.hasRemaining()) {
                authLog.warn("Failure to authenticate connection(" + socket.socket().getRemoteSocketAddress() +
                             "): wire protocol violation (timeout reading authentication strings).");
                //Send negative response
                responseBuffer.put(WIRE_PROTOCOL_TIMEOUT_ERROR).flip();
                socket.write(responseBuffer);
                socket.close();
                return null;
            }
            message.flip().position(1);//skip version
            FastDeserializer fds = new FastDeserializer(message);
            final String service = fds.readString();
            final String username = fds.readString();
            final byte password[] = new byte[20];
            message.get(password);

            CatalogContext context = m_catalogContext.get();

            /*
             * Don't use the auth system during recovery. Not safe to use
             * the node to initiate multi-partition txns during recovery
             */
            if (!VoltDB.instance().recovering()) {
                /*
                 * Authenticate the user.
                 */
                boolean authenticated = context.authSystem.authenticate(username, password);

                if (!authenticated) {
                    authLog.warn("Failure to authenticate connection(" + socket.socket().getRemoteSocketAddress() +
                                 "): user " + username + " failed authentication.");
                    //Send negative response
                    responseBuffer.put(AUTHENTICATION_FAILURE).flip();
                    socket.write(responseBuffer);
                    socket.close();
                    return null;
                }
            } else {
                authLog.warn("Failure to authenticate connection(" + socket.socket().getRemoteSocketAddress() +
                        "): user " + username + " because this node is rejoining.");
                //Send negative response
                responseBuffer.put(AUTHENTICATION_FAILURE_DUE_TO_REJOIN).flip();
                socket.write(responseBuffer);
                socket.close();
                return null;
            }

            AuthSystem.AuthUser user = context.authSystem.getUser(username);

            /*
             * Create an input handler.
             */
            InputHandler handler = null;
            if (service.equalsIgnoreCase("database")) {
                handler =
                    new ClientInputHandler(
                            username,
                            socket.socket().getInetAddress().getHostName(),
                            m_isAdmin);
            }
            else {
                String strUser = "ANONYMOUS";
                if ((username != null) && (username.length() > 0)) strUser = username;

                // If no processor can handle this service, null is returned.
                String connectorClassName = ExportManager.instance().getConnectorForService(service);
                if (connectorClassName == null) {
                    //Send negative response
                    responseBuffer.put(EXPORT_DISABLED_REJECTION).flip();
                    socket.write(responseBuffer);
                    socket.close();
                    authLog.warn("Rejected user " + strUser +
                                 " attempting to use disabled or unconfigured service " +
                                 service + ".");
                    return null;
                }
                if (!user.authorizeConnector(connectorClassName)) {
                    //Send negative response
                    responseBuffer.put(AUTHENTICATION_FAILURE).flip();
                    socket.write(responseBuffer);
                    socket.close();
                    authLog.warn("Failure to authorize user " + strUser + " for service " + service + ".");
                    return null;
                }

                handler = ExportManager.instance().createInputHandler(service, m_isAdmin);
            }

            if (handler != null) {
                byte buildString[] = VoltDB.instance().getBuildString().getBytes("UTF-8");
                responseBuffer = ByteBuffer.allocate(34 + buildString.length);
                responseBuffer.putInt(30 + buildString.length);//message length
                responseBuffer.put((byte)0);//version

                //Send positive response
                responseBuffer.put((byte)0);
                responseBuffer.putInt(VoltDB.instance().getHostMessenger().getHostId());
                responseBuffer.putLong(handler.connectionId());
                responseBuffer.putLong(VoltDB.instance().getHostMessenger().getInstanceId().getTimestamp());
                responseBuffer.putInt(VoltDB.instance().getHostMessenger().getInstanceId().getCoord());
                responseBuffer.putInt(buildString.length);
                responseBuffer.put(buildString).flip();
                socket.write(responseBuffer);

            }
            else {
                authLog.warn("Failure to authenticate connection(" + socket.socket().getRemoteSocketAddress() +
                             "): user " + username + " failed authentication.");
                // Send negative response
                responseBuffer.put(AUTHENTICATION_FAILURE).flip();
                socket.write(responseBuffer);
                socket.close();
                return null;

            }
            return handler;
        }
    }

    /** A port that reads client procedure invocations and writes responses */
    public class ClientInputHandler extends VoltProtocolHandler {
        public static final int MAX_READ = 8192 * 4;

        private Connection m_connection;
        private final String m_hostname;
        private final boolean m_isAdmin;

        /**
         * Must use username to do a lookup via the auth system
         * rather then caching the AuthUser because the AuthUser
         * can be invalidated on catalog updates
         */
        private final String m_username;

        public ClientInputHandler(String username, String hostname,
                                  boolean isAdmin)
        {
            m_username = username.intern();
            m_hostname = hostname;
            m_isAdmin = isAdmin;
        }

        public boolean isAdmin()
        {
            return m_isAdmin;
        }

        @Override
        public int getMaxRead() {
            if (m_hasDTXNBackPressure) {
                return 0;
            } else {
                return Math.max( MAX_READ, getNextMessageLength());
            }
        }

        @Override
        public void handleMessage(ByteBuffer message, Connection c) {
            try {
                final ClientResponseImpl error = handleRead(message, this, c);
                if (error != null) {
                    ByteBuffer buf = ByteBuffer.allocate(error.getSerializedSize() + 4);
                    buf.putInt(buf.capacity() - 4);
                    error.flattenToBuffer(buf).flip();
                    c.writeStream().enqueue(buf);
                }
            } catch (Exception e) {
                throw new RuntimeException(e);
            }
        }

        @Override
        public void started(final Connection c) {
            m_connection = c;
        }

        @Override
        public void stopping(Connection c) {
            m_connections.remove(c);
        }

        @Override
        public void stopped(Connection c) {
            m_numConnections.decrementAndGet();
            m_initiator.removeConnectionStats(connectionId());
        }

        @Override
        public Runnable offBackPressure() {
            return new Runnable() {
                @Override
                public void run() {
                    /**
                     * Must synchronize to prevent a race between the DTXN backpressure starting
                     * and this attempt to reenable read selection (which should not occur
                     * if there is DTXN backpressure)
                     */
                    m_backpressureLock.lock();
                    try {
                        if (!m_hasDTXNBackPressure) {
                            m_connection.enableReadSelection();
                        }
                    } finally {
                        m_backpressureLock.unlock();
                    }
                }
            };
        }

        @Override
        public Runnable onBackPressure() {
            return new Runnable() {
                @Override
                public void run() {
                    synchronized (m_connection) {
                        m_connection.disableReadSelection();
                    }
                }
            };
        }

        @Override
        public QueueMonitor writestreamMonitor() {
            return m_clientQueueMonitor;
        }
    }

    /**
     * Invoked when DTXN backpressure starts
     *
     */
    public void onBackPressure() {
        log.trace("Had back pressure disabling read selection");
        m_backpressureLock.lock();
        try {
            m_hasDTXNBackPressure = true;
            for (final Connection c : m_connections) {
                c.disableReadSelection();
            }
        } finally {
            m_backpressureLock.unlock();
        }
    }

    /**
     * Invoked when DTXN backpressure stops
     *
     */
    public void offBackPressure() {
        log.trace("No more back pressure attempting to enable read selection");
        m_backpressureLock.lock();
        try {
            m_hasDTXNBackPressure = false;
            if (m_hasGlobalClientBackPressure) {
                return;
            }
            for (final Connection c : m_connections) {
                if (!c.writeStream().hadBackPressure()) {
                    /*
                     * Also synchronize on the individual connection
                     * so that enabling of read selection happens atomically
                     * with the checking of client backpressure (client not reading responses)
                     * in the write stream
                     * so that this doesn't interleave incorrectly with
                     * SimpleDTXNInitiator disabling read selection.
                     */
                    synchronized (c) {
                        if (!c.writeStream().hadBackPressure()) {
                            c.enableReadSelection();
                        }
                    }
                }
            }
        } finally {
            m_backpressureLock.unlock();
        }
    }


    // Wrap API to SimpleDtxnInitiator - mostly for the future
    public  boolean createTransaction(
            final long connectionId,
            final String connectionHostname,
            final boolean adminConnection,
            final StoredProcedureInvocation invocation,
            final boolean isReadOnly,
            final boolean isSinglePartition,
            final boolean isEveryPartition,
            final int partitions[],
            final int numPartitions,
            final Object clientData,
            final int messageSize,
            final long now)
    {
        return m_initiator.createTransaction(
                connectionId,
                connectionHostname,
                adminConnection,
                invocation,
                isReadOnly,
                isSinglePartition,
                isEveryPartition,
                partitions,
                numPartitions,
                clientData,
                messageSize,
                now);
    }



    /**
     * Static factory method to easily create a ClientInterface with the default
     * settings.
     * @throws Exception
     */
    public static ClientInterface create(
            HostMessenger messenger,
            CatalogContext context,
            ReplicationRole replicationRole,
            SimpleDtxnInitiator initiator,
            int partitionCount,
            int port,
            int adminPort,
            long timestampTestingSalt) throws Exception {

        // create a list of all partitions
        int[] allPartitions = new int[partitionCount];
        int index = 0;
        for (Integer partition : VoltDB.instance().getSiteTracker().m_partitionsToSitesImmutable.keySet()) {
            allPartitions[index++] = partition;
        }

        /*
         * Construct the runnables so they have access to the list of connections
         */
        final ClientInterface ci = new ClientInterface(
           port, adminPort, context, messenger, replicationRole, initiator, allPartitions);

        initiator.setClientInterface(ci);
        return ci;
    }

    ClientInterface(int port, int adminPort, CatalogContext context, HostMessenger messenger,
                    ReplicationRole replicationRole, TransactionInitiator initiator,
                    int[] allPartitions) throws Exception
    {
        m_catalogContext.set(context);
        m_initiator = initiator;

        // pre-allocate single partition array
        m_allPartitions = allPartitions;
        m_acceptor = new ClientAcceptor(port, messenger.getNetwork(), false);
        m_adminAcceptor = null;
        m_adminAcceptor = new ClientAcceptor(adminPort, messenger.getNetwork(), true);
        registerPolicies(replicationRole);

        m_mailbox = new LocalMailbox(VoltDB.instance().getHostMessenger()) {
            LinkedBlockingDeque<VoltMessage> m_d = new LinkedBlockingDeque<VoltMessage>();
            @Override
            public void deliver(final VoltMessage message) {
                m_d.offer(message);
            }
            @Override
            public VoltMessage recv() {
                return m_d.poll();
            }
        };
        messenger.createMailbox(null, m_mailbox);
        m_plannerSiteId = messenger.getHSIdForLocalSite(HostMessenger.ASYNC_COMPILER_SITE_ID);
        registerMailbox(messenger.getZK());
        m_siteId = m_mailbox.getHSId();
        m_isConfiguredForHSQL = (VoltDB.instance().getBackendTargetType() == BackendTarget.HSQLDB_BACKEND);
    }

    /**
     * Publishes the HSId of this execution site to ZK
     * @param zk
     * @param partitionId
     * @throws Exception
     */
    private void registerMailbox(ZooKeeper zk) throws Exception {
        MailboxNodeContent mnc = new MailboxNodeContent(m_mailbox.getHSId(), null);
        VoltDB.instance().getMailboxPublisher().registerMailbox(MailboxType.ClientInterface, mnc);
        VoltDB.instance().getMailboxPublisher().publish(zk);
    }

    private void registerPolicies(ReplicationRole replicationRole) {
        registerPolicy(new InvocationPermissionPolicy(true));
        registerPolicy(new ParameterDeserializationPolicy(true));
        registerPolicy(new ReplicaInvocationAcceptancePolicy(replicationRole == ReplicationRole.REPLICA));

        registerPolicy("@AdHoc", new AdHocAcceptancePolicy(true));
        registerPolicy("@UpdateApplicationCatalog", new UpdateCatalogAcceptancePolicy(true));
    }

    private void registerPolicy(InvocationAcceptancePolicy policy) {
        List<InvocationAcceptancePolicy> policies = m_policies.get(null);
        if (policies == null) {
            policies = new ArrayList<InvocationAcceptancePolicy>();
            m_policies.put(null, policies);
        }
        policies.add(policy);
    }

    private void registerPolicy(String procName, InvocationAcceptancePolicy policy) {
        List<InvocationAcceptancePolicy> policies = m_policies.get(procName);
        if (policies == null) {
            policies = new ArrayList<InvocationAcceptancePolicy>();
            m_policies.put(procName, policies);
        }
        policies.add(policy);
    }

    /**
     * Check the procedure invocation against a set of policies to see if it
     * should be rejected.
     *
     * @param name The procedure name, null for generic policies.
     * @return ClientResponseImpl on error or null if okay.
     */
    private ClientResponseImpl checkPolicies(String name, AuthSystem.AuthUser user,
                                  final StoredProcedureInvocation task,
                                  final Procedure catProc, Config sysProc) {
        List<InvocationAcceptancePolicy> policies = m_policies.get(name);
        ClientResponseImpl error = null;
        if (policies != null) {
            for (InvocationAcceptancePolicy policy : policies) {
                if (catProc != null) {
                    if ((error = policy.shouldAccept(user, task, catProc)) != null) {
                        return error;
                    }
                } else {
                    if ((error = policy.shouldAccept(user, task, sysProc)) != null) {
                        return error;
                    }
                }
            }
        }
        return null;
    }

    /**
     * Called when the replication role of the cluster changes.
     * @param role
     */
    public void setReplicationRole(ReplicationRole role) {
        List<InvocationAcceptancePolicy> policies = m_policies.get(null);
        if (policies != null) {
            for (InvocationAcceptancePolicy policy : policies) {
                if (policy instanceof ReplicaInvocationAcceptancePolicy) {
                    policy.setMode(role == ReplicationRole.REPLICA);
                }
            }
        }
    }

    /**
     * Initializes the snapshot daemon so that it's ready to take snapshots
     */
    public void initializeSnapshotDaemon(ZooKeeper zk) {
        m_snapshotDaemon.init(this, zk);
    }

    // if this ClientInterface's site ID is the lowest non-execution site ID
    // in the cluster, make our SnapshotDaemon responsible for snapshots
    public void mayActivateSnapshotDaemon() {
        SnapshotSchedule schedule = m_catalogContext.get().database.getSnapshotschedule().get("default");
        if (VoltDB.instance().getSiteTracker().isFirstHost() &&
            schedule != null && schedule.getEnabled())
        {
            Future<Void> future = m_snapshotDaemon.makeActive(schedule);
            try {
                future.get();
            } catch (InterruptedException e) {
                throw new RuntimeException(e);
            } catch (ExecutionException e) {
                throw new RuntimeException(e.getCause());
            }
        } else {
            m_snapshotDaemon.makeInactive();
        }
    }

    /**
     * Set the flag that tells this client interface to update its
     * catalog when it's threadsafe.
     */
    public void notifyOfCatalogUpdate() {
        m_shouldUpdateCatalog.set(true);
    }

    private ClientResponseImpl errorResponse(Connection c, long handle, byte status, String reason, Exception e, boolean log) {
        String realReason = reason;
        if (e != null) {
            StringWriter sw = new StringWriter();
            PrintWriter pw = new PrintWriter(sw);
            e.printStackTrace(pw);
            realReason = sw.toString();
        }
        if (log) {
            hostLog.warn(realReason);
        }
        return new ClientResponseImpl(status,
                new VoltTable[0], realReason, handle);
    }


    ClientResponseImpl dispatchAdHoc(StoredProcedureInvocation task, ClientInputHandler handler, Connection ccxn) {
        ParameterSet params = task.getParams();
        String sql = (String) params.toArray()[0];

        // get the partition param if it exists
        // null means MP-txn
        Object partitionParam = null;
        if (params.toArray().length > 1) {
            if (params.toArray()[1] == null) {
                // nulls map to zero
                partitionParam = new Long(0);
                // skip actual null value because it means MP txn
            }
            else {
                partitionParam = params.toArray()[1];
            }
        }

        List<AdHocPlannedStatement> statements = new ArrayList<AdHocPlannedStatement>();

        // try the cache
        // For now it's all or nothing on a batch of statements, i.e. all statements must match or
        // none.
        // TODO: Handle a mix of cached and uncached statements.
        List<String> sqlStatements = MiscUtils.splitSQLStatements(sql);
        AdHocPlannedStmtBatch planBatch =
                new AdHocPlannedStmtBatch(sql,
                                          partitionParam,
                                          m_catalogContext.get().catalogVersion,
                                          task.clientHandle,
                                          handler.connectionId(),
                                          handler.m_hostname,
                                          handler.isAdmin(),
                                          ccxn);
        for (String sqlStatement : sqlStatements) {
            AdHocPlannedStatement plannedStatement = m_adhocCache.get(sql, partitionParam != null);
            // check the catalog version if there is a cached plan
            if (plannedStatement == null || plannedStatement.catalogVersion != m_catalogContext.get().catalogVersion) {
                break;
            }
            planBatch.addStatement(sqlStatement,
                                   plannedStatement.aggregatorFragment,
                                   plannedStatement.collectorFragment,
                                   plannedStatement.isReplicatedTableDML);
        }
        // All statements retrieved from cache?
        if (planBatch.plannedStatements.size() == sqlStatements.size()) {
            createAdHocTransaction(planBatch);
            return null;
        }

        LocalObjectMessage work = new LocalObjectMessage(
                new AdHocPlannerWork(
                    m_siteId,
                    false, task.clientHandle, handler.connectionId(),
                    handler.m_hostname, handler.isAdmin(), ccxn,
                    sql, sqlStatements, partitionParam));

        try {
            m_mailbox.send(m_plannerSiteId, work);
        } catch (MessagingException ex) {
            return new ClientResponseImpl(ClientResponseImpl.GRACEFUL_FAILURE,
                    new VoltTable[0], "Failed to process Ad Hoc request. No data was read or written.",
                    task.clientHandle);
        }
        return null;
    }

    ClientResponseImpl dispatchUpdateApplicationCatalog(StoredProcedureInvocation task,
            ClientInputHandler handler, Connection ccxn)
    {
        ParameterSet params = task.getParams();
        byte[] catalogBytes = null;
        if (params.toArray()[0] instanceof String) {
            catalogBytes = Encoder.hexDecode((String) params.toArray()[0]);
        } else if (params.toArray()[0] instanceof byte[]) {
            catalogBytes = (byte[]) params.toArray()[0];
        } else {
            // findbugs triggers a NPE alert here... and the
            // policy check is pretty far away from here.
            // assert and satisfy findbugs, and the casual reader.
            assert false : "Expected to catch invalid parameters in UpdateCatalogAcceptancePolicy.";
            return new ClientResponseImpl(ClientResponseImpl.GRACEFUL_FAILURE,
                    new VoltTable[0], "Failed to process UpdateApplicationCatalog request." +
                    " Catalog content must be passed as string or byte[].",
                    task.clientHandle);
        }
        String deploymentString = (String) params.toArray()[1];
        LocalObjectMessage work = new LocalObjectMessage(
                new CatalogChangeWork(
                    m_siteId,
                    task.clientHandle, handler.connectionId(), handler.m_hostname,
                    handler.isAdmin(), ccxn, catalogBytes, deploymentString));

        try {
            // XXX: need to know the async compiler mailbox id.
            m_mailbox.send(m_plannerSiteId, work);
        } catch (MessagingException ex) {
            return new ClientResponseImpl(ClientResponseImpl.GRACEFUL_FAILURE,
                    new VoltTable[0], "Failed to process UpdateApplicationCatalog request." +
                    " No data was read or written.",
                    task.clientHandle);
        }
        return null;
    }

    ClientResponseImpl dispatchLoadSinglepartitionTable(ByteBuffer buf,
            StoredProcedureInvocation task, ClientInputHandler handler, Connection ccxn)
    {
        int[] involvedPartitions = null;
        // break out the Hashinator and calculate the appropriate partition
        try {
            CatalogMap<Table> tables = m_catalogContext.get().database.getTables();
            Object valueToHash =
                LoadSinglepartitionTable.
                    partitionValueFromInvocation(tables, task);
            involvedPartitions =
                new int[] { TheHashinator.hashToPartition(valueToHash) };
        }
        catch (Exception e) {
            authLog.warn(e.getMessage());
            return new ClientResponseImpl(ClientResponseImpl.UNEXPECTED_FAILURE,
                    new VoltTable[0], e.getMessage(), task.clientHandle);
        }
        assert(involvedPartitions != null);
        // XXX-ZOMG This really should pass in the SystemProcedureCatalog.Config object
        // and read these settings out of it rather than hardwiring them here.
        createTransaction(handler.connectionId(), handler.m_hostname,
                handler.isAdmin(),
                task,
                false, // read only
                true,  // single partition
                false, // every site
                involvedPartitions, involvedPartitions.length,
                ccxn, buf.capacity(),
                System.currentTimeMillis());
        return null;
    }

    ClientResponseImpl dispatchStatistics(Config sysProc, ByteBuffer buf, StoredProcedureInvocation task,
            ClientInputHandler handler, Connection ccxn) {
        ParameterSet params = task.getParams();
        // DR uses the new StatsAgent. Other stats do not.
        if ((params.toArray().length != 0) && (((String)params.toArray()[0]).equals("DR"))) {
            try {
                VoltDB.instance().getStatsAgent().collectStats(ccxn, task.clientHandle, "DR");
                return null;
            } catch (Exception e) {
                return errorResponse( ccxn, task.clientHandle, ClientResponse.UNEXPECTED_FAILURE, null, e, true);
            }
        }
        else {
            int[] involvedPartitions = m_allPartitions;
            createTransaction(handler.connectionId(), handler.m_hostname,
                    handler.isAdmin(),
                    task,
                    sysProc.getReadonly(),
                    sysProc.getSinglepartition(),
                    sysProc.getEverysite(),
                    involvedPartitions, involvedPartitions.length,
                    ccxn, buf.capacity(),
                    System.currentTimeMillis());
            return null;
        }
    }

    ClientResponseImpl dispatchPromote(Config sysProc,
                                       ByteBuffer buf,
                                       StoredProcedureInvocation task,
                                       ClientInputHandler handler,
                                       Connection ccxn)
    {
        if (VoltDB.instance().getReplicationRole() == ReplicationRole.NONE)
        {
            return new ClientResponseImpl(ClientResponseImpl.GRACEFUL_FAILURE,
                    new VoltTable[0], "@Promote issued on master cluster." +
                    " No action taken.",
                    task.clientHandle);
        }

        // the shared dispatch for sysprocs
        int[] involvedPartitions = m_allPartitions;
        createTransaction(handler.connectionId(), handler.m_hostname,
                          handler.isAdmin(),
                          task,
                          sysProc.getReadonly(),
                          sysProc.getSinglepartition(),
                          sysProc.getEverysite(),
                          involvedPartitions, involvedPartitions.length,
                          ccxn, buf.capacity(),
                          System.currentTimeMillis());
        return null;
    }

    /**
     *
     * @param port
     * * return True if an error was generated and needs to be returned to the client
     */
    final ClientResponseImpl handleRead(ByteBuffer buf, ClientInputHandler handler, Connection ccxn) throws IOException {
        final long now = System.currentTimeMillis();
        final FastDeserializer fds = new FastDeserializer(buf);
        final StoredProcedureInvocation task = fds.readObject(StoredProcedureInvocation.class);
        ClientResponseImpl error = null;

        // Check for admin mode restrictions before proceeding any further
        VoltDBInterface instance = VoltDB.instance();
        if (instance.getMode() == OperationMode.PAUSED && !handler.isAdmin())
        {
            return new ClientResponseImpl(ClientResponseImpl.SERVER_UNAVAILABLE,
                    new VoltTable[0], "Server is currently unavailable; try again later",
                    task.clientHandle);
        }

        // ping just responds as fast as possible to show the connection is alive
        // nb: ping is not a real procedure, so this is checked before other "sysprocs"
        if (task.procName.equals("@Ping")) {
            return new ClientResponseImpl(ClientResponseImpl.SUCCESS, new VoltTable[0], "", task.clientHandle);
        }

        // Deserialize the client's request and map to a catalog stored procedure
        final CatalogContext catalogContext = m_catalogContext.get();
        AuthSystem.AuthUser user = catalogContext.authSystem.getUser(handler.m_username);
        final Procedure catProc = catalogContext.procedures.get(task.procName);
        Config sysProc = SystemProcedureCatalog.listing.get(task.procName);

        if (user == null) {
            authLog.info("User " + handler.m_username + " has been removed from the system via a catalog update");
            return new ClientResponseImpl(ClientResponseImpl.UNEXPECTED_FAILURE,
                    new VoltTable[0], "User " + handler.m_username +
                    " has been removed from the system via a catalog update",
                    task.clientHandle);
        }

        if (catProc == null && sysProc == null) {
            String errorMessage = "Procedure " + task.procName + " was not found";
            authLog.l7dlog( Level.WARN, LogKeys.auth_ClientInterface_ProcedureNotFound.name(), new Object[] { task.procName }, null);
            return new ClientResponseImpl(
                    ClientResponseImpl.UNEXPECTED_FAILURE,
                    new VoltTable[0], errorMessage, task.clientHandle);
        }

        // Check procedure policies
        error = checkPolicies(null, user, task, catProc, sysProc);
        if (error != null) {
            return error;
        }

        error = checkPolicies(task.procName, user, task, catProc, sysProc);
        if (error != null) {
            return error;
        }

        if (sysProc != null) {
            // these have helpers that do all the work...
            if (task.procName.startsWith("@AdHoc")) {
                return dispatchAdHoc(task, handler, ccxn);
            } else if (task.procName.equals("@UpdateApplicationCatalog")) {
                return dispatchUpdateApplicationCatalog(task, handler, ccxn);
            } else if (task.procName.equals("@LoadSinglepartitionTable")) {
                return dispatchLoadSinglepartitionTable(buf, task, handler, ccxn);
            } else if (task.procName.equals("@SnapshotSave")) {
                m_snapshotDaemon.requestUserSnapshot(task, ccxn);
                return null;
            } else if (task.procName.equals("@Statistics")) {
                return dispatchStatistics(sysProc, buf, task, handler, ccxn);
            } else if (task.procName.equals("@Promote")) {
                return dispatchPromote(sysProc, buf, task, handler, ccxn);
            }

            // If you're going to copy and paste something, CnP the pattern
            // up above.  -rtb.

            // Verify that admin mode sysprocs are called from a client on the
            // admin port, otherwise return a failure
            if (task.procName.equals("@Pause") || task.procName.equals("@Resume")) {
                if (!handler.isAdmin()) {
                    return new ClientResponseImpl(ClientResponseImpl.UNEXPECTED_FAILURE,
                            new VoltTable[0],
                            "" + task.procName + " is not available to this client",
                            task.clientHandle);
                }
            }
            else if (task.procName.equals("@SystemInformation")) {
                ParameterSet params = task.getParams();
                // hacky: support old @SystemInformation behavior by
                // filling in a missing selector to get the overview key/value info
                if (params.toArray().length == 0) {
                    task.setParams("OVERVIEW");
                }
            }

            // the shared dispatch for sysprocs
            int[] involvedPartitions = m_allPartitions;
            createTransaction(handler.connectionId(), handler.m_hostname,
                    handler.isAdmin(),
                    task,
                    sysProc.getReadonly(),
                    sysProc.getSinglepartition(),
                    sysProc.getEverysite(),
                    involvedPartitions, involvedPartitions.length,
                    ccxn, buf.capacity(),
                    now);

        }

        // dispatch a user procedure
        if (catProc != null) {
            int[] involvedPartitions = null;
            if (catProc.getSinglepartition() == false) {
                involvedPartitions = m_allPartitions;
            }
            else {
                // break out the Hashinator and calculate the appropriate partition
                try {
                    involvedPartitions = new int[] {
                                getPartitionForProcedure(
                                        catProc.getPartitionparameter(),
                                        catProc.getPartitioncolumn().getType(),
                                        task)
                            };
                }
                catch (RuntimeException e) {
                    // unable to hash to a site, return an error
                    String errorMessage = "Error sending procedure "
                        + task.procName + " to the correct partition. Make sure parameter values are correct.";
                    authLog.l7dlog( Level.WARN,
                            LogKeys.host_ClientInterface_unableToRouteSinglePartitionInvocation.name(),
                            new Object[] { task.procName }, null);
                    return new ClientResponseImpl(ClientResponseImpl.UNEXPECTED_FAILURE,
                            new VoltTable[0], errorMessage, task.clientHandle);
                }
                catch (Exception e) {
                    authLog.l7dlog( Level.WARN,
                            LogKeys.host_ClientInterface_unableToRouteSinglePartitionInvocation.name(),
                            new Object[] { task.procName }, null);
                    return new ClientResponseImpl(ClientResponseImpl.UNEXPECTED_FAILURE,
                            new VoltTable[0], e.getMessage(), task.clientHandle);
                }
            }
            boolean success =
                createTransaction(handler.connectionId(), handler.m_hostname,
                        handler.isAdmin(),
                        task,
                        catProc.getReadonly(),
                        catProc.getSinglepartition(),
                        catProc.getEverysite(),
                        involvedPartitions, involvedPartitions.length,
                        ccxn, buf.capacity(),
                        now);
            if (!success) {
                // HACK: this return is for the DR agent so that it
                // will move along on duplicate replicated transactions
                // reported by the slave cluster.  We report "SUCCESS"
                // to keep the agent from choking.  ENG-2334
                return new ClientResponseImpl(ClientResponseImpl.UNEXPECTED_FAILURE,
                        new VoltTable[0],
                        ClientResponseImpl.DUPE_TRANSACTION,
                        task.clientHandle);
            }
        }
        return null;
    }

    void createAdHocTransaction(final AdHocPlannedStmtBatch plannedStmtBatch) {
        // create the execution site task
        StoredProcedureInvocation task = new StoredProcedureInvocation();
        // pick the sysproc based on the presence of partition info
<<<<<<< HEAD
        boolean isSinglePartition = (plannedStmtBatch.partitionParam != null);
=======
        // HSQL does not specifically implement AdHocSP -- instead, use its always-SP implementation of AdHoc
        boolean isSinglePartition = (plannedStmt.partitionParam != null) && ! m_isConfiguredForHSQL;
>>>>>>> 9cb5e360
        int partitions[] = null;

        if (isSinglePartition) {
            task.procName = "@AdHocSP";
<<<<<<< HEAD
            partitions = new int[] { TheHashinator.hashToPartition(plannedStmtBatch.partitionParam) };
=======
            assert(plannedStmt.isReplicatedTableDML == false);
            assert(plannedStmt.collectorFragment == null);
            partitions = new int[] { TheHashinator.hashToPartition(plannedStmt.partitionParam) };
            task.setParams(plannedStmt.aggregatorFragment, null, plannedStmt.sql, 0);
>>>>>>> 9cb5e360
        }
        else {
            task.procName = "@AdHoc";
            partitions = m_allPartitions;
            task.setParams(plannedStmt.aggregatorFragment, plannedStmt.collectorFragment,
                    plannedStmt.sql, plannedStmt.isReplicatedTableDML ? 1 : 0);
        }

<<<<<<< HEAD
        // Set up the parameters.
        // Need separate lists due to limitations on the kind of objects that can be dispatched.
        // Convert to arrays, preferring primitive types.
        List<String> aggregatorFragmentList = plannedStmtBatch.getAggregatorFragments();
        String[] aggregatorFragments = aggregatorFragmentList.toArray(
                new String[aggregatorFragmentList.size()]);
        List<String> collectorFragmentList = plannedStmtBatch.getCollectorFragments();
        String[] collectorFragments = collectorFragmentList.toArray(
                new String[collectorFragmentList.size()]);
        List<String> sqlStatementList = plannedStmtBatch.getSQLStatements();
        String[] sqlStatements = sqlStatementList.toArray(
                new String[sqlStatementList.size()]);
        List<Integer> replicatedTableDMLFlagList = plannedStmtBatch.getReplicatedTableDMLFlags();
        int[] replicatedTableDMLFlags = ArrayUtils.toPrimitive(
                replicatedTableDMLFlagList.toArray(
                        new Integer[replicatedTableDMLFlagList.size()]));
        task.setParams(aggregatorFragments,
                       collectorFragments,
                       sqlStatements,
                       replicatedTableDMLFlags);
        task.clientHandle = plannedStmtBatch.clientHandle;
=======
        task.clientHandle = plannedStmt.clientHandle;
>>>>>>> 9cb5e360

        /*
         * Round trip the invocation to initialize it for command logging
         */
        FastSerializer fs = new FastSerializer();
        try {
            fs.writeObject(task);
            ByteBuffer source = fs.getBuffer();
            ByteBuffer copy = ByteBuffer.allocate(source.remaining());
            copy.put(source);
            copy.flip();
            FastDeserializer fds = new FastDeserializer(copy);
            task = new StoredProcedureInvocation();
            task.readExternal(fds);
        } catch (Exception e) {
            VoltDB.crashLocalVoltDB(e.getMessage(), true, e);
        }

        // initiate the transaction
        createTransaction(plannedStmtBatch.connectionId, plannedStmtBatch.hostname,
                plannedStmtBatch.adminConnection,
                task, false, isSinglePartition, false, partitions,
                partitions.length, plannedStmtBatch.clientData,
                0, EstTime.currentTimeMillis());

        // cache the plans, but don't hold onto the connection object
        plannedStmtBatch.clientData = null;
        for (AdHocPlannedStatement plannedStatement : plannedStmtBatch.plannedStatements) {
            m_adhocCache.put(plannedStatement);
        }
    }

    final void checkForFinishedCompilerWork() {
        VoltMessage message;
        while ((message = m_mailbox.recv()) != null) {

            if (!(message instanceof LocalObjectMessage)) {
                continue;
            }

            final LocalObjectMessage lom = (LocalObjectMessage)message;
            if (!(lom.payload instanceof AsyncCompilerResult)) {
                continue;
            }

            final AsyncCompilerResult result = (AsyncCompilerResult)lom.payload;
            if (result.errorMsg == null) {
                if (result instanceof AdHocPlannedStmtBatch) {
                    final AdHocPlannedStmtBatch plannedStmtBatch = (AdHocPlannedStmtBatch) result;
                    if (plannedStmtBatch.catalogVersion != m_catalogContext.get().catalogVersion) {

                        /* The adhoc planner learns of catalog updates after the EE and the
                           rest of the system. If the adhoc sql was planned against an
                           obsolete catalog, re-plan. */
                        LocalObjectMessage work = new LocalObjectMessage(
                                new AdHocPlannerWork(m_siteId,
                                                     false,
                                                     plannedStmtBatch.clientHandle,
                                                     plannedStmtBatch.connectionId,
                                                     plannedStmtBatch.hostname,
                                                     plannedStmtBatch.adminConnection,
                                                     plannedStmtBatch.clientData,
                                                     plannedStmtBatch.sqlBatchText,
                                                     plannedStmtBatch.getSQLStatements(),
                                                     plannedStmtBatch.partitionParam));

                        try {
                            // XXX: Need to know the async mailbox id.
                            m_mailbox.send(Long.MIN_VALUE, work);
                        } catch (MessagingException ex) {
                            final ClientResponseImpl errorResponse =
                                new ClientResponseImpl(ClientResponseImpl.GRACEFUL_FAILURE,
                                        new VoltTable[0], "Failed to process Ad Hoc request. No data was read or written.",
                                        plannedStmtBatch.clientHandle);
                            ByteBuffer buf = ByteBuffer.allocate(errorResponse.getSerializedSize() + 4);
                            buf.putInt(buf.capacity() + 4);
                            errorResponse.flattenToBuffer(buf);
                            buf.flip();
                            ((Connection)(plannedStmtBatch.clientData)).writeStream().enqueue(buf);
                        }
                    }
                    else {
                        createAdHocTransaction(plannedStmtBatch);
                    }
                }
                else if (result instanceof CatalogChangeResult) {
                    final CatalogChangeResult changeResult = (CatalogChangeResult) result;
                    // create the execution site task
                    StoredProcedureInvocation task = new StoredProcedureInvocation();
                    task.procName = "@UpdateApplicationCatalog";
                    task.setParams(changeResult.encodedDiffCommands, changeResult.catalogBytes,
                                   changeResult.expectedCatalogVersion, changeResult.deploymentString,
                                   changeResult.deploymentCRC);
                    task.clientHandle = changeResult.clientHandle;

                    /*
                     * Round trip the invocation to initialize it for command logging
                     */
                    FastSerializer fs = new FastSerializer();
                    try {
                        fs.writeObject(task);
                        ByteBuffer source = fs.getBuffer();
                        ByteBuffer copy = ByteBuffer.allocate(source.remaining());
                        copy.put(source);
                        copy.flip();
                        FastDeserializer fds = new FastDeserializer(copy);
                        task = new StoredProcedureInvocation();
                        task.readExternal(fds);
                    } catch (Exception e) {
                        hostLog.fatal(e);
                        VoltDB.crashLocalVoltDB(e.getMessage(), true, e);
                    }

                    // initiate the transaction. These hard-coded values from catalog
                    // procedure are horrible, horrible, horrible.
                    createTransaction(changeResult.connectionId, changeResult.hostname,
                            changeResult.adminConnection,
                            task, false, true, true, m_allPartitions,
                            m_allPartitions.length, changeResult.clientData, 0,
                            EstTime.currentTimeMillis());
                }
                else {
                    throw new RuntimeException(
                            "Should not be able to get here (ClientInterface.checkForFinishedCompilerWork())");
                }
            }
            else {
                ClientResponseImpl errorResponse =
                    new ClientResponseImpl(
                            ClientResponseImpl.UNEXPECTED_FAILURE,
                            new VoltTable[0], result.errorMsg,
                            result.clientHandle);
                final Connection c = (Connection) result.clientData;
                ByteBuffer buf = ByteBuffer.allocate(errorResponse.getSerializedSize() + 4);
                buf.putInt(buf.capacity() - 4);
                errorResponse.flattenToBuffer(buf);
                buf.flip();
                c.writeStream().enqueue(buf);
            }
        }
    }

    /**
     * Tick counter used to perform dead client detection every N ticks
     */
    private long m_tickCounter = 0;

    public final void processPeriodicWork() {
        final long time = m_initiator.tick();
        m_tickCounter++;
        if (m_tickCounter % 20 == 0) {
            checkForDeadConnections(time);
        }

        // check for catalog updates
        if (m_shouldUpdateCatalog.compareAndSet(true, false)) {
            m_catalogContext.set(VoltDB.instance().getCatalogContext());
            /*
             * Update snapshot daemon settings.
             *
             * Don't do it if the system is still initializing (CL replay),
             * because snapshot daemon may call @SnapshotScan on activation and
             * it will mess replaying txns up.
             */
            if (VoltDB.instance().getMode() != OperationMode.INITIALIZING) {
                mayActivateSnapshotDaemon();
            }
        }

        // poll planner queue
        checkForFinishedCompilerWork();

        return;
    }

    /**
     * Check for dead connections by providing each connection with the current
     * time so it can calculate the delta between now and the time the oldest message was
     * queued for sending.
     * @param now Current time in milliseconds
     */
    private final void checkForDeadConnections(final long now) {
        final ArrayList<Connection> connectionsToRemove = new ArrayList<Connection>();
        for (final Connection c : m_connections) {
            final int delta = c.writeStream().calculatePendingWriteDelta(now);
            if (delta > 4000) {
                connectionsToRemove.add(c);
            }
        }

        for (final Connection c : connectionsToRemove) {
            networkLog.warn("Closing connection to " + c + " at " + new java.util.Date() + " because it refuses to read responses");
            c.unregister();
        }
    }

    // BUG: this needs some more serious thinking
    // probably should be able to schedule a shutdown event
    // to the dispatcher..  Or write a "stop reading and flush
    // all your read buffers" events .. or something ..
    protected void shutdown() throws InterruptedException {
        if (m_maxConnectionUpdater != null) {
            m_maxConnectionUpdater.cancel(false);
        }
        if (m_acceptor != null) {
            m_acceptor.shutdown();
        }
        if (m_adminAcceptor != null)
        {
            m_adminAcceptor.shutdown();
        }
        if (m_snapshotDaemon != null) {
            m_snapshotDaemon.shutdown();
        }
    }

    public void startAcceptingConnections() throws IOException {
        /*
         * Periodically check the limit on the number of open files
         */
        m_maxConnectionUpdater = VoltDB.instance().scheduleWork(new Runnable() {
            @Override
            public void run() {
                Integer limit = org.voltdb.utils.CLibrary.getOpenFileLimit();
                if (limit != null) {
                    //Leave 300 files open for "stuff"
                    MAX_CONNECTIONS.set(limit - 300);
                }
            }
        }, 0, 10, TimeUnit.MINUTES);
        m_acceptor.start();
        if (m_adminAcceptor != null)
        {
            m_adminAcceptor.start();
        }
        mayActivateSnapshotDaemon();
    }

    /**
     * Identify the partition for an execution site task.
     * @return The partition best set up to execute the procedure.
     * @throws Exception
     */
    int getPartitionForProcedure(int partitionIndex, int partitionType,
            StoredProcedureInvocation task)
    throws Exception
    {
        Object invocationParameter = task.getParameterAtIndex(partitionIndex);
        final VoltType partitionParamType = VoltType.get((byte)partitionType);

        // Special case: if the user supplied a string for a number column,
        // try to do the conversion. This makes it substantially easier to
        // load CSV data or other untyped inputs that match DDL without
        // requiring the loader to know precise the schema.
        if ((invocationParameter != null) &&
            (invocationParameter.getClass() == String.class) &&
            (partitionParamType.isNumber()))
        {
            invocationParameter = ParameterConverter.stringToLong(
                    invocationParameter,
                    partitionParamType.classFromType());
        }

        return TheHashinator.hashToPartition(invocationParameter);
    }

    @Override
    public void initiateSnapshotDaemonWork(final String procedureName, long clientData, final Object params[]) {
        final Config sysProc = SystemProcedureCatalog.listing.get(procedureName);
        if (sysProc == null) {
            throw new RuntimeException("SnapshotDaemon attempted to invoke " + procedureName +
            " which is not a known procedure");
        }
        Procedure catProc = sysProc.asCatalogProcedure();
        StoredProcedureInvocation spi = new StoredProcedureInvocation();
        spi.procName = procedureName;
        spi.params = new FutureTask<ParameterSet>(new Callable<ParameterSet>() {
            @Override
            public ParameterSet call() {
                ParameterSet paramSet = new ParameterSet();
                paramSet.setParameters(params);
                return paramSet;
            }
        });
        spi.clientHandle = clientData;
        // initiate the transaction
        createTransaction(-1, "SnapshotDaemon", true, // treat the snapshot daemon like it's on an admin port
                spi, catProc.getReadonly(),
                catProc.getSinglepartition(), catProc.getEverysite(),
                m_allPartitions, m_allPartitions.length,
                m_snapshotDaemonAdapter,
                0, EstTime.currentTimeMillis());
    }

    /**
     * A dummy connection to provide to the DTXN. It routes
     * ClientResponses back to the daemon
     *
     */
    private class SnapshotDaemonAdapter implements Connection, WriteStream {

        @Override
        public void disableReadSelection() {
            throw new UnsupportedOperationException();
        }

        @Override
        public void enableReadSelection() {
            throw new UnsupportedOperationException();
        }

        @Override
        public NIOReadStream readStream() {
            throw new UnsupportedOperationException();
        }

        @Override
        public WriteStream writeStream() {
            return this;
        }

        @Override
        public int calculatePendingWriteDelta(long now) {
            throw new UnsupportedOperationException();
        }

        @Override
        public boolean hadBackPressure() {
            throw new UnsupportedOperationException();
        }

        @Override
        public boolean isEmpty() {
            throw new UnsupportedOperationException();
        }

        @Override
        public String getHostnameOrIP() {
            return "";
        }

        @Override
        public Future<?> unregister() {
            return null;
        }

        @Override
        public long connectionId()
        {
            return -1;
        }

        @Override
        public int getOutstandingMessageCount()
        {
            throw new UnsupportedOperationException();
        }

        @Override
        public void enqueue(org.voltcore.utils.DeferredSerialization ds)
        {
            throw new UnsupportedOperationException();
        }

        @Override
        public void enqueue(ByteBuffer b)
        {
            ClientResponseImpl resp = new ClientResponseImpl();
            b.position(4);
            try
            {
                resp.initFromBuffer(b);
            }
            catch (IOException ioe)
            {
                hostLog.error("Unable to deserialize ClientResponse from snapshot",
                              ioe);
                return;
            }
            m_snapshotDaemon.processClientResponse(resp,
                                                   resp.getClientHandle());
        }

        @Override
        public void enqueue(ByteBuffer[] b)
        {
            if (b.length == 1)
            {
                // Buffer chains are currently not used, just hand the first
                // buffer to the single buffer handler
                enqueue(b[0]);
            }
            else
            {
                log.error("Something is using buffer chains with enqueue");
            }
        }
    }

    public Map<Long, Pair<String, long[]>> getLiveClientStats()
    {
        Map<Long, Pair<String, long[]>> client_stats =
            new HashMap<Long, Pair<String, long[]>>();

        Map<Long, long[]> inflight_txn_stats = m_initiator.getOutstandingTxnStats();

        // put all the live connections in the stats map, then fill in admin and
        // outstanding txn info from the inflight stats

        for (Connection c : m_connections)
        {
            if (!client_stats.containsKey(c.connectionId()))
            {
                client_stats.put(
                    c.connectionId(),
                    new Pair<String, long[]>(c.getHostnameOrIP(),
                            new long[]{0,
                                       c.readStream().dataAvailable(),
                                       c.writeStream().getOutstandingMessageCount(),
                                       0})
                                 );
            }
        }

        for (Entry<Long, long[]> stat : inflight_txn_stats.entrySet())
        {
            if (client_stats.containsKey(stat.getKey()))
            {
                client_stats.get(stat.getKey()).getSecond()[0] = stat.getValue()[0];
                client_stats.get(stat.getKey()).getSecond()[3] = stat.getValue()[1];
            }
        }

        return client_stats;
    }

    public SnapshotDaemon getSnapshotDaemon() {
        return m_snapshotDaemon;
    }
}<|MERGE_RESOLUTION|>--- conflicted
+++ resolved
@@ -1387,33 +1387,20 @@
         // create the execution site task
         StoredProcedureInvocation task = new StoredProcedureInvocation();
         // pick the sysproc based on the presence of partition info
-<<<<<<< HEAD
-        boolean isSinglePartition = (plannedStmtBatch.partitionParam != null);
-=======
         // HSQL does not specifically implement AdHocSP -- instead, use its always-SP implementation of AdHoc
-        boolean isSinglePartition = (plannedStmt.partitionParam != null) && ! m_isConfiguredForHSQL;
->>>>>>> 9cb5e360
+        boolean isSinglePartition = (plannedStmtBatch.partitionParam != null) && ! m_isConfiguredForHSQL;
         int partitions[] = null;
 
         if (isSinglePartition) {
             task.procName = "@AdHocSP";
-<<<<<<< HEAD
+            assert(plannedStmtBatch.isSinglePartitionCompatible());
             partitions = new int[] { TheHashinator.hashToPartition(plannedStmtBatch.partitionParam) };
-=======
-            assert(plannedStmt.isReplicatedTableDML == false);
-            assert(plannedStmt.collectorFragment == null);
-            partitions = new int[] { TheHashinator.hashToPartition(plannedStmt.partitionParam) };
-            task.setParams(plannedStmt.aggregatorFragment, null, plannedStmt.sql, 0);
->>>>>>> 9cb5e360
         }
         else {
             task.procName = "@AdHoc";
             partitions = m_allPartitions;
-            task.setParams(plannedStmt.aggregatorFragment, plannedStmt.collectorFragment,
-                    plannedStmt.sql, plannedStmt.isReplicatedTableDML ? 1 : 0);
-        }
-
-<<<<<<< HEAD
+        }
+
         // Set up the parameters.
         // Need separate lists due to limitations on the kind of objects that can be dispatched.
         // Convert to arrays, preferring primitive types.
@@ -1435,9 +1422,6 @@
                        sqlStatements,
                        replicatedTableDMLFlags);
         task.clientHandle = plannedStmtBatch.clientHandle;
-=======
-        task.clientHandle = plannedStmt.clientHandle;
->>>>>>> 9cb5e360
 
         /*
          * Round trip the invocation to initialize it for command logging
