﻿<html xmlns="http://www.w3.org/1999/xhtml">
<head>
    <title>VoltDB Management Center</title>
    <meta http-equiv="Content-Type" content="text/html; charset=utf-8" />
    <meta http-equiv="X-UA-Compatible" content="IE=edge,chrome=1">
    <meta name="viewport" content="width=device-width, height=device-height, initial-scale=1">
    <meta name="description" content="">
    <meta name="author" content="">
    <link href="css/resources/jquery-ui.css" rel="stylesheet" />
    <link href="css/resources/layout.css" rel="stylesheet" />
    <link href="css/resources/aero.css" rel="stylesheet" />
    <link href="css/resources/nv.d3.css" rel="stylesheet" />
    <link href="css/resources/tablesorter.css" rel="stylesheet" />
    <link href="css/resources/schema/bootstrap.min.css" id="styleBootstrapMin" disabled rel="stylesheet">
    <link href="css/resources/schema/bootstrap-responsive.css" id="styleBootstrapResponsive" disabled rel="stylesheet">
    <link href="css/resources/schema/theme.bootstrap.css" id="styleThemeBootstrap" disabled rel="stylesheet">
    <script type="text/javascript" src="js/jquery-1.11.1.min.js"></script>
    <script type="text/javascript" src="js/d3/d3.v3.min.js"></script>
    <script type="text/javascript" src="js/d3/nv.d3.min(modified).js"></script>
    <script type="text/javascript" src="js/long.js"></script>
    <script type="text/javascript" src="js/jquery.slimscroll.min.js"></script>
    <script type="text/javascript" src="js/jquery.popup.js"></script>
    <script type="text/javascript" src="js/jquery.cookie.js"></script>
    <script type="text/javascript" src="js/voltdb.config.js"></script>
    <script type="application/javascript" src="js/jquery-ui.js"></script>
    <script type="text/javascript" src="js/voltdb.core.js"></script>
    <script type="text/javascript" src="js/voltdb.service.js"></script>
    <script type="text/javascript" src="js/voltdb.render.js"></script>
    <script type="text/javascript" src="js/voltdb.ui.js"></script>
    <script type="text/javascript" src="js/voltdb.graph.js"></script>
    <script type="text/javascript" src="js/jquery.tooltipster.js"></script>
    <script type="text/javascript" src="js/voltdb.sqlquery.ui.js"></script>
    <script type="text/javascript" src="js/voltdb.queryrender.js"></script>
    <script type="text/javascript" src="js/sorttable.js"></script>
    <script type="text/javascript" src="js/shortcut.js"></script>
    <script type="text/javascript" src="js/jquery.getSelectedText.min.js"></script>
    <script type="text/javascript" src="js/icheck.js"></script>
    <script type="text/javascript" src="js/voltdb.admin.ui.js"></script>
    <script type="text/javascript" src="js/jquery.validate.min.js"></script>
    <link href="css/resources/datatables/dataTables_page.css" rel="stylesheet" />
    <link href="css/resources/datatables/dataTables_table.css" rel="stylesheet" />
    <link href="css/resources/datatables/jquery.dataTables.css" rel="stylesheet" />
    <script src="js/bignumber.js"></script>
    <script src="js/jsonParse.js"></script>
    <!--<link href="css/resources/datatables/jquery.dataTables.min.css" rel="stylesheet" />-->
    <link href="css/resources/datatables/theme.default.min.css" rel="stylesheet" />
    <script src="js/jquery.dataTables.js"></script>
    <script src="js/jqueryDatatablePlugins.js"></script>
    <script src="js/sha256.js"></script>
</head>
<body>
    <iframe name="versioncheck" id="versioncheck" style="display: none;" width="1" height="1" frameborder="0" src="about:blank"></iframe>
    <div class="page-wrap">
        <div class="snapshotStatusBar" style="display: none" id="snapshotBar">Snapshot saved successfully.</div>
        <div id="wrapper">
            <div class="header" id="headerMain">
                <div class="headLeft">
                    <div class="logo">
                        <img src="css/resources/images/voltdb-logo.png" alt="VoltDB" />
                    </div>
                    <div class="menu" id="toggle">
                        <div class="toggleMenu" id="toggleMenu">Menu</div>
                        <nav id="nav">
                            <ul>
                                <li id="navDbmonitor" class="active"><a href="#" class="linkFirst">DB Monitor</a></li>
                                <li id="navAdmin" style="display: none;"><a href="#">Admin</a></li>
                                <li id="navSchema"><a href="#o">Schema</a></li>
                                <li id="navSqlQuery"><a href="#">SQL Query</a></li>
                            </ul>
                        </nav>
                    </div>
                    <div class="clear"></div>
                </div>
                <div class="headRight">
                    <ul class="topRightList" id="userSection">
                        <li>
                            <a href="#logoutPopup" id="btnlogOut">
                                <div class="userN" title=""></div>
                            </a>
                        </li>
                        <li>
                            <a href="#logoutPopup" id="logOut">
                                <div class="user" title="Log Out"></div>
                            </a>
                        </li>
                        <li class="line" id="userLine"></li>
                        <li>
                            <div class="menuHome">
                                <ul class="menuHomeList">
                                    <li>
                                        <a href="javascript:void(0);" style="float:left">Help</a>
                                        <div class="helpDrop"></div>
                                        <div class="clear"></div>
                                        <ul>
                                            <li><a href="#help" id="showMyHelp">DB Monitor Help</a></li>
                                            <li><a href="#About" id="ShowAbout">About</a></li>
                                        </ul>
                                    </li>
                                </ul>	
                            </div>
                        </li>
                        <li class="responsiveMenuPlaceHolder">&nbsp;</li>
                    </ul>
                </div>
                <div class="clear"></div>
            </div>
            <div class="contents">
                <!-- Loading -->
                <div id="overlay" style="display: none;">
                    <div class="loading"></div>
                </div>
                <!-- Loading -->
                <div class="container" id="containerMain">
                    <div class="clusterDetailsWrapper" id="clusterDetails">
                        <div class="clusterDetailsContLeft" id="clusterDetailsLeft">
                            <h1 class="headText clusterIcon">Cluster <span id="clusterId"></span></h1>
                            <ul class="clusterStat" id="clusterHealth">
                                <li class="activeIcon">Active <span>()</span></li>
                                <li class="joiningIcon">Joining <span>()</span></li>
                                <li class="missingIcon">Missing <span>()</span></li>
                                <li style="display: none;" class="alertIcon"><a href="#memoryAlerts" id="showMemoryAlerts">Alert <span>()</span></a></li>
                            </ul>
                            <div class="clear"></div>
                        </div>
                        <div class="clusterDetailsContRight" id="clusterDetailsRight">
                            <ul class="serverStat" id="serverStatSection">
                                <li>Monitoring</li>
                                <li class="activeServerName" id="activeServerName" title=""></li>
                            </ul>
                            <div style="float: right; padding: 0 0 0 10px;"><a href="#" id="btnPopServerList" class="btn showServers">Server</a></div>
                            <div class="clear"></div>
                        </div>
                        <div class="clear"></div>
                        <!-- Server List popup-->
                        <div id="popServerList" style="display: none;">
                            <div class="slide-pop-wrapper">
                                <div class="slide-pop-title">
                                    <div class="icon-server searchLeft">Servers</div>
                                    <div class="searchRight">
                                        <div class="search">
                                            <input type="text" id="popServerSearch" class="icon-search" onClick="this.value = '';" onBlur="this.value=!this.value?'Search Server':this.value;" value="Search Server" />
                                        </div>
                                        <div class="thresholdVal">
                                            Alert Threshold
                                            <input type="text" id="threshold" class="theVal" maxlength="3" />
                                            % <a href="#" id="saveThreshold" class="setVal">Set</a>
                                        </div>
                                        <div class="clear"></div>
                                    </div>
                                    <div class="clear"></div>
                                </div>
                                <div class="slide-pop-content">
                                    <!-- <div class="server-info-heading">
                                         <span class="server">Server Name</span> <span class="servIp">IP Address</span> <span class="memory-use">Memory Usage</span>
                                         <div class="clear"></div>
                                     </div>-->
                                    <div class="slimScrollDiv" style="position: relative; overflow: hidden; width: auto; ">
                                        <div id="serverListWrapper">
                                            <table id="tblServerListHeader" class="serversTbl">
                                                <tr>
                                                    <th id="thServerName" width="40%">Server Name</th>
                                                    <th id="thIpAddress" width="30%">IP Address</th>
                                                    <th id="thMemoryUsage" width="30%">Memory Usage</th>
                                                </tr>
                                            </table>
                                            <div style="overflow:auto; width: auto; height: 225px;">
                                                <table class="serversTbl" id="serversList"></table>
                                            </div>
                                        </div>
                                        <div class="slimScrollBar" style="width: 14px; position: absolute; top: 0px; opacity: 0.8; display: none; border-radius: 0px; z-index: 99; right: 1px; height: 255px; background: rgb(63, 83, 100);"></div><div class="slimScrollRail" style="width: 14px; height: 100%; position: absolute; top: 0px; display: none; border-radius: 0px; opacity: 0.2; z-index: 90; right: 1px; background: rgb(63, 83, 100);"></div>
                                    </div>
                                </div>
                            </div>
                        </div>
                    </div>
                    <div class="content displayPre" id="contentServer">
                        <div class="leftShowhide">
                            <div id="GraphBlock" class="">
                                <h1 class="headText1"><a href="#" id="showHideGraphBlock" class="showhideIcon expanded arrowAdjust">Show/Hide Graph</a></h1>
                            </div>

                        </div>
                        <div class="rightShowhide">
                            <div class="sliderGraph">
                                <div class="labelSlider">
                                    <label for="timeInterval">Retained Time Interval:</label>
                                <input type="text" id="timeInterval" readonly ><span>mins</span>


                                </div>
                                <div id="slider-range-min" class="sliderMain"></div>
                            </div>

                            <ul class="rightShowhideList" id="showHideRightlist">
                                <li class="viewSelect">
                                    <label>View</label>
                                    <select id="graphView">
                                        <option selected="selected">Seconds</option>
                                        <option>Minutes</option>
                                        <option>Days</option>
                                    </select>
                                </li>
                            </ul>
                            <div class="preBtn"><a href="#myPreference" class="btn" id="showMyPreference">Show More/Fewer Charts</a> </div>
                        </div>
                        <div class="clear"></div>
                    </div>

                    <div id="mainGraphBlock">
                    <div class="errorMsgLocalStorageFull" style="display:block">
                        <div class="errorMsgLocalWrapper">
                        <img src="css/resources/images/alert.png" alt="Alert"/>
                        </div>
                        <div class="textMsgLocalWrapper">
                        <p>Local storage is full. Please delete some saved queries from SQL Query tab or minimize the retained time interval using the above sliding window.</p>
                        </div>
                        <div class="clear"></div>
                    </div>
                        <div class="graphChart" id="graphChart">
                            <div id="chartServerCPU" class="chart">
                                <div class="chartHeader" id="chartHead">
                                    <h1>Server CPU <span class="activeServerName" title=""></span>
                                    <a href="#" class="downloadBtnChart" onclick='downloadCSV({ filename: "cpu-data" }, "cpu");'> <img src="css/resources/images/downloadBtn.png" alt="download" title="Download data as CSV"/></a>
                                    <div class="clear"></div>
                                    </h1>
                                </div>
                                <svg id="visualisationCpu" width="100%" height="350"></svg>
                            </div>
                            <div id="chartServerRAM" class="chart">
                                <div class="chartHeader" id="chartRamHeader">
                                    <h1>Server RAM<span class="activeServerName" title=""></span>
                                     <a href="#" class="downloadBtnChart" onclick='downloadCSV({ filename: "memory-data" }, "memory");'> <img src="css/resources/images/downloadBtn.png" alt="download" title="Download data as CSV"/></a>
                                    <div class="clear"></div>
                                    </h1>
                                </div>
                                <svg id="visualisationRam" width="100%" height="400"></svg>
                            </div>
                            <div id="chartClusterLatency" class="chart">
                                <div class="chartHeader">
                                    <h1>Cluster Latency (99th percentile, ms)
                                    <a href="#" class="downloadBtnChart" onclick='downloadCSV({ filename: "latency-data" }, "latency");'> <img src="css/resources/images/downloadBtn.png" alt="download" title="Download data as CSV"/></a>
                                    <div class="clear"></div>
                                    </h1>
                                </div>
                                <svg id="visualisationLatency" width="100%" height="400"></svg>
                            </div>
                            <div id="chartClusterTransactions" class="chart">
                                <div class="chartHeader">
                                    <h1>Cluster Transactions (tps)
                                    <a href="#" class="downloadBtnChart" onclick='downloadCSV({ filename: "clusterTransaction-data" }, "transaction");'> <img src="css/resources/images/downloadBtn.png" alt="download" title="Download data as CSV"/></a>
                                    <div class="clear"></div>
                                    </h1>
                                </div>
                                <svg id="visualisationTransaction" width="100%" height="400"></svg>
                            </div>
                            <div id="chartPartitionIdleTime" class="chart">
                                <div class="chartHeader">
                                    <h1>Partition Idle Time
                                    <a href="#" class="downloadBtnChart" onclick='downloadCSV({ filename: "partitionIdle-data" }, "partitionIdle");'> <img src="css/resources/images/downloadBtn.png" alt="download" title="Download data as CSV"/></a>
                                    <div class="clear"></div>
                                    </h1>
                                </div>
                                <div class="legend" style="display:none;">
                                    <ul>
                                        <li><div class="dotGray"></div>Local partitions </li>
                                        <li><div class="dotBlue"></div>Cluster-wide Maximum / Minimum</li>
                                        <li><div class="dotOrange"></div>Multi-partition</li>
                                    </ul>
                                </div>
                                <svg id="visualisationPartitionIdleTime" class="partitionHeight"></svg>
                            </div>
                            <div id="ChartDrReplicationRate" class="chart" style="display: none">
                                <div class="chartHeader">
                                    <h1>Database Replication (DR)
                                    <a href="#" class="downloadBtnChart" onclick='downloadCSV({ filename: "DrReplication-data" }, "dataReplication");'> <img src="css/resources/images/downloadBtn.png" alt="download" title="Download data as CSV"/></a>
                                    <div class="clear"></div>
                                    </h1>
                                </div>
                                <svg id="visualizationDrReplicationRate" width="100%" height="400"></svg>
                            </div>
                            <div id="chartCommandLogging" class="chart" style="display: none">
                                <div class="chartHeader">
                                    <h1>Command Log Statistics
                                    <a href="#" class="downloadBtnChart" onclick='downloadCSV({ filename: "CommandLog-data" }, "commandLog");'> <img src="css/resources/images/downloadBtn.png" alt="download" title="Download data as CSV"/></a>
                                    <div class="clear"></div>
                                    </h1>
                                </div>
                                <div class="cmdLogLegend" style="display:none;">
                                    <ul>
                                        <li><div class="dotLightBlue"></div>Command Log Statistics</li>
                                        <li><div class="dotRed"></div>Snapshots</li>
                                    </ul>
                                </div>
                                <svg id="visualisationCommandLog" class="logHeight"></svg>
                            </div>
                            <div class="clear"></div>
                        </div>
                    </div>
                    <div class="data">
                        <div id="firstpane" class="menu_list">
                            <!--Code for menu starts here-->
                            <div class="menu_head expanded">
                                <h1 id="ShowHideBlock">Show/Hide Data</h1>
                            </div>
                            <div class="menu_body" style="display: block;">
                                <div id="tblStoredProcedures" class="storedProcWrapper">
                                    <div class="tabs-filter-wrapper">
                                        <div class="tableTitle icon-procedures">Stored Procedures (Cluster)</div>
                                        <div class="filter">
                                            <input name="filter" id="filterStoredProc" type="text" class="search-box" onBlur="this.value=!this.value?'Search Stored Procedures':this.value;" value="Search Stored Procedures" placeholder="Search Stored Procedures" />
                                            <a id="searchStoredProc" href="javascript:void(0)" class="icon-search" title="Search">search</a>
                                        </div>
                                        <div class="pagination">
                                            <a id="previousProcedures" href="javascript:void(0)" class="prev" title="Previous Page">Prev</a>Page
                                            <label id="lblPrevious"></label>
                                            of
                                            <label id="lblTotalPages"></label>
                                            <a id="nextProcedures" href="javascript:void(0)" class="next" title="Next Page">Next</a>
                                        </div>
                                        <div class="clear"></div>
                                    </div>
                                    <div class="tblScroll">
                                        <table width="100%" border="0" cellspacing="0" cellpadding="0" class="storeTbl">
                                            <thead>
                                                <tr>
                                                    <th id="PROCEDURE" width="30%" data-name="ascending" class="sorttable_sorted">Stored Procedure</th>
                                                    <th id="INVOCATIONS" width="10%" data-name="none">Invocations</th>
                                                    <th id="MIN_LATENCY" width="15%" data-name="none">Min Latency (ms)</th>
                                                    <th id="MAX_LATENCY" width="15%" data-name="none">Max Latency (ms)</th>
                                                    <th id="AVG_LATENCY" width="15%" data-name="none">Avg Latency (ms)</th>
                                                    <th id="PERC_EXECUTION" width="15%" data-name="none">% Time of Execution</th>
                                                </tr>
                                            </thead>
                                            <tbody id="storeProcedureBody"></tbody>
                                        </table>
                                    </div>
                                </div>
                                <div id="tblDataTables" class="dataTablesWrapper">
                                    <div class="tabs-filter-wrapper">
                                        <div class="tableTitle icon-tables">Database Tables</div>
                                        <div class="filter">
                                            <input name="filter" id="filterDatabaseTable" type="text" class="search-box" onBlur="this.value=!this.value?'Search Database Tables':this.value;" value="Search Database Tables" placeholder="Search Database Tables" />
                                            <a id="searchDataTable" href="javascript:void(0)" class="icon-search" title="Search">search</a>
                                        </div>
                                        <div class="pagination">
                                            <a id="previousTables" href="javascript:void(0)" class="prev" title="Previous Page">Prev</a>Page
                                            <label id="lblPreviousTable"></label>
                                            of
                                            <label id="lblTotalPagesofTables"></label>
                                            <a id="nextTables" href="javascript:void(0)" class="next" title="Next Page">Next</a>
                                        </div>
                                        <div class="clear"></div>
                                    </div>
                                    <div class="tblScroll">
                                        <table width="100%" border="0" cellspacing="0" cellpadding="0" class="storeTbl">
                                            <thead>
                                                <tr>
                                                    <th id="TABLE_NAME" width="30%" data-name="ascending" class="sorttable_sorted">Table</th>
                                                    <th id="TUPLE_COUNT" width="10%" data-name="none">Row Count</th>
                                                    <th id="MAX_ROWS" width="15%" data-name="none">Max Rows (per partition)</th>
                                                    <th id="MIN_ROWS" width="15%" data-name="none">Min Rows (per partition)</th>
                                                    <th id="AVG_ROWS" width="15%" data-name="none">Avg Rows (per partition)</th>
                                                    <th id="TABLE_TYPE" width="15%" data-name="none">Type</th>
                                                </tr>
                                            </thead>
                                            <tbody id="tablesBody"></tbody>
                                        </table>
                                    </div>
                                </div>
                            </div>
                        </div>
                    </div>
                    <div class="drWrapper" id="divDrReplication" style="display:none">
                        <div class="content drHeader" id="drHeader">
                            <div class="leftShowhide">
                                <div class="dr">
                                    <h1 class="headText1">
                                        <a href="javascript:void(0);" id="showHideDrBlock" class="showhideIcon collapsed arrowAdjust">Show/Hide Database Replication (DR)</a>
                                    </h1>
                                </div>
                            </div>
                            <div class="rightShowhide">
                                <ul class="drList">
                                    <li>Mode</li>
                                    <li id="dbDrMode" class="drArrow">Master</li>
                                </ul>
                                <ul class="drList">
                                    <!-- <li>State</li>
                                        <li class="drArrow">On</li>-->
                                    <li class="alertIcon warningDr" id="drAlertWarning" style="display: none">
                                        <a id="drWarning" href="#drPartitionWarning" class="drWarning">
                                            <span style="margin:0 0 0 24px">Warning</span>
                                        </a>
                                    </li>
                                </ul>
                                <div class="clear"></div>
                            </div>
                            <div class="clear"></div>
                        </div>
                        <div id="drSection" class="drShowHide" style="display:none;">
                            <div id="drMasterSection" class="masterWrapper" style="display:block;">
                                <div id="tblMAster_wrapper" class="dataTables_wrapper no-footer">
                                    <div class="tabs-filter-wrapperDR">
                                        <div class="drTitle icon-master" id="drMasterTitle">Master</div>
                                        <div class="filter"><input name="filter" id="filterPartitionId" type="text" class="search-box" onBlur="" placeholder="Search Partition ID"><a id="searchDrMasterData" href="javascript:void(0)" class="icon-search drIcon" title="Search">search</a></div>
                                        <div class="clear"></div>
                                    </div>
                                    <div class="clear"></div>
                                    <div class="dataTables_paginate paging_extStyleLF paginationDefault" id="tblDrMAster_paginate">
                                        <span class="paginate_disabled_previous paginate_button" title="Previous Page">Prev</span>
                                        <div class="navigationLabel">Page <span class="pageIndex"> 0 </span> of <span class="totalPages">0</span></div>
                                        <span class="paginate_enabled_next paginate_button" title="Next Page">Next</span>
                                    </div>
                                    <div class="drMasterContainer">
                                        <table width="100%" border="0" cellspacing="0" id="tblDrMAster" cellpadding="0" class="storeTbl drTbl no-footer dataTable" aria-describedby="tblDrMAster_info" role="grid">
                                            <thead>
                                                <tr role="row">
                                                    <th id="Th1" width="25%" data-name="none" class="" tabindex="0" aria-controls="tblDrMAster" rowspan="1" colspan="1" aria-sort="ascending" aria-label="Partition ID: activate to sort column descending">Partition ID</th>
                                                    <th id="Th2" width="20%" data-name="none" class="sorting" tabindex="0" aria-controls="tblDrMAster" rowspan="1" colspan="1" aria-label="Status: activate to sort column ascending">Status</th>
                                                    <th id="Th3" width="10%" data-name="none" class="sorting" tabindex="0" aria-controls="tblDrMAster" rowspan="1" colspan="1" aria-label="Total Buffer: activate to sort column ascending">Total Buffer</th>
                                                    <th id="Th4" width="10%" data-name="none" class="sorting" tabindex="0" aria-controls="tblDrMAster" rowspan="1" colspan="1" aria-label="Buffer on disk: activate to sort column ascending">Buffer on disk</th>
                                                    <th id="Th5" width="15%" data-name="none" class="sorting" tabindex="0" aria-controls="tblDrMAster" rowspan="1" colspan="1" aria-label="Replica Latency (ms): activate to sort column ascending">Replica Latency (ms)</th>
                                                    <th id="Th6" width="20%" data-name="none" class="sorting" tabindex="0" aria-controls="tblDrMAster" rowspan="1" colspan="1" aria-label="Replica latency (in transactions): activate to sort column ascending">Replica latency (in transactions)</th>
                                                </tr>
                                            </thead>
                                            <tbody><tr><td colspan="6"> No data to be displayed</td></tr></tbody>
                                        </table>
                                    </div>
                                </div>
                            </div>
                            <div id="drReplicaSection" class="replicaWrapper" style="display:block">
                                <div id="tblReplica_wrapper" class="dataTables_wrapper no-footer">
                                    <div class="tabs-filter-wrapperDR">
                                        <div class="drTitle icon-replica" id="drReplicaTitle">Replica</div>
                                        <div class="filter"><input name="filter" id="filterHostID" type="text" class="search-box" onBlur="" placeholder="Search Server"><a id="searchDrMasterData" href="javascript:void(0)" class="icon-search drIcon" title="Search">search</a></div>
                                        <div class="clear"></div>
                                    </div>
                                    <div class="clear"></div>
                                    <div class="dataTables_paginate paging_extStyleLF paginationDefault" id="tblDrReplica_paginate">
                                        <span class="paginate_disabled_previous paginate_button" title="Previous Page">Prev</span>
                                        <div class="navigationLabel">Page <span class="pageIndex"> 0 </span> of <span class="totalPages">0</span></div>
                                        <span class="paginate_enabled_next paginate_button" title="Next Page">Next</span>
                                    </div>
                                    <div class="drReplicaContainer">
                                        <table width="100%" border="0" cellspacing="0" id="tblDrReplica" cellpadding="0" class="storeTbl drTbl no-footer dataTable" aria-describedby="tblDrReplica_info" role="grid">
                                            <thead>
                                                <tr>
                                                    <th id="Th7" width="25%" data-name="none">Server</th>
                                                    <th id="Th8" width="25%" data-name="none">Status</th>
                                                    <th id="Th9" width="25%" data-name="none">Replication rate (last 1 minute)</th>
                                                    <th id="Th10" width="25%" data-name="none">Replication rate (last 5 minutes)</th>
                                                </tr>
                                            </thead>
                                            <tbody><tr><td colspan="6"> No data to be displayed</td></tr></tbody>
                                        </table>
                                    </div>
                                </div>
                            </div>
                        </div>
                    </div>
                    <div id="divCommandLog" class="clpWrapper" style="display:none">
                        <div class="content drHeader" id="clpHeader">
                            <div class="leftShowhide">
                                <div class="dr">
                                    <h1 class="headText1">
                                        <a href="javascript:void(0);" id="showHideCLPBlock" class="showhideIcon collapsed arrowAdjust">Show/Hide Command Log Performance</a>
                                    </h1>
                                </div>
                            </div>
                            <div class="clear"></div>
                        </div>
                        <div id="clpSection" class="clpShowHide" style="display:none;">
                            <!--<div id="drMasterSection" class="masterWrapper" style="display:block;">-->
                            <div id="tblCmdLog_wrapper" class="dataTables_wrapper no-footer">
                                <div class="tabs-filter-wrapperDR">
                                    <div class="drTitle icon-command" id="drCLPTitle">Command Log Data</div>
                                    <div class="filter"><input name="filter" id="filterServer" type="text" class="search-box" onBlur="" placeholder="Search Server"><a id="searchServer" href="javascript:void(0)" class="icon-search drIcon" title="Search">search</a></div>
                                    <div class="clear"></div>
                                </div>
                                <div class="clear"></div>
                                <div class="dataTables_paginate paging_extStyleLF paginationDefault" id="tblCmdLog_paginate">
                                    <span class="paginate_disabled_previous paginate_button" title="Previous Page">Prev</span>
                                    <div class="navigationLabel">Page <span class="pageIndex"> 0 </span> of <span class="totalPages">0</span></div>
                                    <span class="paginate_enabled_next paginate_button" title="Next Page">Next</span>
                                </div>
                                <div class="cmdLogContainer">
                                    <table width="100%" border="0" cellspacing="0" id="tblCmdLog" cellpadding="0" class="storeTbl drTbl no-footer dataTable" aria-describedby="tblCmdLog_info" role="grid">
                                        <thead>
                                            <tr role="row">
                                                <th id="Th4" width="10%" data-name="none" class="sorting" tabindex="0" aria-controls="tblCLP" rowspan="1" colspan="1" aria-label="Server: activate to sort column ascending">Server</th>
                                                <th id="Th5" width="15%" data-name="none" class="sorting" tabindex="0" aria-controls="tblCLP" rowspan="1" colspan="1" aria-label="Pending (in bytes): activate to sort column ascending">Pending (in bytes)</th>
                                                <th id="Th5" width="15%" data-name="none" class="sorting" tabindex="0" aria-controls="tblCLP" rowspan="1" colspan="1" aria-label="Pending (in transactions): activate to sort column ascending">Pending (in transactions)</th>
                                                <th id="Th5" width="15%" data-name="none" class="sorting" tabindex="0" aria-controls="tblCLP" rowspan="1" colspan="1" aria-label="Total segments: activate to sort column ascending">Total segments</th>
                                                <th id="Th5" width="15%" data-name="none" class="sorting" tabindex="0" aria-controls="tblCLP" rowspan="1" colspan="1" aria-label="Segments in use: activate to sort column ascending">Segments in use</th>
                                                <th id="Th5" width="15%" data-name="none" class="sorting" tabindex="0" aria-controls="tblCLP" rowspan="1" colspan="1" aria-label="Fsyncinterval: activate to sort column ascending">Fsyncinterval</th>
                                            </tr>
                                        </thead>
                                        <tbody><tr><td colspan="6"> No data to be displayed</td></tr></tbody>
                                    </table>
                                </div>
                            </div>
                            <!--</div>-->
                        </div>
                    </div>
                </div>
            </div>
            <!--Admin-->
            <div id="admin" class="container contents">
                <!-- Loading -->
                <div id="adminActionOverlay" style="display: none;">
                    <div class="loading"></div>
                </div>
                <!-- Loading -->
                <div class="adminWrapper">
                    <div class="adminLeft">
                        <h1 class="headText clusterIcon">Cluster</h1>
                        <div class="adminClusterProperties">
                            <ul class="adminClusterList">
                                <li><a href="#pauseConfirmationPop" class="resume" id="pauseConfirmation">Pause</a> <a href="#resumeConfirmationPop" class="pause" id="resumeConfirmation" style="display: none;">Resume</a> </li>
                                <li><a href="#promoteConfirmationPop" class="promote-disabled" id="promoteConfirmation">Promote</a></li>
                                <li><a href="#savePop" id="saveConfirmation" class="saveme">Save</a></li>
                                <li><a href="#restorePop" id="restoreConfirmation" class="restoreConfirmationDisable">Restore</a></li>
                                <li><a href="#shutDownConfirmationPop" class="shutdown" id="shutDownConfirmation">Shutdown</a></li>
                            </ul>
                        </div>
                        <div class="clear"></div>
                    </div>
                    <div class="adminRight">
                        <div class="downloadConfig">
                            <a id="downloadAdminConfigurations" href="javascript:void(0)" download="deployment.xml" class="btnDown">Download Configuration</a>
                        </div>
                        <div class="adminServer">
                            <div class="serverName" id="serverName">Server<span class="setServer adminIcons"></span></div>
                            <!-- <div class="setServer adminIcons" id="btnServerConfigAdmin"></div>-->
                            <!-- server list -->
                            <div id="serverConfigAdmin" style="display: none;">
                                <div class="slide-pop-wrapper">
                                    <div class="slide-pop-title ">
                                        <div class="icon-server searchLeft searchLeftAdmin">Servers</div>
                                        <div class="searchRight">
                                            <div class="search">
                                                <!-- <input type="text" id="popServerSearchAdmin" class="icon-search icoSS" onclick="this.value='';" onblur="this.value=!this.value?'Search Server':this.value;" value="Search Server" placeholder="Search Server"> -->
                                            </div>
                                        </div>
                                        <div class="clear"></div>
                                    </div>
                                    <div class="slide-pop-content" style="padding: 0 0 15px 0;">
                                        <div style="padding: 15px 16px 0 15px;">
                                            <table width="100%" border="0" cellspacing="0" cellpadding="0" class="tblshutdown">
                                                <tr class="serverHeader">
                                                    <th class="configLabel" width="40%"> Server Name </th>
                                                    <th align="center">IP Address</th>
                                                    <th align="right"> State</th>
                                                </tr>
                                            </table>
                                            <div id="serverListWrapperAdmin" style="height:220px; overflow: auto;">
                                                <table width="100%" border="0" cellspacing="0" cellpadding="0" class="tblshutdown">
                                                    <tbody> </tbody>
                                                </table>
                                            </div>
                                        </div>
                                    </div>
                                </div>
                            </div>
                            <!-- server list -->
                        </div>
                        <div class="clear"></div>
                    </div>
                    <div class="clear"></div>
                </div>
                <div class="adminContainer">
                    <div class="adminContentLeft">
                        <div class="headerAdminContent">
                            <h1>Overview</h1>
                        </div>
                        <div class="overviewTbl">
                            <table width="100%" border="0" cellspacing="0" cellpadding="0" class="adminTbl1">
                                <tr>
                                    <td width="62%" class="configLabel">Sites Per Host</td>
                                    <td id="sitePerHost" width="20%" align="right"></td>
                                    <td width="2%">&nbsp;</td>
                                    <td width="16%">&nbsp;</td>
                                </tr>
                                <tr>
                                    <td class="configLabel">K-Safety </td>
                                    <td id="kSafety" align="right"></td>
                                    <td>&nbsp;</td>
                                    <td>&nbsp;</td>
                                </tr>
                                <tr>
                                    <td class="configLabel">Partition Detection </td>
                                    <td align="right">
                                        <div id="partitionDetectionIcon" class="onIcon"></div>
                                    </td>
                                    <td id="partitionDetectionLabel"></td>
                                    <td>&nbsp;</td>
                                </tr>
                                <!--<tr class="security" id="securityRow">
                                    <td class="configLabel">Security</td>-->
                                <tr class="hasSubLabel parent security" id="row-6">
                                    <td class="configLabel"><a href="javascript:void(0)" class="labelCollapsed">Security</a></td>
                                    <td align="right" class="securitytd">
                                        <div id="securityOptionIcon" class="offIcon"></div>
                                        <input type="checkbox" id="chkSecurity" class="chkSecurity" />
                                        <div id="loadingSecurity" class="loading-small" style="display: none"></div>
                                    </td>
                                    <td><span id="spanSecurity" style="display: inline"></span></td>
                                    <td>
                                        <a id="btnEditSecurityOk" href="#securityPop" class="editOk" title="Save" style="">Ok</a>
                                        <a id="btnEditSecurityCancel" href="javascript:void(0)" class="editCancel" title="Cancel" style="">Cancel</a>
                                        <a href="#securityPop" id="securityEdit" class="edit" title="Edit">&nbsp;</a>
                                    </td>
                                </tr>
                                <tr class="child-row-6 subLabelRow">
                                    <td colspan="4">
                                        <div id="loadingUserList" class="userSecurity" style="display: none;">
                                            <div class="loading-small loadingSecurity"></div>
                                        </div>
                                        <div class="securWrapper" id="UsersList">
                                            <!--<table width="100%" cellpadding="0" cellspacing="0" class="secTbl">
                                                    <tr>
                                                        <th>Username</th>
                                                        <th>Password</th>
                                                        <th>Role</th>
                                                    </tr>
                                                    <tr>
                                                        <td>Test</td>
                                                        <td>Test</td>
                                                        <td>User</td>
                                                    </tr>
                                                </table>-->
                                        </div>
                                        <div class="securWrapper" id="UsersListEditable" style="display: none;">
                                            <div class="userName">Users</div>
                                            <div class="editBtn"><a href="javascript:void(0)" class="btnEd" id="addmorePOIbutton" onClick="insRow()"><span class="userPlus">+</span> Add User</a> </div>
                                            <div class="clear secLine"></div>
                                            <form id="frmUserList" method="get" action="">
                                                <div id="editUserList">
                                                </div>
                                            </form>
                                        </div>
                                    </td>
                                </tr>
                                <tr class="hasSubLabel parent" id="row-1">
                                    <td class="configLabel"><a href="javascript:void(0)" class="labelCollapsed">HTTP Access</a></td>
                                    <td align="right">
                                        <div id="httpAccessIcon" class="onIcon"></div>
                                    </td>
                                    <td id="httpAccessLabel"></td>
                                    <td>&nbsp;</td>
                                </tr>
                                <tr class="child-row-1 subLabelRow">
                                    <td class="configLabel">JSON API</td>
                                    <td align="right">
                                        <div id="jsonAPIIcon" class="onIcon"></div>
                                    </td>
                                    <td id="txtJsonAPI"></td>
                                    <td>&nbsp;</td>
                                </tr>
                                <tr class="hasSubLabel parent" id="row-2">
                                    <td class="configLabel"><a href="javascript:void(0)" class="labelCollapsed">Auto Snapshots</a></td>
                                    <td align="right" id="autoSnapshotOption" class="snapshottd">
                                        <div id="autoSnapshotIcon" class="onIcon"></div>
                                        <input style="display: none;" type="checkbox" id="chkAutoSnapshot" checked="checked" class="snapshot" />
                                        <div id="loadingSnapshot" class="loading-small" style="display: none"></div>
                                    </td>
                                    <td>
                                        <div id="txtAutoSnapshot" class="SnapshotsOn"></div>
                                    </td>
                                    <td><a id="btnEditAutoSnapshotOk" href="#autoSnapshotPop" class="editOk" title="Save" style="">Ok</a> <a id="btnEditAutoSnapshotCancel" href="javascript:void(0)" class="editCancel" title="Cancel" style="">Cancel</a> <a href="javascript:void(0)" id="autoSnapshotEdit" class="edit" title="Edit">&nbsp;</a></td>
                                </tr>
                                <tr class="child-row-2 subLabelRow" id="snapshotPrefixRow">
                                    <td class="configLabel">File Prefix </td>
                                    <td align="right" class="tdSnapshotPrefix">
                                        <form id="frmSnapshotFilePrefix" method="get" action="">
                                            <div id="loadingSnapshotPrefix" class="loading-small" style="display: none;"></div>
                                            <span id="prefixSpan"></span>
                                            <input id="txtPrefix" name="txtPrefix" class="exitableTxtBx exitableFilePrefix" type="text" style="display: none" />
                                            <label id="errorSnapshotFilePrefix" for="txtPrefix" class="error" style="display: none;"></label>
                                        </form>
                                    </td>
                                    <td>&nbsp;</td>
                                    <td>&nbsp;</td>
                                </tr>
                                <tr class="child-row-2 subLabelRow" id="snapshotFrequencyRow">
                                    <td class="configLabel">Frequency </td>
                                    <td align="right" class="tdSnapshotFrequency">
                                        <form id="frmSnapshotFrequency" method="get" action="">
                                            <div id="loadingSnapshotFrequency" class="loading-small" style="display: none;"></div>
                                            <span id="frequencySpan"></span>
                                            <input id="txtFrequency" name="txtFrequency" class="exitableTxtBx" type="text" style="display: none" />
                                            <span id="spanFrequencyUnit"></span>
                                            <select id="ddlfrequencyUnit" style="display: none;">
                                                <option>Hrs</option>
                                                <option>Min</option>
                                                <option>Sec</option>
                                            </select>
                                            <label id="errorSnapshotFrequency" for="txtFrequency" class="error" style="display: none;"></label>
                                        </form>
                                    </td>
                                    <td>&nbsp;</td>
                                    <td>&nbsp;</td>
                                </tr>
                                <tr class="child-row-2 subLabelRow" id="snapshotRetainedRow">
                                    <td class="configLabel">Retained </td>
                                    <td align="right" class="tdSnapshotRetained">
                                        <form id="frmSnapshotRetained" method="get" action="">
                                            <div id="loadingSnapshotRetained" class="loading-small" style="display: none;"></div>
                                            <span id="retainedSpan"></span>
                                            <input id="txtRetained" name="txtRetained" class="exitableTxtBx" type="text" style="display: none" />
                                            <span id="retainedSpanUnit"></span>
                                            <label id="errorSnapshotRetained" for="txtRetained" class="error" style="display: none;"></label>
                                        </form>
                                    </td>
                                    <td>&nbsp;</td>
                                    <td>&nbsp;</td>
                                </tr>
                                <tr class="hasSubLabel parent" id="row-3">
                                    <td class="configLabel"><a href="javascript:void(0)" class="labelCollapsed">Command Logging</a></td>
                                    <td align="right">
                                        <div id="commandLogIcon" class="offIcon"></div>
                                    </td>
                                    <td id="commandLogLabel"></td>
                                    <td>&nbsp;</td>
                                </tr>
                                <tr class="child-row-3 subLabelRow">
                                    <td class="configLabel">Log Frequency Time </td>
                                    <td align="right">
                                        <span id="commandLogFrequencyTime"></span>
                                        <span id="commandLogFrequencyUnit"></span>
                                    </td>
                                    <td>&nbsp;</td>
                                    <td>&nbsp;</td>
                                </tr>
                                <tr class="child-row-3 subLabelRow">
                                    <td class="configLabel">Log Frequency Transactions </td>
                                    <td id="commandLogFrequencyTxns" align="right"></td>
                                    <td>&nbsp;</td>
                                    <td>&nbsp;</td>
                                </tr>
                                <tr class="child-row-3 subLabelRow">
                                    <td class="configLabel">Log Size</td>
                                    <td align="right">
                                        <span id="commandLogSegmentSize"></span>
                                        <span id="commandLogSegmentSizeUnit"></span>
                                    </td>
                                    <td>&nbsp;</td>
                                    <td>&nbsp;</td>
                                </tr>
                                <tr class="hasSubLabel parent" id="row-4">
                                    <td class="configLabel"><a href="javascript:void(0)" class="labelCollapsed">Export</a></td>
                                    <td align="right"></td>
                                    <td>&nbsp;</td>
                                    <td>
                                        <a href="javascript:void(0);" id="addNewConfigLink" class="plusAdd" style="display: none;" title="Add Configuration">&nbsp;</a>
                                        <div id="loadingConfiguration" class="loading-small loadExport" style="display: none"></div>
                                        <a href="#addConfigPopup" id="addConfigPopupLink" data-id="-1" title="Add Configuration" style="display: none">Add Configuration</a>
                                    </td>
                                </tr>
                                <tr class="child-row-4 subLabelRow">
                                    <td class="configLabel">Export Tables</td>
                                    <td align="right">&nbsp;
                                        
                                    </td>
                                    <td></td>
                                    <td>
                                        <a href="javascript:void(0);" id="lstExportTbl" class="drTblBtn" style="display: block;" title="List of Export Tables">Export Tables</a>
                                        <a href="#exportTablePopup" id="lstExportTblLink" data-id="-1" title="Add Configuration" style="display: none">Add Configuration</a>
                                    </td>
                                </tr>
                                <tbody id="exportConfiguration" data-status="value" style="display: none;"></tbody>
                                <tr class="hasSubLabel parent" id="row-5">
                                    <td class="configLabel"><a href="javascript:void(0)" class="labelCollapsed">Import</a></td>
                                    <td align="right"></td>
                                    <td>&nbsp;</td>
                                    <td>
                                        <!--<a href="javascript:void(0);" id="addNewConfigLink" class="plusAdd" style="display: block;" title="Add Configuration">&nbsp;</a>-->
                                        <div id="loadingImportConfig" class="loading-small loadImport" style="display: none"></div>
                                    </td>
                                </tr>
                                <tbody id="importConfiguration" data-status="value" style="display: none;"></tbody>
                                <tr class="hasSubLabel parent" id="row-6">
                                    <td class="configLabel"><a href="javascript:void(0)" class="labelCollapsed">Advanced</a></td>
                                    <td>&nbsp;</td>
                                    <td>&nbsp;</td>
                                    <td>&nbsp;</td>
                                </tr>
                                <tr class="child-row-6 subLabelRow">
                                    <td class="configLabel">Max Java Heap </td>
                                    <td align="right">
                                        <span id="maxJavaHeap"></span>
                                        <span id="maxJavaHeapUnit"></span>
                                    </td>
                                    <td>&nbsp;</td>
                                    <td>&nbsp;</td>
                                </tr>
                                <tr class="child-row-6 subLabelRow" id="heartbeatTimeoutRow">
                                    <td class="configLabel">Heartbeat Timeout </td>
                                    <td align="right" class="heartbeattd">
                                        <form id="formHeartbeatTimeout" method="get" action="">
                                            <div id="loadingHeartbeatTimeout" class="loading-small" style="display: none;"></div>
                                            <span id="hrtTimeOutSpan"></span>
                                            <input id="txtHrtTimeOut" name="txtHrtTimeOut" class="exitableTxtBx" type="text" style="display: none" />
                                            <span id="hrtTimeOutUnitSpan"></span>
                                            <label id="errorHeartbeatTimeout" for="txtHrtTimeOut" class="error" style="display: none;"></label>
                                        </form>
                                    </td>
                                    <td>&nbsp;</td>
                                    <td><a id="btnEditHeartbeatTimeoutOk" href="#HrtTimeOutPopup" class="editOk" title="Save" style="">Ok</a> <a id="btnEditHeartbeatTimeoutCancel" href="javascript:void(0)" class="editCancel" title="Cancel" style="">Cancel</a> <a id="btnEditHrtTimeOut" href="javascript:void(0)" class="edit" title="Edit">&nbsp;</a></td>
                                </tr>
                                <tr class="child-row-6 subLabelRow" id="queryTimoutRow">
                                    <td class="configLabel">Query Timeout</td>
                                    <td align="right" class="queryTimeOut">
                                        <form id="formQueryTimeout" method="get" action="">
                                            <div id="loadingQueryTimeout" class="loading-small" style="display: none;"></div>
                                            <span id="queryTimeOutSpan"></span>
                                            <input id="txtQueryTimeout" name="txtQueryTimeout" class="exitableTxtBx" type="text" style="display: none" />
                                            <span id="queryTimeOutUnitSpan"></span>
                                            <label id="errorQueryTimeout" for="txtQueryTimeout" class="error" style="display: none;"></label>
                                        </form>
                                    </td>
                                    <td>&nbsp;</td>
                                    <td><a id="btnEditQueryTimeoutOk" href="#QueryTimeOutPopup" class="editOk" title="Save" style="">Ok</a> <a id="btnEditQueryTimeoutCancel" href="javascript:void(0)" class="editCancel" title="Cancel" style="">Cancel</a> <a id="btnEditQueryTimeout" href="javascript:void(0)" class="edit" title="Edit">&nbsp;</a></td>
                                </tr>
                                <tr class="child-row-6 subLabelRow">
                                    <td class="configLabel">Max Temp Table Memory</td>
                                    <td align="right">
                                        <span id="temptablesmaxsize"></span>
                                        <span id="temptablesmaxsizeUnit"></span>
                                    </td>
                                    <td>&nbsp;</td>
                                    <td>&nbsp;</td>
                                </tr>
                                <tr class="child-row-6 subLabelRow">
                                    <td class="configLabel">Snapshot Priority</td>
                                    <td id="snapshotpriority" align="right"></td>
                                    <td>&nbsp;</td>
                                    <td>&nbsp;</td>
                                </tr>
                                <tr class="child-row-6 subLabelRow" id="memorySizeTimeout">
                                    <td class="configLabel">Memory Limit</td>
                                    <td align="right" class="memorySize">
                                        <form id="formMemoryLimit" method="get" action="">
                                            <div id="loadingMemoryLimit" class="loading-small" style="display: none;"></div>
                                            <span id="memoryLimitSize"></span>
                                            <input id="txtMemoryLimitSize" name="txtMemoryLimitSize" class="exitableMemoryLimit" type="text" style="display: none" />
                                            <span id="memoryLimitSizeUnit"></span>
                                            <select id="ddlMemoryLimitUnit" style="display: none;">
                                                <option>GB</option>
                                                <option>%</option>
                                            </select>
                                            <label id="errorMemorySize" for="txtMemoryLimitSize" class="error" style="display: none;"></label>
                                        </form>
                                    </td>
                                    <td>&nbsp;</td>
                                    <td>
                                        <a id="btnEditMemorySizeOk" href="#MemoryLimitPopup" class="editOk" title="Save" style="">Ok</a>
                                        <a id="btnEditMemorySizeCancel" href="javascript:void(0)" class="editCancel" title="Cancel" style="">Cancel</a>
                                        <a id="btnEditMemorySize" href="javascript:void(0)" class="edit" title="Edit">&nbsp;</a>
                                        <a href="#addDiskLimitPopup" id="addDiskLimitPopupLink" data-id="-1" title="Add Disk Limit" style="display: none">Add Disk Limit</a>
                                        <a id="btnDeleteMemory" href="#deleteMemoryLimitPopup" class="deleteSmall" title="Delete" style="display:none;">&nbsp;</a>
                                    </td>
                                </tr>
                                <tbody id="diskLimitConfiguration" data-status="value" style="display: none;"></tbody>
                            </table>
                        </div>
                        <div class="drWrapperAdmin" id="divDrWrapperAdmin" style="display:none">
                            <div class="headerAdminContent">
                                <h1>
                                    <div class="drAdminHeaderLeft">Database Replication (DR)</div>
                                    <div class="drAdminHeaderRight">
                                        <ul class="drList">
                                            <li>Mode</li>
                                            <li id="drMode" class="drArrow"></li>
                                        </ul>
                                        <div class="clear"></div>
                                    </div>
                                    <div class="clear"></div>
                                </h1>
                            </div>
                            <div class="drContent">
                                <table width="100%" border="0" cellspacing="0" cellpadding="0" class="adminTbl1">
                                    <!--<tr>
                                        <td width="62%" class="configLabel">State</td>
                                        <td width="20%" align="right">
                                            <div id="drStateIcon" class="onIcon"></div>
                                            <input style="display: none;" type="checkbox" id="chkDrState" checked="checked" class="drstate" />
                                            <div id="loadingDrState" class="loading-small" style="display: none"></div>
                                        </td>
                                         <td width="2%"><div id="txtDrState" class="drStateOn">On</div></td>
                                        <td width="16%"><a id="btnEditDrStateOk" href="#drStatePop" class="editOk" title="Save" style="">Ok</a> <a id="btnEditDrStateCancel" href="javascript:void(0)" class="editCancel" title="Cancel" style="">Cancel</a> <a href="javascript:void(0)" id="drStateEdit" class="edit" title="Edit">&nbsp;</a></td>
                                    </tr>-->
                                    <tr>
                                        <td width="62%" class="configLabel">ID</td>
                                        <td id="drId" width="20%" align="right"></td>
                                        <td width="2%">&nbsp;</td>
                                        <td width="16%">&nbsp;</td>
                                    </tr>
                                    <tr id="row-DrConfig">
                                        <td class="configLabel">Master</td>
                                        <td align="right" class="tdDrConfig">
                                            <div id="drMasterIcon" class="offIcon"></div>
                                            <input style="display: none;" type="checkbox" checked="checked" id="chkDrMaster" />
                                            <div id="loadingDrMaster" class="loading-small" style="display: none"></div>
                                        </td>
                                        <td><div id="txtDrMaster" class="drMasterOn"></div></td>
                                        <td>
                                            <a id="btnEditDrMasterOk" href="#drMasterPop" class="editOk" title="Save" style="">Ok</a>
                                            <a id="btnEditDrMasterCancel" href="javascript:void(0)" class="editCancel" title="Cancel" style="">Cancel</a>
                                            <a href="javascript:void(0);" id="drMasterEdit" class="edit" title="Edit">&nbsp;</a>
                                        </td>
                                    </tr>
                                    <tr>
                                        <td class="configLabel">Replica <span id="replicaSource" style="font-weight:normal"></span></td>
                                        <td align="right">
                                            <div id="drReplicaIcon" class="offIcon" title=""></div>
                                            <input style="display: none;" type="checkbox" id="chkDrReplica" checked="checked" />
                                            <div id="loadingDrReplica" class="loading-small" style="display: none"></div>
                                        </td>
                                        <td><div id="txtDrReplica" class="drReplicaOn" title=""></div></td>
                                        <td><!--<a id="btnEditDrReplicaOk" href="#drReplicaPop" class="editOk" title="Save" style="">Ok</a> <a id="btnEditDrReplicaCancel" href="javascript:void(0)" class="editCancel" title="Cancel" style="">Cancel</a> <a href="javascript:void(0);" id="drReplicaEdit" class="edit" title="Edit">&nbsp;</a>--> &nbsp;</td>
                                    </tr>
                                    <tr>
                                        <td class="configLabel">DR Tables</td>
                                        <td></td>
                                        <td><a href="#replicatedTablePopup" id="lstDrTblLink" data-id="-1" title="Add Configuration" style="display: none">Add Configuration</a></td>
                                        <td align="right"><a href="javascript:void(0);" id="lstDrTbl" class="drTblBtn" style="display: block;" title="List of DR Tables">DR Tables</a></td>
                                    </tr>
                                </table>
                            </div>
                        </div>
                    </div>
                    <div class="adminContentRight">
                        <div class="adminPorts">
                            <div class="headerAdminContent">
                                <h1>Network Interfaces</h1>
                            </div>
                            <div style="overflow: auto">
                                <table width="100%" border="0" cellspacing="0" cellpadding="0" class="adminTbl2 network">
                                    <tr>
                                        <th width="30%" id="hPortName">Port Name</th>
                                        <th width="45%" id="hServerSettings">Server Settings</th>
                                        <th width="25%" id="hClusterSettings">Cluster Settings</th>
                                    </tr>
                                    <tr>
                                        <td>Client Port</td>
                                        <td id="clientport"></td>
                                        <td id="clusterClientport"></td>
                                    </tr>
                                    <tr>
                                        <td>Admin Port</td>
                                        <td id="adminport"></td>
                                        <td id="clusterAdminport"></td>
                                    </tr>
                                    <tr>
                                        <td>HTTP Port</td>
                                        <td id="httpport"></td>
                                        <td id="clusterHttpport"></td>
                                    </tr>
                                    <tr>
                                        <td>Internal Port</td>
                                        <td id="internalPort"></td>
                                        <td id="clusterInternalPort"></td>
                                    </tr>
                                    <tr>
                                        <td>Zookeeper Port</td>
                                        <td id="zookeeperPort"></td>
                                        <td id="clusterZookeeperPort"></td>
                                    </tr>
                                    <tr>
                                        <td>Replication Port</td>
                                        <td id="replicationPort"></td>
                                        <td id="clusterReplicationPort"></td>
                                    </tr>
                                </table>
                            </div>
                        </div>
                        <div class="adminDirectories">
                            <div class="headerAdminContent">
                                <h1>Directories</h1>
                            </div>
                            <div class="adminDirect">
                                <table width="100%" border="0" cellspacing="0" cellpadding="0" class="adminTbl2">
                                    <tr>
                                        <td width="76%">Root (Destination)</td>
                                        <td id="voltdbroot" width="24%"></td>
                                    </tr>
                                    <tr>
                                        <td>Snapshot</td>
                                        <td id="snapshotpath"></td>
                                    </tr>
                                    <tr>
                                        <td>Export Overflow</td>
                                        <td id="exportOverflow"></td>
                                    </tr>
                                    <tr>
                                        <td>Command Log</td>
                                        <td id="commandlogpath"></td>
                                    </tr>
                                    <tr>
                                        <td>Command Log Snapshots</td>
                                        <td id="commandlogsnapshotpath"></td>
                                    </tr>
                                    <tr>
                                        <td>DR Overflow</td>
                                        <td id="droverflowpath"></td>
                                    </tr>
                                </table>
                            </div>
                        </div>
                    </div>
                    <div class="clear"></div>
                </div>
            </div>
            <!--Schema Tab-->
            <div id="schema" class="contents">
            </div>
            <!--Sql Query Tab-->
            <div id="sqlQuery" class="containerStudio contents">
                <div class="blockWrapper" id="BlockContainer01">
                    <div class="objectExplorer">
                        <!-- Loading -->
                        <div id="sqlQueryOverlay" style="display: none;">
                            <div class="loading-medium"></div>
                        </div>
                        <!-- Loading -->
                        <div class="explorer">
                            <!--tab-->
                            <div class="tabContant" id="tabMain">
                                <button class="refreshBtn">Refresh</button>
                                <ul class="tabs refreshList">
                                    <li><a href="#tab1">Tables</a></li>
                                    <li><a href="#tab2">Streams</a></li>
                                    <li><a href="#tab3">Views</a></li>
                                    <li><a href="#tab4">Stored Procedures</a></li>
                                </ul>
                                <div class="tab_container">
                                    <div id="tabScroller">
                                        <div id="tab1" class="tab_content">
                                            <div id="accordionTable">
                                            </div>
                                        </div>
                                        <div id="tab2" class="tab_content">
                                            <div id="accordionStreamedTable">streams</div>
                                        </div>
                                        <div id="tab3" class="tab_content">
                                            <div id="accordionViews"></div>
                                        </div>
                                        <div id="tab4" class="tab_content">
                                            <div id="accordionProcedures"></div>
                                        </div>
                                    </div>
                                </div>
                            </div>
                        </div>
                        <div class="clear"></div>
                    </div>
                    <div class="queryInput" id="inputQuery">
                    <h1 class="theHeadingQuery">
                    
                    <div class="icon-query queryHeadName"><span>Query</span></div>
                    <div class="clsQueryWrapper">
                        <div id="queryTimeOut" class="queryTimeClass">
                            <ul class="btnList" id="queryBtnList">
                                <li>
                                    <div class="queryTimeOutLabel" id="divQueryTimeOut">
                                        <span id="queryTimeoutTxt" class="qtmText"></span>
                                        <span id="timeoutCross" class="setqueryTimeOut timeOutCross"></span>
                                    </div>
                                </li>
                                <li>
                                    <a href="#queryTimeoutConfigPopup" id="bntTimeoutSetting" class="setServer sqlSetting"></a>
                                </li>
                            </ul>
                        </div>
                        <div id="divQueryBtns" class="clsQueryBtns">

                        </div>
                    <div class="clear"></div>
                    </div>
                    <div class="clear"></div>
                    </h1>
                    <div class="query">
                            <form name="" id="queryForm">
                                <div class="textWritingArea">
                                    <!--<textarea id="theQueryText"></textarea>-->
                                    <div id="workspace" class="workspace" style="left: 255px;">
                                        <div id="worktabs" class="noborder ui-tabs ui-widget ui-widget-content ui-corner-all">
                                            <ul id="ulTabList" class="noborder ui-tabs-nav ui-helper-reset ui-helper-clearfix ui-widget-header ui-corner-all" style="background:transparent !important;">
                                            </ul>
                                        </div>

                                    </div>
                                </div>
                            </form>
                        </div>
                    </div>
                    <div class="clear"></div>
                </div>
                <!--<div class="blockWrapper" id="blockContainer02">-->
                    <!--<div class="exportType">-->
                        <!--<form name="" id="queryResult">-->
                            <!--<select id="exportType">-->
                                <!--<option selected="selected">HTML</option>-->
                                <!--<option>CSV</option>-->
                                <!--<option>Monospace</option>-->
                            <!--</select>-->
                        <!--</form>-->
                    <!--</div>-->
                    <!--<h1 class="theHeading icon-queryResult">Query Result</h1>-->
                    <!--<div class="queryResult">-->
                        <!--<div id="resultHtml" style="display: block;" class="resultHtml"></div>-->
                        <!--<div id="resultCsv" style="display: none;" class="resultCsv"></div>-->
                        <!--<div id="resultMonospace" style="display: none;" class="resultMonospace">-->
                            <!--<pre>-->
                    <!--</pre>-->
                        <!--</div>-->
                    <!--</div>-->
                    <!--<div id="queryResults" class="queryStatus"></div>-->
                <!--</div>-->
            </div>
        </div>
    </div>
    <div class="footer" id="mainFooter">
        <p>Copyright (C) 2008-2016 VoltDB Inc. All rights reserved. </p>
    </div>
    <!-- POPUP Saved Preferences -->
    <div id="myPreference" style="display: none">
        <div class="overlay-title">Graph/Data Preferences</div>
        <div class="clear"></div>
        <div class="overlay-content graphPop">
            <form name="popupForm" id="formPopup" method="post">
                <ul class="user-preferences" id="userPreferences">
                    <li class="pref-graph">
                        Server CPU
                        <input type="checkbox" id="ServerCPU" name="" value="cpu" checked="checked" />
                    </li>
                    <li class="pref-graph">
                        Server RAM
                        <input type="checkbox" id="ServerRAM" name="" value="ram" checked="checked" />
                    </li>
                    <li class="pref-graph">
                        Cluster Latency
                        <input type="checkbox" id="ClusterLatency" name="" value="latency" checked="checked" />
                    </li>
                    <li class="pref-graph">
                        Cluster Transactions
                        <input type="checkbox" id="ClusterTransactions" name="" value="transaction" checked="checked" />
                    </li>
                    <li class="pref-graph">
                        Partition Idle Time
                        <input type="checkbox" id="PartitionIdleTime" name="" value="transaction" checked="checked" />
                    </li>
                    <li class="pref-graph " id="liDrReplication" style="display:block;">
                        <span>Data Replication (DR)</span>
                        <input type="checkbox" id="DrReplicationRate" name="" value="drReplication" checked="checked" />
                    </li>
                    <li class="pref-graph" id="liCommandLogStat" style="display:block">
                        <span>Command Log Statistics</span>
                        <input type="checkbox" id="CommandLogStat" name="" value="commandLogStat" checked="checked" />
                    </li>
                    <li class="pref-storedProc">
                        Stored Procedures
                        <input type="checkbox" id="StoredProcedures" name="" value="stored_proc" checked="checked" />
                    </li>
                    <li class="pref-tables" id="liTables">
                        Database Tables
                        <input type="checkbox" id="DatabaseTables" name="" value="table" checked="checked" />
                    </li>
                    <li class="pref-tables" id="liCommandLogTables" style="display:block;">
                        <span>Command Log Data</span>
                        <input type="checkbox" id="CommandLogTables" name="" value="table" checked="checked" />
                    </li>
                    <li class="pref-tables" id="liDrTables" style="display:block">
                        <span>Data Replication Tables</span>
                        <input type="checkbox" id="DRTables" name="" value="table" checked="checked" />
                    </li>
                </ul>
                <input type="submit" name="account_details" id="account_details" value="Save" class="input-submit left" hidden="hidden" style="display: none;" />
            </form>
        </div>
        <div class="overlay-btns"><a href="#" class="btn" id="savePreference">Save</a></div>
    </div>

    <!-- POPUP Saved Preferences -->
    <!-- POPUP Alerts -->
    <div id="memoryAlerts" style="display: none">
        <div class="overlay-title">Memory Usage Alerts</div>
        <div class="clear"></div>
        <div class="overlay-content overlayAlert">
            <!--style="display:block;height: auto !important"-->
            <div class="mainContentAlert">
                <table class="serversListTbl">
                    <tr class="serverHeader">
                        <th width="40%">Server Name</th>
                        <th width="30%">IP Address</th>
                        <th width="30%">Memory Usage</th>
                    </tr>
                </table>
                <div class="alertWrap">
                    <table class="serversListTbl" id="memoryAlertsList"></table>
                </div>
            </div>
        </div>
    </div>
    <!-- POPUP Alerts -->
    <div style="display: none"><a href="#error" id="errorPopup">Error</a></div>
    <!--Error popup-->
    <div id="error" style="display: none">
        <div class="overlay-title errorIcon ">Error</div>
        <div class="clear"></div>
        <div class="overlay-contentError errorMsg">
            <p id="errorMessage"></p>
            <br />
            <div class="overlay-btns" style="padding: 0"><a href="#" class="btn" id="btnOk">Ok</a></div>
        </div>
    </div>
    <!--Error popup-->
    <!--Logout popup-->
    <div id="logoutPopup" style="display: none">
        <div class="overlay-title ">
            <img src="css/resources/images/Information.png" class="imgError" />Logout
        </div>
        <div class="clear"></div>
        <div class="overlay-contentError errorMsg">
            <p>Do you want to logout?</p>
            <br />
            <ul class="btnList" id="Ul1">
                <li>
                    <div class="overlay-btns" style="padding: 0"><a href="javascript:void(0)" class="btn" id="A1" onClick="logout();">Ok</a></div>
                </li>
                <li>
                    <div class="overlay-btns" style="padding: 0"><a class="btn" id="btnCancel">Cancel</a></div>
                </li>
            </ul>
        </div>
    </div>
    <!--Logout popup-->
    <!--Connection popup-->
    <div style="display: none"><a href="#connectionPopup" id="conPopup">Connection Error</a></div>
    <div id="connectionPopup" style="display: none">
        <div id="conpop">
            <div class="overlay-title ">
                <img src="css/resources/images/error.png" class="imgError" />Error
            </div>
            <div class="clear"></div>
            <div class="overlay-contentError errorMsg">
                <p>Lost connection to Database. Please click ok when the server is back online. </p>
                <br />
                <div class="overlay-btns" style="padding: 0"><a class="btn" id="btnConOk">Ok</a></div>
            </div>
        </div>
    </div>
    <!--Connection popup-->
    <!--Server Shutdown Information-->
    <div style="display: none"><a href="#shutdownInfoPopup" id="serverShutdownPopup">Cluster Shutdown</a></div>
    <div id="shutdownInfoPopup" style="display: none">
        <div id="shutdownPop">
            <div class="overlay-title ">
                <img src="css/resources/images/error.png" class="imgError" />Error
            </div>
            <div class="clear"></div>
            <div class="overlay-contentError errorMsg">
                <p>Database has been shutdown. Please click ok when the server is back online. </p>
                <br />
                <div class="overlay-btns" style="padding: 0"><a class="btn" id="btnServerShutdownOk">Ok</a></div>
            </div>
        </div>
    </div>
    <!--Server Shutdown Information-->
    <!--Server not available popup-->
    <div style="display: none"><a href="#serverUnavailablePopup" id="serUnavailablePopup">Connection Error</a></div>
    <div id="serverUnavailablePopup" style="display: none">
        <div id="servUnavailablePop">
            <div class="overlay-title ">
                <img src="css/resources/images/error.png" class="imgError" />Error
            </div>
            <div class="clear"></div>
            <div class="overlay-contentError errorMsg">
                <p>
                    Could not establish connection to Database. The service is either down, very slow to respond or the server refused connection.
                    Please click ok when the server is back online.
                </p>
                <br />
                <div class="overlay-btns" style="padding: 0"><a class="btn" id="serverUnavailableBtn">Ok</a></div>
            </div>
        </div>
    </div>

    <div style="display: none"><a href="#unAuthorizedPopup" id="unAuthorized">UnAuthorized</a></div>
    <div id="unAuthorizedPopup" style="display: none">
        <div id="kerberosPopup">
            <div class="overlay-title ">
                <img src="css/resources/images/error.png" class="imgError" />Error
            </div>
            <div class="clear"></div>
            <div class="overlay-contentError errorMsg">
                <p>
                    Failed to authenticate to the server via Kerberos. Please check the configuration of your client/browser.
                </p>
                <br />
                <div class="overlay-btns" style="padding: 0"><a class="btn" id="unAuthorizedOk">Ok</a></div>
            </div>
        </div>
    </div>
    <!--Server not available popup-->
    <!--Help popup-->
    <div id="helppopup"></div>
    <!--help popup ends-->
    <!--About popup-->
    <div id="About" style="display: none">
        <div class="overlay-title helpIcon ">System Overview</div>
        <div class="clear"></div>
        <div class="overlay-contentAbout helpAboutWrap">
            <!-- <h1>VoltDB Management Center: DB Monitor</h1> -->
            <div class="dataBlock">
                <div class="dataBlockContent systemOver" style="padding:0;">
                    <table id="tblSystemOverview" class="table table-condensed">
                        <tbody>
                            <tr>
                                <td>Mode</td>
                                <td id="mode"></td>
                                <td></td>
                            </tr>
                            <tr>
                                <td>VoltDB Version</td>
                                <td id="voltdbVersion"></td>
                                <td></td>
                            </tr>
                            <tr>
                                <td>Buildstring</td>
                                <td id="buildString"></td>
                                <td></td>
                            </tr>
                            <tr>
                                <td>Cluster Composition</td>
                                <td id="clusterComposition"></td>
                                <td></td>
                            </tr>
                            <tr>
                                <td>Running Since</td>
                                <td id="runningSince"></td>
                                <td></td>
                            </tr>
                            <!--<tr class="trLicenseInfo">
                                <td></td>
                                <td></td>
                                <td></td>
                            </tr>-->
                            <tr>
                                <td style="font-weight: bold" class="trLicenseInfo">License Information:</td>
                                <td class="trLicenseInfo"></td>
                                <td class="trLicenseInfo"></td>
                            </tr>
                            <tr id="tdLicenseInfo" style="display: none">
                                <td>Community Edition</td>
                                <td></td>
                                <td></td>
                            </tr>
                            <tr class="licenseInfo" style="display: none">
                                <td>Host Count</td>
                                <td id="tdHostCount"></td>
                                <td></td>
                            </tr>
                            <tr class="licenseInfo" style="display: none">
                                <td>WAN Replication</td>
                                <td id="tdWanReplication"></td>
                                <td></td>
                            </tr>
                            <tr class="licenseInfo" style="display: none">
                                <td>Expiration</td>
                                <td id="tdExpiration"></td>
                                <td></td>
                            </tr>
                            <tr class="licenseInfo" style="display: none">
                                <td>Command Logging</td>
                                <td id="tdCommandLogging"></td>
                                <td></td>
                            </tr>
                            <tr class="licenseInfo" style="display: none">
                                <td>Trial</td>
                                <td id="tdTrial"></td>
                                <td></td>
                            </tr>
                        </tbody>
                    </table>
                    <p></p>
                </div>
            </div>
        </div>
    </div>
    <!--help popup ends-->
    <!-- POPUP shutDownConfirmationPop -->
    <div id="shutDownConfirmationPop" style="display: none">
        <div class="overlay-title icon-alert">Shutdown: Confirmation</div>
        <div class="clear"></div>
        <div class="overlay-content">
            <p class="txt-bold">Are you sure you want to shutdown the cluster?</p>
            <p>Any data not saved to a snapshot or command log will be lost.</p>
            <p>Continue with the shutdown?</p>
        </div>
        <div class="overlay-btns"><a id="btnShutdownConfirmationOk" class="btn">Ok</a> <a id="btnShutdownConfirmationCancel" class="btn btn-gray">Cancel</a></div>
    </div>
    <!-- POPUP shutDownConfirmationPop -->
    <!-- POPUP stopConfirmationPop -->
    <div id="stopConfirmationPop" style="display: none">
        <div class="overlay-title icon-alert">Stop: Confirmation</div>
        <div class="clear"></div>
        <div class="overlay-content">
            <p class="txt-bold">Are you sure you want to stop the Server?</p>
        </div>
        <div class="overlay-btns"><a id="StopConfirmOK" class="btn closeBtn">Ok</a> <a id="StopConfirmCancel" class="btn btn-gray closeBtn">Cancel</a></div>
    </div>
    <!-- POPUP stopConfirmationPop -->
    <!-- POPUP stopConfirmationPop -->
    <div id="startConfirmationPop" style="display: none">
        <div class="overlay-title icon-alert">Start: Confirmation</div>
        <div class="clear"></div>
        <div class="overlay-content">
            <p class="txt-bold">Are you sure you want to start the Server?</p>
        </div>
        <div class="overlay-btns"><a id="startConfirmOk" class="btn">Ok</a> <a id="startConfirmCancel" class="btn btn-gray">Cancel</a></div>
    </div>
    <!-- POPUP stopConfirmationPop -->
    <!-- POPUP promoteConfirmationPop -->
    <div id="promoteConfirmationPop" style="display: none">
        <div class="overlay-title icon-alert">Promote: Confirmation</div>
        <div class="clear"></div>
        <div class="overlay-content">
            <p class="txt-bold">Do you want to promote the cluster?</p>
        </div>
        <div class="overlay-btns"><a id="promoteConfirmOk" class="btn">Ok</a> <a id="promoteConfirmCancel" class="btn btn-gray">Cancel</a></div>
    </div>
    <!-- POPUP promoteConfirmationPop -->
    <!-- POPUP pauseConfirmationPop 1 -->
    <div id="pauseConfirmationPop" style="display: none">
        <div class="overlay-title icon-alert">Pause: Confirmation</div>
        <div class="clear"></div>
        <div class="overlay-content">
            <p class="txt-bold">Do you want to pause the cluster and enter admin mode?</p>
        </div>
        <div class="overlay-btns"><a id="btnPauseConfirmationOk" class="btn">Ok</a> <a id="btnPauseConfirmationCancel" class="btn btn-gray">Cancel</a></div>
    </div>
    <!-- POPUP pauseConfirmationPop -->
    <!-- POPUP shutdownPopupPop 2 -->
    <div id="shutdownPopupPop" style="display: none">
        <div class="overlay-title icon-alert">Server</div>
        <div class="clear"></div>
        <div class="overlay-content">
            <p class="txt-bold">Are you sure you want to stop this node?</p>
            <p>Continue with the shutdown?</p>
        </div>
        <div class="overlay-btns"><a class="btn closeBtn">Ok</a> <a class="btn btn-gray closeBtn">Cancel</a></div>
    </div>
    <!-- POPUP shutdownPopupPop -->
    <!-- POPUP shutdownPopupPop -->
    <div id="shutdownPopupPop1" style="display: none">
        <div class="overlay-title icon-alert">Server</div>
        <div class="clear"></div>
        <div class="overlay-content">
            <p class="txt-bold">Are you sure you want to enable this node?</p>
            <p>Continue with the enable?</p>
        </div>
        <div class="overlay-btns"><a class="btn closeBtn">Ok</a> <a class="btn btn-gray closeBtn">Cancel</a></div>
    </div>
    <!-- POPUP shutdownPopupPop -->
    <!-- POPUP shutdownClusterPopupPop -->
    <div id="shutdownClusterPopupPop" style="display: none">
        <div class="overlay-title icon-alert">Shutdown</div>
        <div class="clear"></div>
        <div class="overlay-content">
            <p class="txt-bold">Are you sure you want to shutdown the cluster?</p>
            <p>Any data not saved to a snapshot or command log will be lost.</p>
            <p>Continue with the shutdown?</p>
        </div>
        <div class="overlay-btns"><a class="btn closeBtn">Ok</a> <a class="btn btn-gray closeBtn">Cancel</a></div>
    </div>
    <!-- POPUP shutdownPopupPop -->
    <!-- POPUP resumeConfirmationPop -->
    <div id="resumeConfirmationPop" style="display: none">
        <div class="overlay-title icon-alert">Resume: Confirmation</div>
        <div class="clear"></div>
        <div class="overlay-content">
            <p class="txt-bold">Do you want to resume the cluster and exit admin mode?</p>
        </div>
        <div class="overlay-btns"><a id="btnResumeConfirmationOk" class="btn">Ok</a> <a id="btnResumeConfirmationCancel" class="btn btn-gray">Cancel</a></div>
    </div>
    <!-- POPUP resumeConfirmationPop -->
    <!-- POPUP autoSnapshotyPop -->
    <div id="autoSnapshotPop" style="display: none">
        <div class="overlay-title icon-alert">Auto Snapshots</div>
        <div class="clear"></div>
        <div class="overlay-content confirmationHeight">
            <p class="txt-bold">Do you want to save the value?</p>
        </div>
        <div class="overlay-btns"><a id="btnSaveSnapshot" class="btn">Ok</a> <a id="btnPopupAutoSnapshotCancel" class="btn btn-gray">Cancel</a></div>
    </div>
    <!-- POPUP autoSnapshotyPop -->
    <!-- POPUP securityPop -->
    <div id="securityPop" style="display: none">
        <div class="overlay-title icon-alert">Security: Confirmation</div>
        <div class="clear"></div>
        <div class="overlay-content confirmationHeight">
            <p class="txt-bold">Do you want to change Security?</p>
        </div>
        <div class="overlay-btns"><a class="btn" id="btnSecurityOk">Ok</a> <a id="btnPopupSecurityCancel" class="btn btn-gray">Cancel</a></div>
    </div>
    <!-- POPUP securityPop -->
    <!-- POPUP securityWarningPop -->
    <div style="display: none"><a id="loginWarnPopup" href="#loginWarningPopup">login error</a></div>
    <div id="loginWarningPopup" style="display: none">
        <div class="overlay-title ">
            <img src="css/resources/images/error.png" class="imgError" />Error
        </div>
        <div class="clear"></div>
        <div class="overlay-contentError errorMsg">
            <p id="loginWarningPopupMsg">Security settings have been changed. You no longer have permission to view this page.</p>
            <br />
            <div class="overlay-btns"><a class="btn" id="btnLoginWarningOk">Ok</a></div>
        </div>
    </div>
    <!-- POPUP securityWarningPop -->
    <!-- POPUP savePop -->
    <div id="savePop" style="display: none">
        <div class="overlay-title icon-alert">Save</div>
        <div class="clear"></div>
        <div id="saveSnapshot">
            <div class="overlay-content ">
                <form id="formSaveSnapshot" method="get" action="">
                    <table width="100%" border="0" cellspacing="0" cellpadding="0" class="tblSave">
                        <tr>
                            <td>Directory:<br />(absolute path)</td>
                            <td id="tdSnapshotDirectory"></td>
                        </tr>
                        <tr>
                            <td>Snapshot Name:</td>
                            <td id="tdSnapshotName"></td>
                        </tr>
                    </table>
                </form>
            </div>
            <div class="overlay-btns"><a id="btnSaveSnapshots" class="btn">Save</a> <a id="btnSaveSnapshotCancel" class="btn btn-gray">Cancel</a> </div>
        </div>
    </div>
    <!-- POPUP savePop -->
    <!-- POPUP restorePop -->
    <div id="restorePop" style="display: none">
        <div id="restoredPopup">
            <div class="overlay-title icon-alert">Restore</div>
            <div class="clear"></div>
            <div class="restoreInfo">
                <div class="overlay-content">
                    <div class="restoreCont">
                        <form id="formSearchSnapshot" method="get" action="">
                            <div class="directoryRestore">
                                <table width="100%" border="0" cellspacing="0" cellpadding="0" class="tblRestore">
                                    <tr>
                                        <th align="left">Directory <br />(absolute path)</th>
                                        <td align="left" id="tdSearchSnapshots">
                                            <!--<input id="txtSearchSnapshots" type="text">-->
                                        </td>
                                        <td align="left" id="tdSearchSnapshotsBtn">
                                            <!--<a id="btnSearchSnapshots" class="save-search" title="Search" href="#">Search</a>-->
                                        </td>
                                    </tr>
                                </table>
                            </div>
                        </form>
                        <form id="formRestoreSnapshot" method="get" action="">
                            <div class="restoreSnapshot">
                                <table width="100%" border="0" cellspacing="0" cellpadding="0" class="tblRestore" id="tblSearchList"></table>
                            </div>
                            <div id="errorRestoreMsgContainer" class="errorLabelMsg"></div>
                        </form>
                    </div>
                </div>
                <div class="overlay-btns"><a id="btnRestore" class="btn restoreBtn">Restore</a> <a id="btnRestoreCancel" class="btn btn-gray">Cancel</a></div>
            </div>
            <div id="restoreConfirm" class="restoreConfirmation" style="display: none;">
                <div class="overlay-content ">
                    <div class="confirmationInfo">Are you sure you want to Restore?</div>
                </div>
                <div id="divConfirm" class="overlay-btns"><a id="btnRestoreSnapshotOk" class="btn">Yes</a> <a class="btn btn-gray confirmNoRestore">No</a> </div>
            </div>
        </div>
    </div>
    <!-- POPUP restorePop -->
    <!-- POPUP restorePop -->
    <div id="HrtTimeOutPopup" style="display: none">
        <div class="overlay-title icon-alert">Heartbeat Timeout</div>
        <div class="clear"></div>
        <div class="overlay-content confirmationHeight">
            <p class="txt-bold">Do you want to save the value?</p>
        </div>
        <div class="overlay-btns"><a class="btn" id="btnPopupHeartbeatTimeoutOk">Ok</a> <a class="btn btn-gray" id="btnPopupHeartbeatTimeoutCancel">Cancel</a> </div>
    </div>
    <!-- POPUP restorePop -->
    <!-- POPUP Query timeout Popup -->
    <div id="QueryTimeOutPopup" style="display: none">
        <div class="overlay-title icon-alert">Query Timeout</div>
        <div class="clear"></div>
        <div class="overlay-content confirmationHeight">
            <p class="txt-bold">Do you want to save the value?</p>
        </div>
        <div class="overlay-btns"><a class="btn" id="btnPopupQueryTimeoutOk">Ok</a> <a class="btn btn-gray" id="btnPopupQueryTimeoutCancel">Cancel</a> </div>
    </div>
    <!-- POPUP Query timeout Popup -->
    <!-- POPUP Memory Limit -->
    <div id="MemoryLimitPopup" style="display: none">
        <div class="overlay-title icon-alert">Memory Limit</div>
        <div class="clear"></div>
        <div class="overlay-content confirmationHeight">
            <p class="txt-bold">Do you want to save the value?</p>
        </div>
        <div class="overlay-btns"><a class="btn" id="btnPopupMemoryLimitOk">Ok</a> <a class="btn btn-gray" id="btnPopupMemoryLimitCancel">Cancel</a> </div>
    </div>
    <div id="deleteMemoryLimitPopup" style="display:none">
        <div class="overlay-title icon-alert">Memory Limit</div>
        <div class="clear"></div>
        <div class="overlay-content confirmationHeight">
            <p class="txt-bold">Do you want to delete the value?</p>
        </div>
        <div class="overlay-btns"><a class="btn" id="btnDelPopupMemoryLimitOk">Ok</a> <a class="btn btn-gray" id="btnDelPopupMemoryLimitCancel">Cancel</a> </div>
    </div>
    <!-- POPUP Query timeout Popup -->
    <!-- POPUP Memory Limit -->
    <div id="diskLimitPopup" style="display: none">
        <div class="overlay-title icon-alert">Disk Limit</div>
        <div class="clear"></div>
        <div class="overlay-content confirmationHeight">
            <p class="txt-bold">Do you want to save the value?</p>
        </div>
        <div class="overlay-btns"><a class="btn" id="btnPopupDiskLimitOk">Ok</a> <a class="btn btn-gray" id="btnPopupDiskLimitCancel">Cancel</a> </div>
    </div>
    <!-- POPUP Memory Limit -->
    <!-- POPUP saveConfirmationPopup -->
    <div id="Div2" style="display: none">
        <div class="overlay-title icon-alert">Save Confirmation</div>
        <div class="clear"></div>
        <div class="overlay-content">
            <p class="txt-bold">Do you want to save the value?</p>
        </div>
        <div class="overlay-btns"><a class="btn closeBtn" id="btnDone">Ok</a> <a class="btn btn-gray closeBtn">Cancel</a></div>
    </div>
    <!-- POPUP saveConfirmationPopup -->
    <!-- POPUP RestoreConfirmationPopup -->
    <div id="Div3" style="display: none">
        <div class="overlay-title icon-alert">Restore Confirmation</div>
        <div class="clear"></div>
        <div class="overlay-content">
            <p class="txt-bold">Do you want to save the value?</p>
        </div>
        <div class="overlay-btns"><a class="btn closeBtn" id="A4">Ok</a> <a class="btn btn-gray closeBtn">Cancel</a></div>
    </div>
    <!-- POPUP RestoreConfirmationPopup -->
    <!-- POPUP SaveSnapshotPopup -->
    <div style="display: none"><a href="#saveSnapShotPopup" id="btnSaveSnapshotPopup">Save Snapshot</a></div>
    <div id="saveSnapShotPopup" style="display: none">
        <div id="saveSnaps">
            <div class="overlay-title ">
                <img id="imgSaveSnapshotStatus" src="css/resources/images/Information.png" class="imgError" /> <span id="saveSnapshotStatus"></span>
            </div>
            <div class="clear"></div>
            <div class="overlay-contentError ">
                <p id="saveSnapshotMessage" class="snapshotErrorMsg"></p>
                <br />
                <div class="overlay-btns" style="padding: 0"><a class="btn" id="btnSaveSnapshotStatus">Ok</a></div>
            </div>
        </div>
    </div>
    <!-- POPUP SaveSnapshotPopup -->
    <!-- Error Promote Popup-->
    <div style="display: none"><a href="#errorPromotePopup" id="btnErrorPromotePopup">Cluster Promote Error</a></div>
    <div id="errorPromotePopup" style="display: none">
        <div id="errorPromote">
            <div class="overlay-title ">
                <img src="css/resources/images/Information.png" class="imgError" /><span id="promoteErrorHeader">Failed to promote cluster</span>
            </div>
            <div class="clear"></div>
            <div class="overlay-contentError ">
                <p id="promoteErrorMessage" class="snapshotErrorMsg"></p>
                <br />
                <div class="overlay-btns" style="padding: 0"><a class="btn" id="btnPromoteErrorOk">Ok</a></div>
            </div>
        </div>
    </div>
    <!-- Error Promote Popupp -->
    <!--Update error Popup-->
    <div style="display: none"><a href="#updateErrorPopup" id="updateErrorPopupLink">Update Error</a></div>
    <div id="updateErrorPopup" style="display: none">
        <div id="updateInnerErrorPopup">
            <div class="overlay-title ">
                <img src="css/resources/images/error.png" class="imgError" />Error
            </div>
            <div class="clear"></div>
            <div class="overlay-contentError errorMsg">
                <p>
                    Could not update the value of <span id="updateErrorFieldMsg"></span>
                </p>
                <br />
                <div class="overlay-btns" style="padding: 0"><a class="btn" id="btnUpdateErrorOk">Ok</a></div>
            </div>
        </div>
    </div>
    <!--Update error Popup-->
    <!--Update error Auto Snapshot Popup-->
    <div style="display: none"><a href="#updateSnapshotErrorPopup" id="updateErrorSnapshotPopupLink">Update Error</a></div>
    <div id="updateSnapshotErrorPopup" style="display: none">
        <div id="updateInnerSnapshotErrorPopup">
            <div class="overlay-title ">
                <img src="css/resources/images/error.png" class="imgError" />Error
            </div>
            <div class="clear"></div>
            <div class="overlay-contentError errorMsg">
                <p>
                    Could not update the value of <span id="updateSnapshotErrorFieldMsg"></span>
                </p>
                <br />
                <div class="overlay-btns" style="padding: 0"><a class="btn" id="btnUpdateSnapshotErrorOk">Ok</a></div>
            </div>
        </div>
    </div>
    <!--Update error Popup-->
    <!--Update error DR Master Popup-->
    <div style="display: none"><a href="#updateDrMasterErrorPopup" id="updateErrorDrMasterPopupLink">Update Error</a></div>
    <div id="updateDrMasterErrorPopup" style="display: none">
        <div id="updateInnerDrMasterErrorPopup">
            <div class="overlay-title ">
                <img src="css/resources/images/error.png" class="imgError" />Error
            </div>
            <div class="clear"></div>
            <div class="overlay-contentError errorMsg">
                <p>
                    Could not update the value of <span id="updateDrMasterErrorFieldMsg"></span>
                </p>
                <br />
                <div class="overlay-btns" style="padding: 0"><a class="btn" id="btnUpdateDrMasterOk">Ok</a></div>
            </div>
        </div>
    </div>
    <!--Update error Popup-->
    <!--Update Query Timeout error Popup-->
    <div style="display: none"><a href="#queryTimeoutUpdateErrorPopup" id="queryTimeoutUpdateErrorPopupLink">Update Error</a></div>
    <div id="queryTimeoutUpdateErrorPopup" style="display: none">
        <div id="queryTimeoutUpdateInnerErrorPopup">
            <div class="overlay-title ">
                <img src="css/resources/images/error.png" class="imgError" />Error
            </div>
            <div class="clear"></div>
            <div class="overlay-contentError errorMsg">
                <p>
                    Could not update the value of <span id="queryTimeoutUpdateErrorFieldMsg"></span>
                </p>
                <br />
                <div class="overlay-btns" style="padding: 0"><a class="btn" id="btnQueryTimeoutUpdateErrorOk">Ok</a></div>
            </div>
        </div>
    </div>
    <!--Update error Popup-->
    <!--Update Memory Limit error Popup-->
    <div style="display: none"><a href="#memorySizeUpdateErrorPopup" id="memorySizeUpdateErrorPopupLink">Update Error</a></div>
    <div id="memorySizeUpdateErrorPopup" style="display: none">
        <div id="memorySizeUpdateInnerErrorPopup">
            <div class="overlay-title ">
                <img src="css/resources/images/error.png" class="imgError" />Error
            </div>
            <div class="clear"></div>
            <div class="overlay-contentError errorMsg">
                <p>
                    Could not update the value of <span id="memorySizeUpdateErrorFieldMsg"></span>
                </p>
                <br />
                <div class="overlay-btns" style="padding: 0"><a class="btn" id="btnMemorySizeUpdateErrorOk">Ok</a></div>
            </div>
        </div>
    </div>
    <!--Update error Popup-->
    <!--Update Disk Limit error Popup-->
    <div style="display: none"><a href="#diskSizeUpdateErrorPopup" id="diskSizeUpdateErrorPopupLink">Update Error</a></div>
    <div id="diskSizeUpdateErrorPopup" style="display: none">
        <div id="diskSizeUpdateInnerErrorPopup">
            <div class="overlay-title ">
                <img src="css/resources/images/error.png" class="imgError" />Error
            </div>
            <div class="clear"></div>
            <div class="overlay-contentError errorMsg">
                <p>
                    Could not update the value of <span id="diskSizeUpdateErrorFieldMsg"></span>
                </p>
                <br />
                <div class="overlay-btns" style="padding: 0"><a class="btn" id="btnDiskSizeUpdateErrorOk">Ok</a></div>
            </div>
        </div>
    </div>
    <!--Update error Popup-->
    <!--Update error Security User-->
    <div style="display: none"><a href="#securityUserErrorPopup" id="sercurityUserPopupLink">Update Error</a></div>
    <div id="securityUserErrorPopup" style="display: none">
        <div id="securityUserInnerErrorPopup">
            <div class="overlay-title ">
                <img src="css/resources/images/error.png" class="imgError" />Error
            </div>
            <div class="clear"></div>
            <div class="overlay-contentError errorMsg">
                <p>
                    <span id="securityUserErrorFieldMsg"></span>
                </p>
                <br />
                <div class="overlay-btns" style="padding: 0"><a class="btn" id="btnSecurityUserErrorOk">Ok</a></div>
            </div>
        </div>
    </div>
    <!--Update error Popup-->
    <!-- POPUP StopServerErrorPopup-->
    <div id="divStopServerError" style="display: none;">
        <div class="overlay-title icon-alert">Stop Error</div>
        <div class="clear"></div>
        <div class="overlay-content resizeCon">
            <p id="errorLabel" class="txt-bold resizeRestore">Server could not be stopped at the moment</p>
        </div>
        <div class="overlay-btns"><a class="btn closeBtn" id="A2">Ok</a></div>
    </div>
    <!-- POPUP StopServerErrorPopup-->
    <!--Add Configuration Popup-->
    <div id="addConfigPopup" style="display: none">
        <div id="addConfigInnerPopup">
            <div class="overlay-title icon-alert">
                <div id="addConfigHeader" class="addConfigHeader">Add Configuration</div>
                <div id="deleteAddConfig" class="deleteAddConfig "><a href="javascript:void(0);"><span class="iconDeleteAddConfig"></span>Delete this Configuration</a></div>
                <div class="clear"></div>
            </div>
            <div id="addConfigControls">
                <div class="clear"></div>
                <form id="formAddConfiguration" method="get" action="" novalidate style="overflow:auto;">
                    <div id="addConfigWrapper" class="configWrapper">
                    </div>
                </form>
                <br />
                <div class="overlay-btns"><a id="btnAddConfigSave" class="btn">Save</a> <a id="btnAddConfigCancel" class="btn btn-gray">Cancel</a></div>
            </div>
            <div id="saveConfigConfirmation" style="display: none;">
                <div class="overlay-content ">
                    <div class="confirmationInfo">Are you sure you want to <span data-state="edit" id="expotSaveConfigText">save</span>?</div>
                </div>
                <div class="overlay-btns"><a id="btnSaveConfigOk" class="btn closeBtn">Yes</a> <a id="btnSaveConfigCancel" class="btn btn-gray confirmNoSave">No</a> </div>
            </div>
        </div>
    </div>
    <!--Add Disk Limit Popup-->
    <div id="addDiskLimitPopup" style="display: none">
        <div id="addDiskLimitInnerPopup">
            <div class="overlay-title icon-alert">
                <div id="addDiskLimitHeader" class="addConfigHeader">Add Disk Limit</div>
                <div class="clear"></div>
            </div>
            <div id="addDiskLimitControls">
                <div class="clear"></div>
                <form id="formAddDiskLimit" method="get" action="" novalidate style="overflow:auto;">
                    <div id="addDiskLimitWrapper" class="configWrapper">
                    </div>
                </form>
                <br />
                <div class="overlay-btns"><a id="btnAddDiskLimitSave" class="btn">Save</a> <a id="btnAddDiskLimitCancel" class="btn btn-gray">Cancel</a></div>
            </div>
            <div id="saveDiskLimitConfirmation" style="display: none;">
                <div class="overlay-content ">
                    <div class="confirmationInfo">Are you sure you want to <span data-state="edit" id="expotSaveDiskLimitText">save</span>?</div>
                </div>
                <div class="overlay-btns"><a id="btnSaveDiskLimitOk" class="btn closeBtn">Yes</a> <a id="btnSaveDiskLimitCancel" class="btn btn-gray confirmNoSave">No</a> </div>
            </div>
        </div>
    </div>
    <div id="replicatedTablePopup" style="display:none">
        <div class="overlay-title icon-alert">DR Tables</div>
        <div class="overlay-content resizeCon">
            <div id="drPopup" class="repliWrapper">
            </div>
        </div>
        <div class="overlay-btns"><a class="btn closeBtn" id="A2">Ok</a></div>
    </div>
    <div id="exportTablePopup" style="display:none">
        <div class="overlay-title icon-alert">Export Tables</div>
        <div class="overlay-content resizeCon">
            <div id="exportPopup" class="repliWrapper">
            </div>
        </div>
        <div class="overlay-btns"><a class="btn closeBtn" id="A2">Ok</a></div>
    </div>
    <!--Add Configuration Popup-->
    <!-- Query error because of Paused Database Popup-->
    <div style="display: none"><a href="#queryDatabasePausedErrorPopup" id="queryDatabasePausedErrorPopupLink">Query Error</a></div>
    <div id="queryDatabasePausedErrorPopup" style="display: none">
        <div id="queryDatabasePausedInnerErrorPopup">
            <div class="overlay-title ">
                <img src="css/resources/images/error.png" class="imgError" />Query Execution Error
            </div>
            <div class="clear"></div>
            <div class="overlay-contentError errorQueryDbPause">
                <p>
                    The query could not be executed because the database is Paused. You can run the query by switching to admin port.
                </p>
                <p>&nbsp;</p>
                <p>
                    <span style="font-weight: bold">Do you want to switch to admin port?</span>
                </p>
                <br />
                <div class="overlay-btns" style="padding: 0"><a class="btn" id="btnQueryDatabasePausedErrorOk">Ok</a> <a id="btnQueryDatabasePausedErrorCancel" class="btn btn-gray closeBtn">Cancel</a></div>
            </div>
        </div>
    </div>
    <!-- Query error because of Paused Database Popup-->
    <a href="#addUserPopup" id="addNewUserLink" class="plusAdd" title="Add User" style="display: none;">&nbsp;</a>
    <div id="addUserPopup" style="display: none">
        <div id="addUserInnerPopup" data-isupdate="" data-username="" data-role="">
            <div class="overlay-title icon-alert">
                <div id="addUserHeader" class="addConfigHeader">Add User</div>
                <div id="deleteUser" class="deleteAddConfig"><a id="deleteSecUser" href="javascript:void(0);"><span class="iconDeleteAddConfig"></span>Delete this User</a></div>
                <div class="clear"></div>
            </div>
            <div id="addUserControl">
                <div class="clear"></div>
                <form id="frmAddUser" method="get" action="" novalidate style="overflow:auto;">
                    <div id="addUserWrapper" class="editUserWrapper">
                    </div>
                </form>
                <br />
                <div class="overlay-btns"><a id="btnSaveUser" class="btn">Save</a> <a id="btnCancelUser" class="btn btn-gray">Cancel</a></div>
            </div>
            <div id="saveUserControl" style="display: none;">
                <div class="overlay-content ">
                    <div class="confirmationInfo">Are you sure you want to <span id="userSaveDelete" data-status=""></span>?</div>
                </div>
                <div class="overlay-btns"><a id="btnSaveSecUser" class="btn closeBtn">Yes</a> <a id="btnCancelSaveSecUser" class="btn btn-gray confirmNoSave">No</a> </div>
            </div>
        </div>
    </div>
    <!--DR warning POPUP  -->
    <div id="drPartitionWarning" style="display: none">
        <div class="overlay-title"><div class="warninghead"><img src="css/resources/images/Information.png" />Warning</div></div>
        <div class="clear"></div>
        <div class="overlay-content warning">
            <p id="drPartitionWarningMsg"></p>
            <div class="overlay-btns" style="padding:0;">
                <a id="btnDrPartitionWarning" class="btn">Ok</a>
                <div class="clear"></div>
            </div>
        </div>
    </div>
    <!-- DR warning POPUP end  -->
    <!-- POPUP DRStatePop -->
    <div id="drStatePop" style="display: none">
        <div class="overlay-title icon-alert">DR State</div>
        <div class="clear"></div>
        <div class="overlay-content confirmationHeight">
            <p class="txt-bold">Do you want to save the value?</p>
        </div>
        <div class="overlay-btns"><a id="btnSaveDrState" class="btn">Ok</a> <a id="btnPopupDrStateCancel" class="btn btn-gray">Cancel</a></div>
    </div>
    <!-- POPUP DRStatePop -->
    <!-- POPUP DRMasterPop -->
    <div id="drMasterPop" style="display: none">
        <div class="overlay-title icon-alert">DR Master</div>
        <div class="clear"></div>
        <div class="overlay-content confirmationHeight">
            <p class="txt-bold">Do you want to save the value?</p>
        </div>
        <div class="overlay-btns"><a id="btnSaveDrMaster" class="btn">Ok</a> <a id="btnPopupDrMasterCancel" class="btn btn-gray">Cancel</a></div>
    </div>
    <!-- POPUP DRStatePop -->
    <!-- POPUP DRReplicaPop -->
    <div id="drReplicaPop" style="display: none">
        <div class="overlay-title icon-alert">DR Replica</div>
        <div class="clear"></div>
        <div class="overlay-content confirmationHeight">
            <p class="txt-bold">Do you want to save the value?</p>
        </div>
        <div class="overlay-btns"><a id="btnSaveDrReplica" class="btn">Ok</a> <a id="btnPopupDrReplicaCancel" class="btn btn-gray">Cancel</a></div>
    </div>
    <!-- POPUP DRReplicaPop -->
    <!--Configure Query Timeout Popup-->
    <div id="queryTimeoutConfigPopup" style="display: none;">
      <div id="queryTimeoutConfigInnerPopup">
        <div class="overlay-title icon-alert">
          <div id="queryTimeoutConfigHeader" class="addConfigHeader">Query Timeout</div>
          <div class="clear"></div>
        </div>
        <div id="queryTimeoutConfigControls">
          <div class="queryTimeout">
            <form id="formQueryTimeoutConfiguration" method="get" action="">
              <table id="tblQueryTimeout" width="100%" class="QueryTbl">
                <tbody><tr>
                  <td>Query Timeout</td>
                  <td align="center">
                    <input id="txtQueryTimeoutConfig" name="txtQueryTimeoutConfig"  type="text">
                    <label id="errorQueryTimeoutConfig" for="txtQueryTimeoutConfig" class="error errorTimeOut" style="display: none;"></label>
                  </td>
                  <td align="left">milliseconds</td>
                  </tr>
                </tbody>
              </table>
            </form>
            <p> You can set time limit for read-only queries. Read-only queries that take longer than the specified time will
              be canceled.</p>
          </div>

          <div class="overlay-btns">
            <a id="btnQueryTimeoutConfigSave" class="btn">Save</a>
            <a id="btnQueryTimeoutConfigClear" class="btn btn-gray">Clear</a>
            <a id="btnQueryTimeoutConfigCancel" class="btn btn-gray" style="margin-left:0.02%;">Cancel</a>
          </div>
        </div>
      </div>
    </div>
    <!-- Tab close confirmation -->
    <a id="btnCloseTabConfirmation" href="#closeTabConfirmation" style="display: none;"></a>
    <div id="closeTabConfirmation" style="display: none" data-id="" data-elementid="">
        <div class="overlay-title icon-alert">Confirmation</div>
        <div class="clear"></div>
        <div class="overlay-content confirmationHeight">
            <p class="txt-bold">Do you want to close the tab?</p>
        </div>
        <div class="overlay-btns"><a id="btnCloseTabOk" class="btn">Ok</a> <a id="btnCloseTabCancel" class="btn btn-gray">Cancel</a></div>
    </div>
    <!-- Tab close confirmation -->

    <!-- Query save confirmation -->
    <a id="btnQuerySaveConfirmation" href="#querySaveConfirmation" style="display: none;"></a>
    <div id="querySaveConfirmation" style="display: none" data-id="" data-elementid="">
        <div class="overlay-title icon-alert">Confirmation</div>
        <div class="clear"></div>
        <div class="overlay-content confirmationHeight">
            <p class="txt-bold">Do you want to close the tab?</p>
        </div>
        <div class="overlay-btns"><a id="btnQuerySaveOk" class="btn">Ok</a> <a id="btnQuerySaveCancel" class="btn btn-gray">Cancel</a></div>
    </div>
    <!-- Query save confirmation -->

    <!--Save Query Popup-->
    <a id="btnSaveQueryConfirmation" href="#saveQueryPopup" style="display: none;"></a>
    <div id="saveQueryPopup" style="display: none; width:20px;">
        <div id="saveQueryInnerPopup">
            <div id="divSaveQueryConfirmation" class="overlay-title icon-alert">
                <div id="saveQueryHeader" class="addConfigHeader">Save Query</div>
            </div>
            <div id="saveQueryControls">
                <div class="clear"></div>
                <form id="formSaveQuery" method="get" action=""  style="overflow:auto;">
                    <div id="saveQueryWrapper" class="configWrapper" style="width:300px; overflow:hidden">
                        <table width="100%" cellpadding="0" cellspacing="0" class="configurTbl">
                            <tbody>
                                <tr id="Tr1">
                                    <td>Name:</td>
                                    <td width="65%" class="txtQName">
                                        <input id="txtQueryName" name="txtQueryName" type="text" maxlength="25">
                                        <label id="errorQueryName" for="txtQueryName" class="error errorHeightFix" style="display: none;"></label>
                                    </td>
                                </tr>
                                <tr id = 'queryError'>
                                   <td colspan="2">
                                       <span class="error">Query is empty.</span>
                                   </td>
                                </tr>
                            </tbody>
                        </table>
                    </div>
                </form>
                <br />
                <div class="overlay-btns"><a id="btnSaveQueryOk" class="btn">Save</a> <a id="btnSaveQueryCancel" class="btn btn-gray">Cancel</a></div>
            </div>
            <div id="saveQueryConfirmation" style="display: none;">
                <div class="overlay-content ">
                    <div class="confirmationInfo">Are you sure you want to <span data-state="edit" id="queryText">save</span>?</div>
                </div>
                <div class="overlay-btns"><a id="btnSaveQueryConfrmOk" class="btn closeBtn">Yes</a> <a id="btnSaveQueryConfrmCancel" class="btn btn-gray confirmNoSave">No</a> </div>
            </div>
        </div>
    </div>
    <!--Save Query Popup-->

    <!-- Memory exceeded message -->
    <a id="btnMemoryError" href="#memoryErrorPopup" style="display: none;"></a>
    <div id="memoryErrorPopup" style="display: none" data-id="" data-elementid="">
        <div class="overlay-title errorIcon ">Error</div>
        <div class="clear"></div>
        <div class="overlay-content confirmationHeight">
            <p id="memErrorMsg" class="txt-bold">Maximum storage limit reached. Cannot save the current tab. <br/>Please remove the existing tabs or decrease the length of query.</p>
        </div>
        <div class="overlay-btns"><a id="btnMemoryErrorOk" class="btn">Ok</a></div>
    </div>
    <!-- Memory exceeded message -->

    <!-- HTML5 support popup -->
    <a id="btnHtmlSupport" href="#htmlSupportPopup" style="display: none;"></a>
    <div id="htmlSupportPopup" style="display: none" data-id="" data-elementid="">
        <div class="overlay-title errorIcon ">Error</div>
        <div class="clear"></div>
        <div class="overlay-content confirmationHeight">
            <p class="txt-bold">Your browser doesn't support the html5 web storage. Cannot save the current tab.</p>
        </div>
        <div class="overlay-btns"><a id="btnIsSupportedOk" class="btn">Ok</a></div>
    </div>
    <!-- HTML5 support popup -->

<<<<<<< HEAD



=======
>>>>>>> 83e4b821
    <!-- Placed at the end of the document so the pages load faster -->
    <script src="js/bootstrap.js"></script>
    <script src="js/jquery.tablesorter.js"></script>
    <script src="js/jquery.tablesorter.widgets.js"></script>
    <!-- Placed at the end of the document so the pages load faster -->
</body>
</html><|MERGE_RESOLUTION|>--- conflicted
+++ resolved
@@ -2101,12 +2101,6 @@
     </div>
     <!-- HTML5 support popup -->
 
-<<<<<<< HEAD
-
-
-
-=======
->>>>>>> 83e4b821
     <!-- Placed at the end of the document so the pages load faster -->
     <script src="js/bootstrap.js"></script>
     <script src="js/jquery.tablesorter.js"></script>
