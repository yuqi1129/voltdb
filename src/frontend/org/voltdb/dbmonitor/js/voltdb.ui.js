--- conflicted
+++ resolved
@@ -1464,20 +1464,17 @@
                 $("#drArrow_" + i).addClass("arrowDouble");
             }
 
-<<<<<<< HEAD
             VoltDbUI.drChartList.push(combinedId);
-=======
-                if(!jQuery.isEmptyObject(drDetails)){
-                    if (role == "REPLICA"){
-                        var producerDbId = drDetails["CLUSTER_ID"];
-                        var consumerDbId = drDetails["REMOTE_CLUSTER_ID"];
-                    }
-                    else if(role == "MASTER" || role == "XDCR"){
-                         var producerDbId = drDetails[0][0]["CLUSTER_ID"];
-                        var consumerDbId = drDetails[0][0]["REMOTE_CLUSTER_ID"];
-                    }
+            if(!jQuery.isEmptyObject(drDetails)){
+                if (role == "REPLICA"){
+                    var producerDbId = drDetails["CLUSTER_ID"];
+                    var consumerDbId = drDetails["REMOTE_CLUSTER_ID"];
                 }
->>>>>>> c69c3cce
+                else if(role == "MASTER" || role == "XDCR"){
+                     var producerDbId = drDetails[0][0]["CLUSTER_ID"];
+                    var consumerDbId = drDetails[0][0]["REMOTE_CLUSTER_ID"];
+                }
+            }
 
             $('.latencyDR').html('');
             if(replicaLatency.length != 0){
@@ -1512,7 +1509,6 @@
                 $(this).next("div.menu_body").slideToggle(300).siblings("div.menu_body").slideUp("slow");
             });
 
-<<<<<<< HEAD
             $("#showHideDrBlock_" + combinedId).click(function (e) {
                 e.preventDefault();
                 var headerState = $("#drSection_"+ combinedId).css('display');
@@ -1522,40 +1518,7 @@
                 } else {
                     $(this).removeClass('expanded');
                     $(this).addClass('collapsed');
-=======
-
-                if(producerDbId != undefined){
-                    $("#dRProducerName").html('Database ('+ producerDbId +')');
-                }
-                else{
-                    $("#dRProducerName").html('Database');
-                }
-
-                $("#dRConsumerName").html('Database ('+ consumerDbId +')');
-                if(role == "MASTER"){
-                    $(".drRelationLeft").find('p').html(role + ' / REPLICA');
-                    $("#drArrow").addClass("arrowSingle");
-                }
-                else if (role == "REPLICA"){
-                    $(".drRelationLeft").find('p').html(role + ' / MASTER');
-                    $("#drArrow").removeClass("arrowDouble");
-                    $("#drArrow").addClass("arrowSingleLeft");
-                }
-                else if (role == "XDCR"){
-                    $(".drRelationLeft").find('p').html(role);
-                    $("#drArrow").removeClass("arrowSingle");
-                    $("#drArrow").addClass("arrowDouble");
-                }
-                $("#drPending_1").html('')
-
-                if(drRoleDetail['DRROLE'][0][1] == "PENDING"){
-                    $("#drPending_1").html("( No active connection )")
-                    $("#drPending_1").show();
-                    $("#drRelation_1").hide();
-                }else{
-                    $("#drRelation_1").show();
-                    $("#drPending_1").hide();
->>>>>>> c69c3cce
+
                 }
                 $("#drSection_"+ combinedId).slideToggle(300);
             });
