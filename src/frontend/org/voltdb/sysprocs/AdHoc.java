--- conflicted
+++ resolved
@@ -57,83 +57,9 @@
      * @return  results as VoltTable array
      */
     public VoltTable[] run(SystemProcedureExecutionContext ctx,
-<<<<<<< HEAD
-            String aggregatorFragment, String collectorFragment,
-            String sql, int isReplicatedTableDML) {
-
-        boolean replicatedTableDML = isReplicatedTableDML == 1;
-
-        SynthesizedPlanFragment[] pfs = null;
-        VoltTable[] results = null;
-        ParameterSet params = null;
-        if (VoltDB.getEEBackendType() == BackendTarget.HSQLDB_BACKEND) {
-            pfs = new SynthesizedPlanFragment[1];
-
-            // JUST SEND ONE FRAGMENT TO HSQL, IT'LL IGNORE EVERYTHING BUT SQL AND DEPID
-            pfs[0] = new SynthesizedPlanFragment();
-            pfs[0].fragmentId = SysProcFragmentId.PF_runAdHocFragment;
-            pfs[0].outputDepId = AGG_DEPID;
-            pfs[0].multipartition = false;
-            params = new ParameterSet();
-            params.setParameters(AGG_DEPID, "", sql);
-            pfs[0].parameters = params;
-        }
-        else {
-            pfs = new SynthesizedPlanFragment[2];
-
-            if (collectorFragment != null) {
-                pfs = new SynthesizedPlanFragment[2];
-
-                // COLLECTION FRAGMENT NEEDS TO RUN FIRST
-                pfs[1] = new SynthesizedPlanFragment();
-                pfs[1].fragmentId = SysProcFragmentId.PF_runAdHocFragment;
-                pfs[1].outputDepId = COLLECT_DEPID;
-                pfs[1].multipartition = true;
-                pfs[1].suppressDuplicates = true;
-                params = new ParameterSet();
-                params.setParameters(COLLECT_DEPID, collectorFragment, sql);
-                pfs[1].parameters = params;
-            }
-            else {
-                pfs = new SynthesizedPlanFragment[1];
-            }
-
-            // AGGREGATION FRAGMENT DEPENDS ON THE COLLECTION FRAGMENT
-            pfs[0] = new SynthesizedPlanFragment();
-            pfs[0].fragmentId = SysProcFragmentId.PF_runAdHocFragment;
-            pfs[0].outputDepId = AGG_DEPID;
-            if (collectorFragment != null)
-                pfs[0].inputDepIds = new int[] { COLLECT_DEPID };
-            pfs[0].multipartition = false;
-            pfs[0].suppressDuplicates = true;
-            params = new ParameterSet();
-            params.setParameters(AGG_DEPID, aggregatorFragment, sql);
-            pfs[0].parameters = params;
-        }
-
-        // distribute and execute these fragments providing pfs and id of the
-        // aggregator's output dependency table.
-        results = executeSysProcPlanFragments(pfs, AGG_DEPID);
-
-        // rather icky hack to handle how the number of modified tuples will always be
-        // inflated when changing replicated tables - the user really doesn't want to know
-        // the big number, just the small one
-        if (replicatedTableDML) {
-            assert(results.length == 1);
-            long changedTuples = results[0].asScalarLong();
-            assert((changedTuples % ctx.getNumberOfPartitions()) == 0);
-
-            VoltTable retval = new VoltTable(new VoltTable.ColumnInfo("", VoltType.BIGINT));
-            retval.addRow(changedTuples / ctx.getNumberOfPartitions());
-            results[0] = retval;
-        }
-
-        return results;
-=======
             String[] aggregatorFragments, String[] collectorFragments,
             String[] sqlStatements, int[] replicatedTableDMLFlags) {
         return runAdHoc(ctx, aggregatorFragments, collectorFragments, sqlStatements, replicatedTableDMLFlags);
->>>>>>> de2855a1
     }
 
 }