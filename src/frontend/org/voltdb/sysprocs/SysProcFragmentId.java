/* This file is part of VoltDB.
 * Copyright (C) 2008-2019 VoltDB Inc.
 *
 * This program is free software: you can redistribute it and/or modify
 * it under the terms of the GNU Affero General Public License as
 * published by the Free Software Foundation, either version 3 of the
 * License, or (at your option) any later version.
 *
 * This program is distributed in the hope that it will be useful,
 * but WITHOUT ANY WARRANTY; without even the implied warranty of
 * MERCHANTABILITY or FITNESS FOR A PARTICULAR PURPOSE.  See the
 * GNU Affero General Public License for more details.
 *
 * You should have received a copy of the GNU Affero General Public License
 * along with VoltDB.  If not, see <http://www.gnu.org/licenses/>.
 */

package org.voltdb.sysprocs;

import org.voltdb.VoltSystemProcedure;

public class SysProcFragmentId
{
    // @LastCommittedTransaction -- UNUSED
    public static final int PF_lastCommittedScan = 1;
    public static final int PF_lastCommittedResults = 2;

    // @UpdateLogging -- UNUSED
    public static final int PF_updateLoggers = 3;

    // @Statistics -- UNUSED
    public static final int PF_starvationData = 4;
    public static final int PF_starvationDataAggregator = 5;
    public static final int PF_tableData = 6;
    public static final int PF_tableAggregator = 7;
    public static final int PF_indexData = 8;
    public static final int PF_indexAggregator = 9;
    public static final int PF_nodeMemory = 10;
    public static final int PF_nodeMemoryAggregator = 11;
    public static final int PF_procedureData = 13;
    public static final int PF_procedureAggregator = 14;
    public static final int PF_initiatorData = 15;
    public static final int PF_initiatorAggregator = 16;
    public static final int PF_partitionCount = 17;
    public static final int PF_ioData = 18;
    public static final int PF_ioDataAggregator = 19;
    public static final int PF_liveClientData = 20;
    public static final int PF_liveClientDataAggregator = 21;
    public static final int PF_plannerData = 22;
    public static final int PF_plannerAggregator = 23;

    // @Shutdown
    public static final int PF_shutdownSync = 26;
    public static final int PF_shutdownSyncDone = 27;
    public static final int PF_shutdownCommand = 28;
    public static final int PF_procedureDone = 29;

    // @AdHoc -- UNUSED
    public static final int PF_runAdHocFragment = 31;

    // @SnapshotSave
    /*
     * Create and distribute tasks and targets to each EE
     */
    public static final int PF_createSnapshotTargets = 42;
    /*
     * Confirm the targets were successfully created
     */
    public static final int PF_createSnapshotTargetsResults = 43;

    public static boolean isSnapshotSaveFragment(byte[] planHash) {
        long fragId = VoltSystemProcedure.hashToFragId(planHash);
        return (fragId == PF_createSnapshotTargets);
    }

    public static boolean isFirstSnapshotFragment(byte[] planHash) {
        return isSnapshotSaveFragment(planHash);
    }

    // @LoadMultipartitionTable
    public static final int PF_distribute = 50;
    public static final int PF_aggregate = 51;

    // @SnapshotRestore
    public static final int PF_restoreScan = 60;
    public static final int PF_restoreScanResults = 61;
    /*
     * Plan fragments for retrieving the digests
     * for the snapshot visible at every node. Can't be combined
     * with the other scan because only one result table can be returned
     * by a plan fragment.
     */
    public static final int PF_restoreDigestScan = 62;
    public static final int PF_restoreDigestScanResults = 63;
    /*
     * Plan fragments for distributing the full set of export sequence numbers
     * to every partition where the relevant ones can be selected
     * and forwarded to the EE. Also distributes the txnId of the snapshot
     * which is used to truncate export data on disk from after the snapshot
     */
    public static final int PF_restoreDistributeExportAndPartitionSequenceNumbers = 64;
    public static final int PF_restoreDistributeExportAndPartitionSequenceNumbersResults = 65;
    /*
     * Plan fragment for entering an asynchronous run loop that generates a mailbox
     * and sends the generated mailbox id to the MP coordinator which then propagates the info.
     * The MP coordinator then sends plan fragments through this async mailbox,
     * bypassing the master/slave replication system that doesn't understand plan fragments
     * directed at individual executions sites.
     */
    public static final int PF_restoreAsyncRunLoop = 66;
    public static final int PF_restoreAsyncRunLoopResults = 67;
    public static final int PF_restoreLoadTable = 70; // called by 4 distribute cases, to load received table
    public static final int PF_restoreReceiveResultTables = 71; // union received result tables
    public static final int PF_restoreLoadReplicatedTable = 72; // special case for replicated-to-replicated
    public static final int PF_restoreDistributeReplicatedTableAsReplicated = 73; // replicated to replicated
    public static final int PF_restoreDistributePartitionedTableAsPartitioned = 74; // partitioned to partitioned
    public static final int PF_restoreDistributePartitionedTableAsReplicated = 75; // partitioned to replicated
    public static final int PF_restoreDistributeReplicatedTableAsPartitioned = 76; // replicated to replicated
    /*
     * Plan fragments for retrieving the hashinator data
     * for the snapshot visible at every node. Can't be combined
     * with the other scan because only one result table can be returned
     * by a plan fragment.
     */
    public static final int PF_restoreHashinatorScan = 77;
    public static final int PF_restoreHashinatorScanResults = 78;
    /*
     * Plan fragments for retrieving the hashinator data
     * for the snapshot visible at every node. Can't be combined
     * with the other scan because only one result table can be returned
     * by a plan fragment.
     */
    public static final int PF_restoreDistributeHashinator = 79;
    public static final int PF_restoreDistributeHashinatorResults = 80;

    // @StartSampler -- UNUSED
    public static final int PF_startSampler = 90;

    // @Quiesce
    public static final int PF_quiesce_sites = 100;
    public static final int PF_quiesce_processed_sites = 101;

    // @SnapshotScan -- UNUSED
    public static final int PF_snapshotDigestScan = 124;
    public static final int PF_snapshotDigestScanResults = 125;
    public static final int PF_snapshotScan = 120;
    public static final int PF_snapshotScanResults = 121;
    public static final int PF_hostDiskFreeScan = 122;
    public static final int PF_hostDiskFreeScanResults = 123;

    // @SnapshotScan
    public static final int PF_snapshotDelete = 130;
    public static final int PF_snapshotDeleteResults = 131;

    // @InstanceId -- UNUSED
    public static final int PF_retrieveInstanceId = 160;
    public static final int PF_retrieveInstanceIdAggregator = 161;
    public static final int PF_setInstanceId = 162;
    public static final int PF_setInstanceIdAggregator = 163;

    // @Rejoin -- UNUSED
    public static final int PF_rejoinBlock = 170;
    public static final int PF_rejoinPrepare = 171;
    public static final int PF_rejoinCommit = 172;
    public static final int PF_rejoinRollback = 173;
    public static final int PF_rejoinAggregate = 174;

    // @SystemInformation
    public static final int PF_systemInformationDeployment = 190;
    public static final int PF_systemInformationAggregate = 191;
    public static final int PF_systemInformationOverview = 192;
    public static final int PF_systemInformationOverviewAggregate = 193;

    // @Update application catalog
    public static final int PF_updateCatalogPrecheckAndSync = 210;
    public static final int PF_updateCatalogPrecheckAndSyncAggregate = 211;
    public static final int PF_updateCatalog = 212;
    public static final int PF_updateCatalogAggregate = 213;

    public static boolean isCatalogUpdateFragment(byte[] planHash) {
        long fragId = VoltSystemProcedure.hashToFragId(planHash);

        return (fragId == PF_updateCatalog || fragId == PF_updateCatalogAggregate ||
                fragId == PF_updateCatalogPrecheckAndSync || fragId == PF_updateCatalogPrecheckAndSyncAggregate);
    }

    // @BalancePartitions
    public static final int PF_prepBalancePartitions = 228;
    public static final int PF_prepBalancePartitionsAggregate = 229;
    public static final int PF_balancePartitions = 230;
    public static final int PF_balancePartitionsAggregate = 231;
    public static final int PF_balancePartitionsData = 232;
    public static final int PF_balancePartitionsClearIndex = 233;
    public static final int PF_balancePartitionsClearIndexAggregate = 234;

    // @ValidatePartitioning
    public static final int PF_validatePartitioning = 240;
    public static final int PF_validatePartitioningResults = 241;

    // @MatchesHashinator
    public static final int PF_matchesHashinator = 250;
    public static final int PF_matchesHashinatorResults = 251;

    // @ApplyBinaryLog
    public static final int PF_applyBinaryLog = 260;
    public static final int PF_applyBinaryLogAggregate = 261;

    // @LoadVoltTable
    public static final int PF_loadVoltTable = 270;
    public static final int PF_loadVoltTableAggregate = 271;

    // @ResetDR
    public static final int PF_resetDR = 280;
    public static final int PF_resetDRAggregate = 281;

    // @ResetDRSingle
    public static final int PF_preResetDRSingle = 282;
    public static final int PF_preResetDRSingleAggregate = 283;
    public static final int PF_postResetDRSingle = 284;
    public static final int PF_postResetDRSingleAggregate = 285;

    // @DropDRSelf
    public static final int PF_DropDRSelf = 286;
    public static final int PF_DropDRSelfAggregate = 287;

    // @ExecuteTask
    public static final int PF_executeTask = 290;
    public static final int PF_executeTaskAggregate = 291;

    // @UpdatedSettings
    public static final int PF_updateSettingsBarrier = 300;
    public static final int PF_updateSettingsBarrierAggregate = 301;
    public static final int PF_updateSettings = 302;
    public static final int PF_updateSettingsAggregate = 303;

    // @PrepareShutdown
    public static final int PF_prepareShutdown = 310;
    public static final int PF_prepareShutdownAggregate = 311;

    // @SwapTables
    public static final int PF_swapTables = 320;
    public static final int PF_swapTablesAggregate = 321;

    // @PingPartitions
    public static final int PF_pingPartitions = 330;
    public static final int PF_pingPartitionsAggregate = 331;
    public static final int PF_enableScoreboard = 332;
    public static final int PF_enableScoreboardAggregate = 333;

    // Pause/resume materialized views
    public static final int PF_setViewEnabled = 340;

    // @ExportControl
    public static final int PF_exportControl = 350;
    public static final int PF_exportControlAggregate = 351;

    // @CancelShutdown
    public static final int PF_cancelShutdown = 360;
    public static final int PF_cancelShutdownAggregate = 361;

    // @MigrateRowsAcked_MP
    public static final int PF_migrateRows = 370;
    public static final int PF_migrateRowsAggregate = 371;

    // @ElasticRemove
    public static final int PF_elasticRemoveSites = 380;
    public static final int PF_elasticRemoveSitesAggregate = 381;
    public static final int PF_elasticRemoveResume = 382;
    public static final int PF_elasticRemoveResumeAggregate = 383;

    // @License
    public static final int PF_systemInformationLicense = 390;
<<<<<<< HEAD
=======

    // @CollectDrTrackers
    public static final int PF_collectDrTrackers = 400;
    public static final int PF_collectDrTrackersAgg = 401;
>>>>>>> 78d253e8

    public static boolean isEnableScoreboardFragment(byte[] planHash) {
        long fragId = VoltSystemProcedure.hashToFragId(planHash);

        return (fragId == PF_enableScoreboard);
    }
}<|MERGE_RESOLUTION|>--- conflicted
+++ resolved
@@ -270,13 +270,10 @@
 
     // @License
     public static final int PF_systemInformationLicense = 390;
-<<<<<<< HEAD
-=======
 
     // @CollectDrTrackers
     public static final int PF_collectDrTrackers = 400;
     public static final int PF_collectDrTrackersAgg = 401;
->>>>>>> 78d253e8
 
     public static boolean isEnableScoreboardFragment(byte[] planHash) {
         long fragId = VoltSystemProcedure.hashToFragId(planHash);
