--- conflicted
+++ resolved
@@ -266,13 +266,6 @@
     public static final int PF_exportControl = 350;
     public static final int PF_exportControlAggregate = 351;
 
-<<<<<<< HEAD
-    // @ElasticRemove
-    public static final int PF_elasticRemoveSites = 360;
-    public static final int PF_elasticRemoveSitesAggregate = 361;
-    public static final int PF_elasticRemoveResume = 362;
-    public static final int PF_elasticRemoveResumeAggregate = 363;
-=======
     // @CancelShutdown
     public static final int PF_cancelShutdown = 360;
     public static final int PF_cancelShutdownAggregate = 361;
@@ -280,7 +273,12 @@
     // @MigrateRowsAcked_MP
     public static final int PF_migrateRows = 370;
     public static final int PF_migrateRowsAggregate = 371;
->>>>>>> 3213b6e9
+
+    // @ElasticRemove
+    public static final int PF_elasticRemoveSites = 380;
+    public static final int PF_elasticRemoveSitesAggregate = 381;
+    public static final int PF_elasticRemoveResume = 382;
+    public static final int PF_elasticRemoveResumeAggregate = 383;
 
     public static boolean isEnableScoreboardFragment(byte[] planHash) {
         long fragId = VoltSystemProcedure.hashToFragId(planHash);
