/* This file is part of VoltDB.
 * Copyright (C) 2008-2019 VoltDB Inc.
 *
 * This program is free software: you can redistribute it and/or modify
 * it under the terms of the GNU Affero General Public License as
 * published by the Free Software Foundation, either version 3 of the
 * License, or (at your option) any later version.
 *
 * This program is distributed in the hope that it will be useful,
 * but WITHOUT ANY WARRANTY; without even the implied warranty of
 * MERCHANTABILITY or FITNESS FOR A PARTICULAR PURPOSE.  See the
 * GNU Affero General Public License for more details.
 *
 * You should have received a copy of the GNU Affero General Public License
 * along with VoltDB.  If not, see <http://www.gnu.org/licenses/>.
 */

package org.voltcore.messaging;

import static com.google_voltpatches.common.base.Preconditions.checkArgument;
import static com.google_voltpatches.common.base.Predicates.equalTo;
import static com.google_voltpatches.common.base.Predicates.not;

import java.io.IOException;
import java.net.InetSocketAddress;
import java.net.SocketException;
import java.nio.ByteBuffer;
import java.nio.channels.SocketChannel;
import java.nio.charset.StandardCharsets;
import java.util.ArrayDeque;
import java.util.ArrayList;
import java.util.Arrays;
import java.util.Collection;
import java.util.Collections;
import java.util.HashMap;
import java.util.HashSet;
import java.util.Iterator;
import java.util.List;
import java.util.Map;
import java.util.Map.Entry;
import java.util.Optional;
import java.util.Queue;
import java.util.Set;
import java.util.concurrent.CopyOnWriteArraySet;
import java.util.concurrent.CountDownLatch;
import java.util.concurrent.ExecutionException;
import java.util.concurrent.FutureTask;
import java.util.concurrent.TimeUnit;
import java.util.concurrent.atomic.AtomicBoolean;
import java.util.concurrent.atomic.AtomicInteger;

import javax.net.ssl.SSLEngine;

import org.apache.commons.lang3.StringUtils;
import org.apache.zookeeper_voltpatches.CreateMode;
import org.apache.zookeeper_voltpatches.KeeperException;
import org.apache.zookeeper_voltpatches.ZooDefs.Ids;
import org.apache.zookeeper_voltpatches.ZooKeeper;
import org.json_voltpatches.JSONArray;
import org.json_voltpatches.JSONException;
import org.json_voltpatches.JSONObject;
import org.json_voltpatches.JSONStringer;
import org.voltcore.agreement.AgreementSite;
import org.voltcore.agreement.InterfaceToMessenger;
import org.voltcore.common.Constants;
import org.voltcore.logging.VoltLogger;
import org.voltcore.network.CipherExecutor;
import org.voltcore.network.PicoNetwork;
import org.voltcore.network.TLSPicoNetwork;
import org.voltcore.network.VoltNetworkPool;
import org.voltcore.network.VoltNetworkPool.IOStatsIntf;
import org.voltcore.utils.CoreUtils;
import org.voltcore.utils.InstanceId;
import org.voltcore.utils.Pair;
import org.voltcore.utils.PortGenerator;
import org.voltcore.utils.ShutdownHooks;
import org.voltcore.utils.ssl.MessagingChannel;
import org.voltcore.zk.CoreZK;
import org.voltcore.zk.ZKUtil;
import org.voltdb.AbstractTopology;
import org.voltdb.probe.MeshProber;

import com.google_voltpatches.common.base.Preconditions;
import com.google_voltpatches.common.base.Predicate;
import com.google_voltpatches.common.collect.ImmutableCollection;
import com.google_voltpatches.common.collect.ImmutableList;
import com.google_voltpatches.common.collect.ImmutableListMultimap;
import com.google_voltpatches.common.collect.ImmutableMap;
import com.google_voltpatches.common.collect.ImmutableMultimap;
import com.google_voltpatches.common.collect.Maps;
import com.google_voltpatches.common.collect.Multimaps;
import com.google_voltpatches.common.collect.Sets;
import com.google_voltpatches.common.net.HostAndPort;
import com.google_voltpatches.common.primitives.Longs;

import io.netty.handler.ssl.SslContext;

/**
 * Host messenger contains all the code necessary to join a cluster mesh, and create mailboxes
 * that are addressable from anywhere within that mesh. Host messenger also provides
 * a ZooKeeper instance that is maintained within the mesh that can be used for distributed coordination
 * and failure detection.
 */
public class HostMessenger implements SocketJoiner.JoinHandler, InterfaceToMessenger {

    private static final VoltLogger networkLog = new VoltLogger("NETWORK");
    private static final VoltLogger hostLog = new VoltLogger("HOST");
    private static final VoltLogger tmLog = new VoltLogger("TM");

    //VERBOTEN_THREADS is a set of threads that are not allowed to use ZK client.
    public static final CopyOnWriteArraySet<Long> VERBOTEN_THREADS = new CopyOnWriteArraySet<Long>();

    /**
     * Callback for watching for host failures.
     */
    public interface HostWatcher {
        /**
         * Called when host failures are detected.
         * @param failedHosts    List of failed hosts, including hosts currently unknown to this host.
         */
        void hostsFailed(Set<Integer> failedHosts);
    }

    /**
     * Configuration for a host messenger. The leader binds to the coordinator ip and
     * not the internal interface or port. Nodes that fail to become the leader will
     * connect to the leader using any interface, and will then advertise using the specified
     * internal interface/port.
     *
     * By default all interfaces are used, if one is specified then only that interface will be used.
     *
     */
    public static class Config {

        private static final String ACCEPTOR = "acceptor";
        private static final String NETWORK_THREADS = "networkThreads";
        private static final String BACKWARDS_TIME_FORGIVENESS_WINDOW = "backwardstimeforgivenesswindow";
        private static final String DEAD_HOST_TIMEOUT = "deadhosttimeout";
        private static final String INTERNAL_PORT = "internalport";
        private static final String INTERNAL_INTERFACE = "internalinterface";
        private static final String ZK_INTERFACE = "zkinterface";
        private static final String COORDINATOR_IP = "coordinatorip";
        private static final String GROUP = "group";
        private static final String LOCAL_SITES_COUNT = "localSitesCount";

        public InetSocketAddress coordinatorIp;
        public String zkInterface = "127.0.0.1:7181";
        public String internalInterface = "";
        public int internalPort = 3021;
        public int deadHostTimeout = Constants.DEFAULT_HEARTBEAT_TIMEOUT_SECONDS * 1000;
        public long backwardsTimeForgivenessWindow = 1000 * 60 * 60 * 24 * 7;
        public VoltMessageFactory factory = new VoltMessageFactory();
        public int networkThreads =  Math.max(2, CoreUtils.availableProcessors() / 4);
        public Queue<String> coreBindIds;
        public JoinAcceptor acceptor = null;
        public String group = AbstractTopology.PLACEMENT_GROUP_DEFAULT;
        public int localSitesCount;
        public final boolean startPause;
        public String recoveredPartitions;
        public Config(String coordIp, int coordPort, boolean paused) {
            startPause = paused;
            if (coordIp == null || coordIp.length() == 0) {
                coordinatorIp = new InetSocketAddress(coordPort);
            } else {
                coordinatorIp = new InetSocketAddress(coordIp, coordPort);
            }
            initNetworkThreads();
        }

        //Only used by tests.
        public Config(boolean paused) {
            this(null, org.voltcore.common.Constants.DEFAULT_INTERNAL_PORT, paused);
            acceptor = org.voltdb.probe.MeshProber.builder()
                    .coordinators(":" + internalPort)
                    .build();
        }

        /**
         * This is for testing only. It aides test suites in the generation of
         * configurations that share the same coordinators
         * @param ports a port generator
         * @param hostCount
         * @return a list of {@link Config} that share the same coordinators
         */
        public static List<Config> generate(PortGenerator ports, int hostCount) {
            checkArgument(ports != null, "port generator is null");
            checkArgument(hostCount > 0, "host count %s is not greater than 0", hostCount);

            ImmutableList.Builder<Config> lbld = ImmutableList.builder();
            String [] coordinators = new String[hostCount];

            for (int i = 0; i < hostCount; ++i) {
                Config cnf = new Config(null, org.voltcore.common.Constants.DEFAULT_INTERNAL_PORT, false);
                cnf.zkInterface = "127.0.0.1:" + ports.next();
                cnf.internalPort = ports.next();
                coordinators[i] = ":" + cnf.internalPort;
                lbld.add(cnf);
            }

            List<Config> configs = lbld.build();
            MeshProber jc = org.voltdb.probe.MeshProber.builder()
                    .startAction(org.voltdb.StartAction.PROBE)
                    .hostCount(hostCount)
                    .coordinators(coordinators)
                    .build();

            for (Config cnf: configs) {
                cnf.acceptor = jc;
            }

            return configs;
        }

        public int getZKPort() {
            return HostAndPort.fromString(zkInterface)
                    .getPortOrDefault(org.voltcore.common.Constants.DEFAULT_ZK_PORT);
        }

        private void initNetworkThreads() {
            try {
                networkLog.info("Default network thread count: " + this.networkThreads);
                Integer networkThreadConfig = Integer.getInteger(NETWORK_THREADS);
                if ( networkThreadConfig != null ) {
                    this.networkThreads = networkThreadConfig;
                    networkLog.info("Overridden network thread count: " + this.networkThreads);
                }

            } catch (Exception e) {
                networkLog.error("Error setting network thread count", e);
            }
        }

        @Override
        public String toString() {
            JSONStringer js = new JSONStringer();
            try {
                js.object();
                js.keySymbolValuePair(GROUP, group);
                js.keySymbolValuePair(COORDINATOR_IP, coordinatorIp.toString());
                js.keySymbolValuePair(ZK_INTERFACE, zkInterface);
                js.keySymbolValuePair(INTERNAL_INTERFACE, internalInterface);
                js.keySymbolValuePair(INTERNAL_PORT, internalPort);
                js.keySymbolValuePair(DEAD_HOST_TIMEOUT, deadHostTimeout);
                js.keySymbolValuePair(BACKWARDS_TIME_FORGIVENESS_WINDOW, backwardsTimeForgivenessWindow);
                js.keySymbolValuePair(NETWORK_THREADS, networkThreads);
                js.key(ACCEPTOR).value(acceptor);
                js.keySymbolValuePair(LOCAL_SITES_COUNT, localSitesCount);
                js.endObject();

                return js.toString();
            }
            catch (Exception e) {
                throw new RuntimeException(e);
            }
        }
    }

    /**
     * Stores the information about the host's IP.
     */
    public static class HostInfo {

        private final static String HOST_IP = "hostIp";
        private final static String GROUP = "group";
        private final static String LOCAL_SITES_COUNT = "localSitesCount";
        private final static String RECOVERED_PARTITION_IDS = "recoveredPartitions";
        public final String m_hostIp;
        public final String m_group;
        public final int m_localSitesCount;

        // comma separated partition ids
        public final String m_recoveredPartitions;

        public HostInfo(String hostIp, String group, int localSitesCount) {
            m_hostIp = hostIp;
            m_group = group;
            m_localSitesCount = localSitesCount;
            m_recoveredPartitions = "";
        }

        public HostInfo(String hostIp, String group, int localSitesCount, String partitionIds) {
            m_hostIp = hostIp;
            m_group = group;
            m_localSitesCount = localSitesCount;
            m_recoveredPartitions = partitionIds;
        }

        public byte[] toBytes() throws JSONException
        {
            final JSONStringer js = new JSONStringer();
            js.object();
            js.keySymbolValuePair(HOST_IP, m_hostIp);
            js.keySymbolValuePair(GROUP, m_group);
            js.keySymbolValuePair(LOCAL_SITES_COUNT, m_localSitesCount);
            js.keySymbolValuePair(RECOVERED_PARTITION_IDS, m_recoveredPartitions);
            js.endObject();
            return js.toString().getBytes(StandardCharsets.UTF_8);
        }

        public static HostInfo fromBytes(byte[] bytes) throws JSONException
        {
            final JSONObject obj = new JSONObject(new String(bytes, StandardCharsets.UTF_8));
            return new HostInfo(obj.getString(HOST_IP), obj.getString(GROUP), obj.getInt(LOCAL_SITES_COUNT),
                    obj.getString(RECOVERED_PARTITION_IDS));
        }

        public Set<Integer> getRecoveredPartitions() {
            Set<Integer> partitionSet = Sets.newHashSet();
            if (StringUtils.isEmpty(m_recoveredPartitions)) {
                return partitionSet;
            }
            String partitions[] = m_recoveredPartitions.split(",");
            for (String partition : partitions) {
                try {
                    partitionSet.add(Integer.valueOf(partition));
                } catch (NumberFormatException e) {
                    // The partition list is persisted by server and should not
                    // be edited. If non-numeric chars get in, ignore it to avoid confusing users.
                }
            }
            return partitionSet;
        }

        @Override
        public String toString() {
            return "HostInfo [m_hostIp=" + m_hostIp + ", m_group=" + m_group + ", m_localSitesCount="
                    + m_localSitesCount + "]";
        }
    }

    // I want to make these more dynamic at some point in the future --izzy
    public static final int AGREEMENT_SITE_ID = -1;
    public static final int STATS_SITE_ID = -2;
    public static final int ASYNC_COMPILER_SITE_ID = -3; // not used since NT-Procedure conversion
    public static final int CLIENT_INTERFACE_SITE_ID = -4;
    public static final int SYSCATALOG_SITE_ID = -5;
    public static final int SYSINFO_SITE_ID = -6;
    public static final int SNAPSHOTSCAN_SITE_ID = -7;
    public static final int SNAPSHOTDELETE_SITE_ID = -8;
    public static final int REBALANCE_SITE_ID = -9;
    public static final int SNAPSHOT_DAEMON_ID = -10;
    public static final int SNAPSHOT_IO_AGENT_ID = -11;
    public static final int DR_CONSUMER_MP_COORDINATOR_ID = -12;
    public static final int TRACE_SITE_ID = -13;

    // we should never hand out this site ID.  Use it as an empty message destination
    public static final int VALHALLA = Integer.MIN_VALUE;

    int m_localHostId;

    private final Config m_config;
    private final SocketJoiner m_joiner;
    private final VoltNetworkPool m_network;
    // memoized InstanceId
    private InstanceId m_instanceId = null;
    private boolean m_shuttingDown = false;
    // default to false for PD, so hopefully this gets set to true very quickly
    private AtomicBoolean m_partitionDetectionEnabled = new AtomicBoolean(false);
    private boolean m_partitionDetected = false;

    private final HostWatcher m_hostWatcher;
    private boolean m_hasAllSecondaryConnectionCreated = false;
    private Set<Integer> m_stopNodeNotice = new HashSet<Integer>();

    private final Object m_mapLock = new Object();

    /*
     * References to other hosts in the mesh. To any foreign host, there
     * will be one primary connection and, if possible, multiple auxiliary
     * connections.
     * Updates via COW
     */
    volatile ImmutableListMultimap<Integer, ForeignHost> m_foreignHosts = ImmutableListMultimap.of();

    /*
     * Track dead ForeignHosts that are reported independently by zookeeper and PicoNetwork.
     * When both have reported both lists for that hostId should be empty (and removed).
     */
    Map<Integer, ArrayList<ForeignHost>> m_zkZombieForeignHosts = new HashMap<> ();
    Map<Integer, ArrayList<ForeignHost>> m_picoZombieForeignHosts = new HashMap<> ();

    /*
     * Reference to the target HSId to FH mapping
     * Updates via COW
     */
    volatile ImmutableMap<Long, ForeignHost> m_fhMapping = ImmutableMap.of();

    /*
     * References to all the local mailboxes
     * Updates via COW
     */
    volatile ImmutableMap<Long, Mailbox> m_siteMailboxes = ImmutableMap.of();

    /*
     * All failed hosts that have ever been seen.
     * Used to dedupe failures so that they are only processed once.
     */
    private volatile ImmutableMap<Integer,String> m_knownFailedHosts = ImmutableMap.of();

    private AgreementSite m_agreementSite;
    private ZooKeeper m_zk;
    private int m_secondaryConnections;
    /* Peers within the same partition group */
    private Set<Integer> m_peers;
    private final AtomicInteger m_nextSiteId = new AtomicInteger(0);
    private final AtomicBoolean m_paused = new AtomicBoolean(false);

    private static Map<Integer, Integer> s_nextForeignHost = new HashMap<>();
    /*
     * used when coordinating joining hosts
     */
    private final JoinAcceptor m_acceptor;

    private static final String SECONDARY_PICONETWORK_THREADS = "secondaryPicoNetworkThreads";

    public Mailbox getMailbox(long hsId) {
        return m_siteMailboxes.get(hsId);
    }

    public HostMessenger(Config config, HostWatcher hostWatcher) {
        this(config, hostWatcher, null, null);
    }

    public HostMessenger(Config config, HostWatcher hostWatcher, SslContext sslServerContext,
            SslContext sslClientContext) {
        m_config = config;
        m_hostWatcher = hostWatcher;
        m_network = new VoltNetworkPool(m_config.networkThreads, 0, m_config.coreBindIds, "Server");
        m_acceptor = config.acceptor;
        //This ref is updated after the mesh decision is made.
        m_paused.set(m_config.startPause);
        m_joiner = new SocketJoiner(
                m_config.internalInterface,
                m_config.internalPort,
                m_paused,
                m_acceptor,
                this,
                sslServerContext,
                sslClientContext);

        // Register a clean shutdown hook for the network threads.  This gets cranky
        // when crashLocalVoltDB() is called because System.exit() can get called from
        // a random network thread which is already shutting down and we'll get delicious
        // deadlocks.  Take the coward's way out and just don't do this if we're already
        // crashing (read as: I refuse to hunt for more shutdown deadlocks).
        ShutdownHooks.registerShutdownHook(ShutdownHooks.MIDDLE, false, new Runnable() {
            @Override
            public void run()
            {
                for (ForeignHost host : m_foreignHosts.values())
                {
                    // null is OK. It means this host never saw this host id up
                    if (host != null)
                    {
                        host.close();
                    }
                }
            }
        });

    }

    public void setPartitionDetectionEnabled(boolean enabled) {
        m_partitionDetectionEnabled.set(enabled);
    }

    /**
     * Given a set of the known host IDs before a fault, and the known host IDs in the
     * post-fault cluster, determine whether or not we think a network partition may have happened.
     * ALSO NOTE: not private so it may be unit-tested.
     */
    public static boolean makePPDDecision(int thisHostId, Set<Integer> previousHosts, Set<Integer> currentHosts, boolean pdEnabled) {

        String logLine = String.format("Partition Detection at host %d code sees current hosts [%s] and previous hosts [%s]",
                thisHostId,
                StringUtils.join(currentHosts, ','),
                StringUtils.join(previousHosts, ','));
        tmLog.info(logLine);

        // A strict, viable minority is always a partition.
        if ((currentHosts.size() * 2) < previousHosts.size()) {
            if (pdEnabled) {
                tmLog.fatal("It's possible a network partition has split the cluster into multiple viable clusters. "
                        + "Current cluster contains fewer than half of the previous servers. "
                        + "Shutting down to avoid multiple copies of the database running independently.");
                return true; // partition detection triggered
            }
            else {
                tmLog.warn("It's possible a network partition has split the cluster into multiple viable clusters. "
                        + "Current cluster contains fewer than half of the previous servers. "
                        + "Continuing because network partition detection is disabled, but there "
                        + "is significant danger that multiple copies of the database are running "
                        + "independently.");
                return false; // partition detection not triggered
            }
        }

        // Exact 50-50 splits. The set with the lowest survivor host doesn't trigger PPD
        // If the blessed host is in the failure set, this set is not blessed.
        if (currentHosts.size() * 2 == previousHosts.size()) {
            if (pdEnabled) {
                // find the lowest hostId between the still-alive hosts and the
                // failed hosts. Which set contains the lowest hostId?
                // This should be all the pre-partition hosts IDs.  Any new host IDs
                // (say, if this was triggered by rejoin), will be greater than any surviving
                // host ID, so don't worry about including it in this search.
                if (currentHosts.contains(Collections.min(previousHosts))) {
                    tmLog.info("It's possible a network partition has split the cluster into multiple viable clusters. "
                            + "Current cluster contains half of the previous servers, "
                            + "including the \"tie-breaker\" node. Continuing.");
                    return false; // partition detection not triggered
                }
                else {
                    tmLog.fatal("It's possible a network partition has split the cluster into multiple viable clusters. "
                            + "Current cluster contains exactly half of the previous servers, but does "
                            + "not include the \"tie-breaker\" node. "
                            + "Shutting down to avoid multiple copies of the database running independently.");
                    return true; // partition detection triggered
                }
            }
            else {
                // 50/50 split. We don't care about tie-breakers for this error message
                tmLog.warn("It's possible a network partition has split the cluster into multiple viable clusters. "
                        + "Current cluster contains exactly half of the previous servers. "
                        + "Continuing because network partition detection is disabled, "
                        + "but there is significant danger that multiple copies of the "
                        + "database are running independently.");
                return false; // partition detection not triggered
            }
        }

        // info message will be printed on every failure that isn't handled above (most cases)
        tmLog.info("It's possible a network partition has split the cluster into multiple viable clusters. "
                + "Current cluster contains a majority of the prevous servers and is safe. Continuing.");
        return false; // partition detection not triggered
    }

    private void doPartitionDetectionActivities(Set<Integer> failedHostIds)
    {
        if (m_shuttingDown) {
            return;
        }

        // We should never re-enter here once we've decided we're partitioned and doomed
        Preconditions.checkState(!m_partitionDetected, "Partition detection triggered twice.");

        // figure out previous and current cluster memberships
        Set<Integer> previousHosts = getLiveHostIds();
        Set<Integer> currentHosts = new HashSet<>(previousHosts);
        currentHosts.removeAll(failedHostIds);

        // sanity!
        Preconditions.checkState(previousHosts.contains(m_localHostId));
        Preconditions.checkState(currentHosts.contains(m_localHostId));

        // decide if we're partitioned
        // this will print out warnings if we are
        if (makePPDDecision(m_localHostId, previousHosts, currentHosts, m_partitionDetectionEnabled.get())) {
            // record here so we can ensure this only happens once for this node
            m_partitionDetected = true;
            org.voltdb.VoltDB.crashLocalVoltDB("Partition detection logic will stop this process to ensure against split brains.",
                        false, null);
        }
    }

    private final DisconnectFailedHostsCallback m_failedHostsCallback = new DisconnectFailedHostsCallback() {
        @Override
        public void disconnect(Set<Integer> failedHostIds) {
            synchronized(HostMessenger.this) {
                // Decide if the failures given could put the cluster in a split-brain
                // Then decide if we should shut down to ensure that at a MAXIMUM, only
                // one viable cluster is running.
                // This feature is called "Partition Detection" in the docs.
                Set<Integer> checkThoseNodes = new HashSet<Integer>(failedHostIds);
                checkThoseNodes.removeAll(m_stopNodeNotice);
                doPartitionDetectionActivities(checkThoseNodes);
                addFailedHosts(failedHostIds);

                for (int hostId: failedHostIds) {
                    removeForeignHost(hostId);
                    if (!m_shuttingDown) {
                        // info to avoid printing on the console more than once
                        // reportForeignHostFailed should print on the console once
                        networkLog.info(String.format("Host %d failed (DisconnectFailedHostsCallback)", hostId));
                    }
                }
                m_acceptor.detract(failedHostIds);
                // notifying any watchers who are interested in failure -- used
                // initially to do ZK cleanup when rejoining nodes die
                if (m_hostWatcher != null && !m_shuttingDown) {
                    m_hostWatcher.hostsFailed(failedHostIds);
                }
            }
        }

        @Override
        public void disconnectWithoutMeshDetermination() {
            synchronized(HostMessenger.this) {
                if (m_hostWatcher != null && !m_shuttingDown) {
                    m_hostWatcher.hostsFailed(Sets.newHashSet());
                }
            }
        }
    };

    private final void addFailedHosts(Set<Integer> rip) {
        synchronized (m_mapLock) {
            ImmutableMap.Builder<Integer, String> bldr = ImmutableMap.<Integer,String>builder()
                    .putAll(Maps.filterKeys(m_knownFailedHosts, not(in(rip))));
            for (int hostId: rip) {
                Iterator<ForeignHost> fhs = m_foreignHosts.get(hostId).iterator();

                String hostname = fhs.hasNext() ? fhs.next().hostnameAndIPAndPort() : "UNKNOWN";
                bldr.put(hostId, hostname);
            }
            m_knownFailedHosts = bldr.build();
        }
    }

    private final void addFailedHost(int hostId) {
        if (!m_knownFailedHosts.containsKey(hostId)) {
            synchronized (m_mapLock) {
                ImmutableMap.Builder<Integer, String> bldr = ImmutableMap.<Integer,String>builder()
                        .putAll(Maps.filterKeys(m_knownFailedHosts, not(equalTo(hostId))));
                Iterator<ForeignHost> fhs = m_foreignHosts.get(hostId).iterator();
                String hostname = fhs.hasNext() ? fhs.next().hostnameAndIPAndPort() : "UNKNOWN";
                bldr.put(hostId, hostname);
                m_knownFailedHosts = bldr.build();
            }
        }
    }

    public synchronized void prepareForShutdown()
    {
        m_shuttingDown = true;
    }

    public synchronized boolean isShuttingDown()
    {
        return m_shuttingDown;
    }

    /**
     * Synchronization protects m_knownFailedHosts and ensures that every failed host is only reported
     * once
     */
    @Override
    public synchronized void reportForeignHostFailed(int hostId) {
        long initiatorSiteId = CoreUtils.getHSIdFromHostAndSite(hostId, AGREEMENT_SITE_ID);
        m_agreementSite.reportFault(initiatorSiteId);
        if (!m_shuttingDown) {
            // should be the single console message a user sees when another node fails
            networkLog.warn(String.format("Host %d failed. Cluster remains operational.", hostId));
        }
    }

    @Override
    public synchronized void relayForeignHostFailed(FaultMessage fm) {
        m_agreementSite.reportFault(fm);
        if (!m_shuttingDown) {
            networkLog.info("Someone else claims a host failed: " + fm);
        }
    }

    /**
     * Start the host messenger and connect to the leader, or become the leader
     * if necessary.
     *
     * @param request The requested action to send to other nodes when joining
     * the mesh. This is opaque to the HostMessenger, it can be any
     * string. HostMessenger will encode this in the request to join mesh to the
     * live hosts. The live hosts can use this request string to make further
     * decision on whether or not to accept the request.
     */
    public void start() throws Exception {
        /*
         * SJ uses this barrier if this node becomes the leader to know when ZooKeeper
         * has been finished bootstrapping.
         */
        CountDownLatch zkInitBarrier = new CountDownLatch(1);

        /*
         * If start returns true then this node is the leader, it bound to the coordinator address
         * It needs to bootstrap its agreement site so that other nodes can join
         */
        if(m_joiner.start(zkInitBarrier)) {
            m_network.start();

            /*
             * m_localHostId is 0 of course.
             */
            long agreementHSId = getHSIdForLocalSite(AGREEMENT_SITE_ID);

            /*
             * A set containing just the leader (this node)
             */
            HashSet<Long> agreementSites = new HashSet<Long>();
            agreementSites.add(agreementHSId);

            /*
             * A basic site mailbox for the agreement site
             */
            SiteMailbox sm = new SiteMailbox(this, agreementHSId);
            createMailbox(agreementHSId, sm);


            /*
             * Construct the site with just this node
             */
            m_agreementSite =
                new AgreementSite(
                        agreementHSId,
                        agreementSites,
                        0,
                        sm,
                        new InetSocketAddress(
                                m_config.zkInterface.split(":")[0],
                                Integer.parseInt(m_config.zkInterface.split(":")[1])),
                        m_config.backwardsTimeForgivenessWindow,
                        m_failedHostsCallback);
            m_agreementSite.start();
            m_agreementSite.waitForRecovery();
            m_zk = org.voltcore.zk.ZKUtil.getClient(
                    m_config.zkInterface, 60 * 1000, VERBOTEN_THREADS);
            if (m_zk == null) {
                throw new Exception("Timed out trying to connect local ZooKeeper instance");
            }

            CoreZK.createHierarchy(m_zk);

            /*
             * This creates the ephemeral sequential node with host id 0 which
             * this node already used for itself. Just recording that fact.
             */
            final int selectedHostId = selectNewHostId(m_config.coordinatorIp.toString());
            if (selectedHostId != 0) {
                org.voltdb.VoltDB.crashLocalVoltDB("Selected host id for coordinator was not 0, " + selectedHostId, false, null);
            }

            /*
             * seed the leader host criteria ad leader is always host id 0
             */
            m_acceptor.accrue(selectedHostId, m_acceptor.decorate(new JSONObject(), Optional.empty()));

            // Store the components of the instance ID in ZK
            JSONObject instance_id = new JSONObject();
            instance_id.put("coord",
                    ByteBuffer.wrap(m_config.coordinatorIp.getAddress().getAddress()).getInt());
            instance_id.put("timestamp", System.currentTimeMillis());
            hostLog.debug("Cluster will have instance ID:\n" + instance_id.toString(4));
            byte[] payload = instance_id.toString(4).getBytes("UTF-8");
            m_zk.create(CoreZK.instance_id, payload, Ids.OPEN_ACL_UNSAFE, CreateMode.PERSISTENT);

            /*
             * Store all the hosts and host ids here so that waitForGroupJoin
             * knows the size of the mesh. This part only registers this host
             */
            final HostInfo hostInfo = new HostInfo(m_config.coordinatorIp.toString(), m_config.group, m_config.localSitesCount,
                    m_config.recoveredPartitions);
            m_zk.create(CoreZK.hosts_host + selectedHostId, hostInfo.toBytes(), Ids.OPEN_ACL_UNSAFE, CreateMode.EPHEMERAL);
        }
        zkInitBarrier.countDown();
    }

    /*
     * The network is only available after start() finishes
     */
    public VoltNetworkPool getNetwork() {
        return m_network;
    }

    public VoltMessageFactory getMessageFactory()
    {
        return m_config.factory;
    }

    /**
     * Get a unique ID for this cluster
     * @return
     */
    public InstanceId getInstanceId()
    {
        if (m_instanceId == null)
        {
            try
            {
                byte[] data =
                    m_zk.getData(CoreZK.instance_id, false, null);
                JSONObject idJSON = new JSONObject(new String(data, "UTF-8"));
                m_instanceId = new InstanceId(idJSON.getInt("coord"),
                        idJSON.getLong("timestamp"));

            }
            catch (Exception e)
            {
                String msg = "Unable to get instance ID info from " + CoreZK.instance_id;
                hostLog.error(msg);
                throw new RuntimeException(msg, e);
            }
        }
        return m_instanceId;
    }

    /*
     * Take the new connection (member of the mesh) and create a foreign host for it
     * and put it in the map of foreign hosts
     */
    @Override
    public void notifyOfJoin(
            int hostId, SocketChannel socket,
            SSLEngine sslEngine,
            InetSocketAddress listeningAddress,
            JSONObject jo) {
        networkLog.info(getHostId() + " notified of " + hostId);
        prepSocketChannel(socket);
        ForeignHost fhost = null;
        try {
            fhost = new ForeignHost(this, hostId, socket, m_config.deadHostTimeout,
                    listeningAddress,
                    createPicoNetwork(sslEngine, socket, false));
            putForeignHost(hostId, fhost);
            fhost.enableRead(VERBOTEN_THREADS);
        } catch (java.io.IOException e) {
            org.voltdb.VoltDB.crashLocalVoltDB("", true, e);
        }
        m_acceptor.accrue(hostId, jo);
    }

    private PicoNetwork createPicoNetwork(SSLEngine sslEngine, SocketChannel socket, boolean isSecondary) {
        if (sslEngine == null) {
            return new PicoNetwork(socket, isSecondary);
        } else {
            //TODO: Share the same cipher executor threads as the ones used for client connections?
            return new TLSPicoNetwork(socket, isSecondary, sslEngine, CipherExecutor.SERVER);
        }
    }

    /*
     * Set all the default options for sockets
     */
    private void prepSocketChannel(SocketChannel sc) {
        try {
            sc.socket().setSendBufferSize(1024 * 1024 * 2);
            sc.socket().setReceiveBufferSize(1024 * 1024 * 2);
        } catch (SocketException e) {
            e.printStackTrace();
        }
    }

    /*
     * Convenience method for doing the verbose COW insert into the map
     */
    private void putForeignHost(int hostId, ForeignHost fh) {
        synchronized (m_mapLock) {
            m_foreignHosts = ImmutableListMultimap.<Integer, ForeignHost>builder()
                    .putAll(m_foreignHosts)
                    .put(hostId, fh)
                    .build();
        }
    }

    static final Predicate<Integer> in(final Set<Integer> set) {
        return new Predicate<Integer>() {
            @Override
            public boolean apply(Integer input) {
                return set.contains(input);
            }
        };
    }


    /*
     * Convenience method for doing the verbose COW remove from the map
     */
    private void removeForeignHost(final int hostId) {
        ImmutableCollection<ForeignHost> fhs = m_foreignHosts.get(hostId);
        synchronized (m_mapLock) {
            m_foreignHosts = ImmutableListMultimap.<Integer, ForeignHost>builder()
                    .putAll(Multimaps.filterKeys(m_foreignHosts, not(equalTo(hostId))))
                    .build();

            Predicate<Long> hostIdNotEqual = new Predicate<Long>() {
                @Override
                public boolean apply(Long intput) {
                    return CoreUtils.getHostIdFromHSId(intput) != hostId;
                }
            };

            m_fhMapping = ImmutableMap.<Long, ForeignHost>builder()
                    .putAll(Maps.filterKeys(m_fhMapping, hostIdNotEqual))
                    .build();
        }
        assert(Thread.holdsLock(this)); // Make sure m_zombieForeignHosts is protected
        ArrayList<ForeignHost> picoNetworkZombies = m_picoZombieForeignHosts.get(hostId);
        ArrayList<ForeignHost> zookeeperZombies = new ArrayList<>(fhs.size());
        for (ForeignHost fh : fhs) {
            if (picoNetworkZombies != null && picoNetworkZombies.contains(fh)) {
                picoNetworkZombies.remove(fh);
            }
            else {
                zookeeperZombies.add(fh);
            }
            fh.close();
        }
        if (picoNetworkZombies != null && picoNetworkZombies.isEmpty()) {
            m_picoZombieForeignHosts.remove(hostId);
        }
        if (!zookeeperZombies.isEmpty()) {
            m_zkZombieForeignHosts.put(hostId, zookeeperZombies);
        }
    }

    public synchronized void piconetworkThreadShutdown(int hostId, ForeignHost fh) {
        ArrayList<ForeignHost> zookeeperZombies = m_zkZombieForeignHosts.get(hostId);
        if (zookeeperZombies != null) {
            boolean removed = zookeeperZombies.remove(fh);
            assert(removed);    // Since a zk notification moves all the ForeignHosts for a hostId at once
            if (zookeeperZombies.isEmpty()) {
                m_zkZombieForeignHosts.remove(hostId);
            }
        }
        else {
            ArrayList<ForeignHost> picoNetworkZombies = m_picoZombieForeignHosts.get(hostId);
            if (picoNetworkZombies == null) {
                picoNetworkZombies = new ArrayList<>(Arrays.asList(fh));
                m_picoZombieForeignHosts.put(hostId, picoNetworkZombies);
            }
            else {
                picoNetworkZombies.add(fh);
            }
        }
    }

    public synchronized boolean canCompleteRepair(int hostId) {
        return !m_foreignHosts.containsKey(hostId) && !m_picoZombieForeignHosts.containsKey(hostId) && !m_zkZombieForeignHosts.containsKey(hostId);
    }

    /**
     * Any node can serve a request to join. The coordination of generating a new host id
     * is done via ZK
     *
     * @param request The requested action from the rejoining host. This is
     * opaque to the HostMessenger, it can be any string. The request string can
     * be used to make further decision on whether or not to accept the request
     * in the MembershipAcceptor.
     */
    @Override
    public void requestJoin(SocketChannel socket, SSLEngine sslEngine,
                            MessagingChannel messagingChannel,
                            InetSocketAddress listeningAddress, JSONObject jo) throws Exception {
        /*
         * Generate the host id via creating an ephemeral sequential node
         */
        Integer hostId = selectNewHostId(socket.socket().getInetAddress().getHostAddress());
        prepSocketChannel(socket);
        ForeignHost fhost = null;
        try {
            try {
                JoinAcceptor.PleaDecision decision = m_acceptor.considerMeshPlea(m_zk, hostId, jo);

                /*
                 * Write the response that advertises the cluster topology
                 */
                writeRequestJoinResponse(hostId, decision, socket, messagingChannel);
                if (!decision.accepted) {
                    socket.close();
                    return;
                }

                /*
                 * Wait for the a response from the joining node saying that it connected
                 * to all the nodes we just advertised. Use a timeout so that the cluster can't be stuck
                 * on failed joins.
                 */
                ByteBuffer finishedJoining = ByteBuffer.allocate(1);
                socket.configureBlocking(false);
                long start = System.currentTimeMillis();
                while (finishedJoining.hasRemaining() && System.currentTimeMillis() - start < 120000) {
                    // This is just one byte to indicate that it finished joining.
                    // No need to encrypt because the value of it doesn't matter
                    int read = socket.read(finishedJoining);
                    if (read == -1) {
                        networkLog.info("New connection was unable to establish mesh");
                        socket.close();
                        return;
                    } else if (read < 1) {
                        Thread.sleep(5);
                    }
                }

                /*
                 * Now add the host to the mailbox system
                 */
                PicoNetwork picoNetwork = createPicoNetwork(sslEngine, socket, false);
                fhost = new ForeignHost(this, hostId, socket, m_config.deadHostTimeout, listeningAddress, picoNetwork);
                putForeignHost(hostId, fhost);
                fhost.enableRead(VERBOTEN_THREADS);

                m_acceptor.accrue(hostId, jo);
            } catch (Exception e) {
                networkLog.error("Error joining new node", e);
                addFailedHost(hostId);
                synchronized(HostMessenger.this) {
                    removeForeignHost(hostId);
                }
                m_acceptor.detract(m_zk, hostId);
                socket.close();
                return;
            }

            /*
             * And the last step is to wait for the new node to join ZooKeeper.
             * This node is the one to create the txn that will add the new host to the list of hosts
             * with agreement sites across the cluster.
             */
            long hsId = CoreUtils.getHSIdFromHostAndSite(hostId, AGREEMENT_SITE_ID);
            if (!m_agreementSite.requestJoin(hsId).await(60, TimeUnit.SECONDS)) {
                reportForeignHostFailed(hostId);
            }
        } catch (Throwable e) {
            org.voltdb.VoltDB.crashLocalVoltDB("", true, e);
        }
    }

    /*
     * Generate a new host id by creating a persistent sequential node
     */
    private Integer selectNewHostId(String address) throws Exception {
        String node =
            m_zk.create(CoreZK.hostids_host,
                    address.getBytes("UTF-8"), Ids.OPEN_ACL_UNSAFE, CreateMode.PERSISTENT_SEQUENTIAL);

        return Integer.valueOf(node.substring(node.length() - 10));
    }

    /*
     * Advertise to a newly connecting node the topology of the cluster so that it can connect to
     * the rest of the nodes
     */
    private void writeRequestJoinResponse(
            int hostId,
            JoinAcceptor.PleaDecision decision,
            SocketChannel socket,
            MessagingChannel messagingChannel) throws Exception {

        JSONObject jsObj = new JSONObject();

        jsObj.put(SocketJoiner.ACCEPTED, decision.accepted);
        if (decision.accepted) {
            /*
             * Tell the new node what its host id is
             */
            jsObj.put(SocketJoiner.NEW_HOST_ID, hostId);

            /*
             * Echo back the address that the node connected from
             */
            jsObj.put(SocketJoiner.REPORTED_ADDRESS,
                      ((InetSocketAddress) socket.socket().getRemoteSocketAddress()).getAddress().getHostAddress());

            /*
             * Create an array containing an id for every node including this one
             * even though the connection has already been made
             */
            JSONArray jsArray = new JSONArray();
            JSONObject hostObj = new JSONObject();
            hostObj.put(SocketJoiner.HOST_ID, getHostId());
            hostObj.put(SocketJoiner.ADDRESS,
                        m_config.internalInterface.isEmpty() ?
                        socket.socket().getLocalAddress().getHostAddress() :
                        m_config.internalInterface);
            hostObj.put(SocketJoiner.PORT, m_config.internalPort);
            jsArray.put(hostObj);
            for (Entry<Integer, Collection<ForeignHost>> entry : m_foreignHosts.asMap().entrySet()) {
                if (entry.getValue().isEmpty()) {
                    continue;
                }
                int hsId = entry.getKey();
                Iterator<ForeignHost> it = entry.getValue().iterator();
                // all fhs to same host have the same address and port
                ForeignHost fh = it.next();
                hostObj = new JSONObject();
                hostObj.put(SocketJoiner.HOST_ID, hsId);
                hostObj.put(SocketJoiner.ADDRESS,
                        fh.m_listeningAddress.getAddress().getHostAddress());
                hostObj.put(SocketJoiner.PORT, fh.m_listeningAddress.getPort());
                jsArray.put(hostObj);
            }
            jsObj.put(SocketJoiner.HOSTS, jsArray);
        }
        else {
            jsObj.put(SocketJoiner.REASON, decision.errMsg);
            jsObj.put(SocketJoiner.MAY_RETRY, decision.mayRetry);
        }

        byte messageBytes[] = jsObj.toString(4).getBytes("UTF-8");
        ByteBuffer message = ByteBuffer.allocate(4 + messageBytes.length);
        message.putInt(messageBytes.length);
        message.put(messageBytes).flip();
        messagingChannel.writeMessage(message);
    }

    /*
     * SJ invokes this method after a node finishes connecting to the entire cluster.
     * This method constructs all the hosts and puts them in the map
     */
    @Override
    public void notifyOfHosts(
            int yourHostId,
            int[] hosts,
            SocketChannel[] sockets,
            SSLEngine[] sslEngines,
            InetSocketAddress listeningAddresses[],
            Map<Integer, JSONObject> jos) throws Exception {
        m_localHostId = yourHostId;
        long agreementHSId = getHSIdForLocalSite(AGREEMENT_SITE_ID);

        /*
         * Construct the set of agreement sites based on all the hosts that are connected
         */
        HashSet<Long> agreementSites = new HashSet<Long>();
        agreementSites.add(agreementHSId);

        m_network.start();//network must be running for register to work

        for (int ii = 0; ii < hosts.length; ii++) {
            networkLog.info(yourHostId + " notified of host " + hosts[ii]);
            agreementSites.add(CoreUtils.getHSIdFromHostAndSite(hosts[ii], AGREEMENT_SITE_ID));
            prepSocketChannel(sockets[ii]);
            ForeignHost fhost = null;
            try {
                fhost = new ForeignHost(this, hosts[ii], sockets[ii], m_config.deadHostTimeout,
                        listeningAddresses[ii], createPicoNetwork(sslEngines[ii], sockets[ii], false));
                putForeignHost(hosts[ii], fhost);
            } catch (java.io.IOException e) {
                org.voltdb.VoltDB.crashLocalVoltDB("Failed to instantiate foreign host", true, e);
            }
        }

        m_acceptor.accrue(jos);

        /*
         * Create the local agreement site. It knows that it is recovering because the number of
         * prexisting sites is > 0
         */
        SiteMailbox sm = new SiteMailbox(this, agreementHSId);
        createMailbox(agreementHSId, sm);
        m_agreementSite =
            new AgreementSite(
                    agreementHSId,
                    agreementSites,
                    yourHostId,
                    sm,
                    new InetSocketAddress(
                            m_config.zkInterface.split(":")[0],
                            Integer.parseInt(m_config.zkInterface.split(":")[1])),
                   m_config.backwardsTimeForgivenessWindow,
                   m_failedHostsCallback);

        /*
         * Now that the agreement site mailbox has been created it is safe
         * to enable read
         */
        for (ForeignHost fh : m_foreignHosts.values()) {
            fh.enableRead(VERBOTEN_THREADS);
        }
        m_agreementSite.start();

        /*
         * Do the usual thing of waiting for the agreement site
         * to join the cluster and creating the client
         */
        VERBOTEN_THREADS.addAll(m_network.getThreadIds());
        VERBOTEN_THREADS.addAll(m_agreementSite.getThreadIds());
        m_agreementSite.waitForRecovery();
        m_zk = org.voltcore.zk.ZKUtil.getClient(
                m_config.zkInterface, 60 * 1000, VERBOTEN_THREADS);
        if (m_zk == null) {
            throw new Exception("Timed out trying to connect local ZooKeeper instance");
        }

        /*
         * Publish the address of this node to ZK as seen by the leader
         * Also allows waitForGroupJoin to know the number of nodes in the cluster
         */
        HostInfo hostInfo;
        if (m_config.internalInterface.isEmpty()) {
            hostInfo = new HostInfo(new InetSocketAddress(m_joiner.m_reportedInternalInterface, m_config.internalPort).toString(),
                                    m_config.group, m_config.localSitesCount, m_config.recoveredPartitions);
        } else {
            hostInfo = new HostInfo(new InetSocketAddress(m_config.internalInterface, m_config.internalPort).toString(),
                                    m_config.group, m_config.localSitesCount, m_config.recoveredPartitions);
        }

        m_zk.create(CoreZK.hosts_host + getHostId(), hostInfo.toBytes(), Ids.OPEN_ACL_UNSAFE, CreateMode.EPHEMERAL);
    }

    /**
     * SocketJoiner receives the request of creating a new connection from given host id,
     * create a new ForeignHost for this connection.
     */
    @Override
    public void notifyOfConnection(
            int hostId,
            SocketChannel socket,
            SSLEngine sslEngine,
            InetSocketAddress listeningAddress) throws Exception
    {
        networkLog.info("Host " + getHostId() + " receives a new connection from host " + hostId);
        prepSocketChannel(socket);
        // Auxiliary connection never time out
        ForeignHost fhost = new ForeignHost(this, hostId, socket, Integer.MAX_VALUE,
                listeningAddress,
                createPicoNetwork(sslEngine, socket, true));
        putForeignHost(hostId, fhost);
        fhost.enableRead(VERBOTEN_THREADS);
        // Do all peers have enough secondary connections?
        for (int hId : m_peers) {
            if (m_foreignHosts.get(hId).size() != (m_secondaryConnections + 1)) {
                return;
            }
        }
        // Now it's time to use secondary pico network, see comments in presend() to know why we can't
        // do this earlier.
        m_hasAllSecondaryConnectionCreated = true;
}


    private static int parseHostId(String name) {
        // HostInfo ZK node name has the form "host#", hence the offset of 4 to skip the "host".
        return Integer.parseInt(name.substring(name.indexOf("host") + 4));
    }

    /**
     * Wait until all the nodes have built a mesh.
     */
    public Map<Integer, HostInfo> waitForGroupJoin(int expectedHosts) {
        Map<Integer, HostInfo> hostInfos = Maps.newTreeMap();

        try {
            while (true) {
                ZKUtil.FutureWatcher fw = new ZKUtil.FutureWatcher();
                final List<String> children = m_zk.getChildren(CoreZK.hosts, fw);
                final int numChildren = children.size();

                for (String child : children) {
                    final HostInfo info = HostInfo.fromBytes(m_zk.getData(ZKUtil.joinZKPath(CoreZK.hosts, child), false, null));

                    hostInfos.put(parseHostId(child), info);
                }

                /*
                 * If the target number of hosts has been reached
                 * break out
                 */
                if ( numChildren == expectedHosts) {
                    break;
                }


                /*
                 * If there are extra hosts that means too many Volt procs were started.
                 * Kill this node based on the assumption that we are the extra one. In most
                 * cases this is correct and fine and in the worst case the cluster will hang coming up
                 * because two or more hosts killed themselves
                 */
                if ( numChildren > expectedHosts) {
                    org.voltdb.VoltDB.crashLocalVoltDB("Expected to find " + expectedHosts +
                            " hosts in cluster at startup but found " + numChildren +
                            ".  Terminating this host.", false, null);
                }
                fw.get();
            }
        } catch (Exception e) {
            org.voltdb.VoltDB.crashLocalVoltDB("Error waiting for hosts to be ready", false, e);
        }

        assert hostInfos.size() == expectedHosts;
        return hostInfos;
    }

    public Map<Integer, String> getHostGroupsFromZK()
            throws KeeperException, InterruptedException, JSONException {
        Map<Integer, String> hostGroups = Maps.newHashMap();
        Map<Integer, HostInfo> hostInfos = getHostInfoMapFromZK();
        hostInfos.forEach((k, v) -> {
            hostGroups.put(k, v.m_group);
        });
        return hostGroups;
    }

    public Map<Integer, Integer> getSitesPerHostMapFromZK()
            throws KeeperException, InterruptedException, JSONException {
        Map<Integer, Integer> sphMap = Maps.newHashMap();
        Map<Integer, HostInfo> hostInfos = getHostInfoMapFromZK();
        hostInfos.forEach((k, v) -> {
            sphMap.put(k, v.m_localSitesCount);
        });
        return sphMap;
    }

    public Map<Integer, HostInfo> getHostInfoMapFromZK() throws KeeperException, InterruptedException, JSONException {
        Map<Integer, HostInfo> hostInfoMap = Maps.newHashMap();
        List<String> children = m_zk.getChildren(CoreZK.hosts, false);
        Queue<ZKUtil.ByteArrayCallback> callbacks = new ArrayDeque<ZKUtil.ByteArrayCallback>();
        // issue all callbacks except the last one
        for (int i = 0; i < children.size() - 1; i++) {
            ZKUtil.ByteArrayCallback cb = new ZKUtil.ByteArrayCallback();
            m_zk.getData(ZKUtil.joinZKPath(CoreZK.hosts, children.get(i)), false, cb, null);
            callbacks.offer(cb);
        }

        // remember the last callback
        ZKUtil.ByteArrayCallback lastCallback = new ZKUtil.ByteArrayCallback();
        String lastChild = children.get(children.size() - 1);
        m_zk.getData(ZKUtil.joinZKPath(CoreZK.hosts, lastChild), false, lastCallback, null);

        // wait for the last callback to finish
        byte[] lastPayload = lastCallback.get();
        final HostInfo lastOne = HostInfo.fromBytes(lastPayload);
        hostInfoMap.put(parseHostId(lastChild), lastOne);

        // now all previous callbacks should have finished
        for (int i = 0; i < children.size() - 1; i++) {
            byte[] payload = callbacks.poll().get();
            final HostInfo info = HostInfo.fromBytes(payload);
            hostInfoMap.put(parseHostId(children.get(i)), info);
        }

        return hostInfoMap;
    }
    public boolean isPaused() {
        return m_paused.get();
    }

    public void unpause() {
        m_paused.set(false);
    }

    //Set Paused so socketjoiner will communicate correct status during mesh building.
    public void pause() {
        m_paused.set(true);
    }

    public int getHostId() {
        return m_localHostId;
    }

    public long getHSIdForLocalSite(int site) {
        return CoreUtils.getHSIdFromHostAndSite(getHostId(), site);
    }

    public String getHostname() {
        String hostname = org.voltcore.utils.CoreUtils.getHostnameOrAddress();
        return hostname;
    }

    public Set<Integer> getLiveHostIds()
    {
        Set<Integer> hostids = Sets.newTreeSet();
        hostids.addAll(m_foreignHosts.keySet());
        hostids.add(m_localHostId);
        return hostids;
    }

    /**
     * Given a hostid, return the hostname for it
     */
    @Override
    public String getHostnameForHostID(int hostId) {
        if (hostId == m_localHostId) {
            return CoreUtils.getHostnameOrAddress();
        }
        Iterator<ForeignHost> it = m_foreignHosts.get(hostId).iterator();
        if (it.hasNext()) {
            ForeignHost fh = it.next();
            return fh.hostname();
        }
        return m_knownFailedHosts.get(hostId) != null ? m_knownFailedHosts.get(hostId) :
                "UNKNOWN";
    }

    /**
     *
     * @param siteId
     * @param mailboxId
     * @param message
     * @return null if message was delivered locally or a ForeignHost
     * reference if a message is read to be delivered remotely.
     */
    ForeignHost presend(long hsId, VoltMessage message)
    {
        int hostId = (int)hsId;

        // the local machine case
        if (hostId == m_localHostId) {
            Mailbox mbox = m_siteMailboxes.get(hsId);
            if (mbox != null) {
                mbox.deliver(message);
                return null;
            } else {
                networkLog.info("Mailbox is not registered for site id " + CoreUtils.getSiteIdFromHSId(hsId));
                return null;
            }
        }

        // the foreign machine case
        ImmutableList<ForeignHost> fhosts = m_foreignHosts.get(hostId);
        if (fhosts.isEmpty()) {
            if (!m_knownFailedHosts.containsKey(hostId)) {
                networkLog.warn(
                        "Attempted to send a message to foreign host with id " +
                        hostId + " but there is no such host.");
            }
            return null;
        }
        ForeignHost fhost = null;
        if (fhosts.size() == 1 || CoreUtils.getSiteIdFromHSId(hsId) < 0 ) {
            // Always use primary connection to send to well-known mailboxes
            fhost = getPrimary(fhosts, hostId);
        } else {
            /**
             * Because the secondary connections are created late in the initialization, after cluster mesh network has
             * established, but before the whole cluster has been initialized. It's possible that some non-transactional
             * iv2 messages to be sent through foreign host when there is only one primary connection, So in
             * case of binding all sites to the primary connection, this check has been added to prevent it.
             */
            if (m_hasAllSecondaryConnectionCreated) {
                // fast path
                // assign a foreign host for regular mailbox
                fhost = m_fhMapping.get(hsId);
                if (fhost == null) {
                    // slow path
                    // The synchronized block below is invoked on first message to the destination only.
                    synchronized(this) {
                        if (s_nextForeignHost.isEmpty()) {
                            for (Integer hId : getLiveHostIds()) {
                                s_nextForeignHost.put(hId, 1);
                            }
                        }
                        // in case of multiple threads send to the same hsId at the same time
                        fhost = m_fhMapping.get(hsId);
                        if (fhost == null) {
<<<<<<< HEAD
                            Integer perFHCounter = s_nextForeignHost.get(hostId);
=======
                            int perFHCounter = s_nextForeignHost.getOrDefault(hostId, 0);
>>>>>>> 78d253e8
                            int index = Math.abs(perFHCounter % fhosts.size());
                            s_nextForeignHost.put(hostId, ++perFHCounter);
                            fhost = fhosts.get(index);
                            if (hostLog.isDebugEnabled()) {
                                hostLog.debug("bind " + CoreUtils.hsIdToString(hsId) +
                                        " to " + fhost.hostnameAndIPAndPort() + " nextForeignHost=" +
                                        perFHCounter + " hostId=" + hostId + " fhosts.size=" + fhosts.size());
                            }
                            bindForeignHost(hsId, fhost);
                        }
                    }
                }
            } else {
                // otherwise use primary for a short while
                // REPAIR_LOG_REQUEST, REPAIR_LOG_RESPONSE,DummyTaskMessage, DUMMY_TRANSACTION_RESPONSE will be sent on primary
                fhost = getPrimary(fhosts, hostId);
            }
        }
        if (!fhost.isUp()) {
            if (!m_shuttingDown) {
                networkLog.info("Attempted delivery of message to failed site: " + CoreUtils.hsIdToString(hsId));
            }
            return null;
        }
        return fhost;
    }

    public void registerMailbox(Mailbox mailbox) {
        if (!m_siteMailboxes.containsKey(mailbox.getHSId())) {
                throw new RuntimeException("Can only register a mailbox with an hsid alreadly generated");
        }

        synchronized (m_mapLock) {
            ImmutableMap.Builder<Long, Mailbox> b = ImmutableMap.builder();
            for (Map.Entry<Long, Mailbox> e : m_siteMailboxes.entrySet()) {
                if (e.getKey().equals(mailbox.getHSId())) {
                    b.put(e.getKey(), mailbox);
                } else {
                    b.put(e.getKey(), e.getValue());
                }
            }
            m_siteMailboxes = b.build();
        }
    }

    private void bindForeignHost(Long hsId, ForeignHost fh) {
        synchronized (m_mapLock) {
            if (m_fhMapping.containsKey(hsId)) {
                return;
            }
            ImmutableMap.Builder<Long, ForeignHost> b = ImmutableMap.builder();
            m_fhMapping = b.putAll(m_fhMapping)
                           .put(hsId, fh)
                           .build();
        }
    }

    private ForeignHost getPrimary(ImmutableList<ForeignHost> fhosts, int hostId) {
        ForeignHost fhost = fhosts.get(0);
        assert fhost.isPrimary();
        return fhost;
    }

    /*
     * Generate a slot for the mailbox and put a noop box there. Can also
     * supply a value
     */
    public long generateMailboxId(Long mailboxId) {
        final long hsId = mailboxId == null ? getHSIdForLocalSite(m_nextSiteId.getAndIncrement()) : mailboxId;
        addMailbox(hsId, new Mailbox() {
            @Override
            public void send(long hsId, VoltMessage message) {
            }

            @Override
            public void send(long[] hsIds, VoltMessage message) {
            }

            @Override
            public void deliver(VoltMessage message) {
                networkLog.info("No-op mailbox(" + CoreUtils.hsIdToString(hsId) + ") dropped message " + message);
            }

            @Override
            public void deliverFront(VoltMessage message) {
            }

            @Override
            public VoltMessage recv() {
                return null;
            }

            @Override
            public VoltMessage recvBlocking() {
                return null;
            }

            @Override
            public VoltMessage recvBlocking(long timeout) {
                return null;
            }

            @Override
            public VoltMessage recv(Subject[] s) {
                return null;
            }

            @Override
            public VoltMessage recvBlocking(Subject[] s) {
                return null;
            }

            @Override
            public VoltMessage recvBlocking(Subject[] s, long timeout) {
                return null;
            }

            @Override
            public long getHSId() {
                return 0L;
            }

            @Override
            public void setHSId(long hsId) {
            }

        });
        return hsId;
    }

    /*
     * Create a site mailbox with a generated host id
     */
    public Mailbox createMailbox() {
        final int siteId = m_nextSiteId.getAndIncrement();
        long hsId = getHSIdForLocalSite(siteId);
        SiteMailbox sm = new SiteMailbox( this, hsId);
        addMailbox(hsId, sm);
        return sm;
    }

    private void addMailbox(long hsId, Mailbox m) {
        synchronized (m_mapLock) {
            ImmutableMap.Builder<Long, Mailbox> b = ImmutableMap.builder();
            b.putAll(m_siteMailboxes);
            b.put(hsId, m);
            m_siteMailboxes = b.build();
        }
    }

    public int getNextSiteId() {
        return m_nextSiteId.get();
    }

    /**
     * Discard a mailbox
     */
    public void removeMailbox(long hsId) {
        synchronized (m_mapLock) {
            ImmutableMap.Builder<Long, Mailbox> b = ImmutableMap.builder();
            for (Map.Entry<Long, Mailbox> e : m_siteMailboxes.entrySet()) {
                if (e.getKey().equals(hsId)) {
                    continue;
                }
                b.put(e.getKey(), e.getValue());
            }
            m_siteMailboxes = b.build();
        }
    }

    /**
     * Discard a mailbox by ref.
     */
    public void removeMailbox(final Mailbox mbox) {
        synchronized (m_mapLock) {
            ImmutableMap.Builder<Long, Mailbox> b = ImmutableMap.builder();
            for (Map.Entry<Long, Mailbox> e : m_siteMailboxes.entrySet()) {
                if (e.getValue() == mbox) {
                    continue;
                }
                b.put(e.getKey(), e.getValue());
            }
            m_siteMailboxes = b.build();
        }
    }

    public void send(final long destinationHSId, final VoltMessage message)
    {
        assert(message != null);

        ForeignHost host = presend(destinationHSId, message);
        if (host != null) {
            host.send(new long [] { destinationHSId }, message);
        }
    }

    public void send(long[] destinationHSIds, final VoltMessage message)
    {
        assert(message != null);
        assert(destinationHSIds != null);
        final HashMap<ForeignHost, ArrayList<Long>> foreignHosts =
            new HashMap<ForeignHost, ArrayList<Long>>(32);
        for (long hsId : destinationHSIds) {
            ForeignHost host = presend(hsId, message);
            if (host == null) {
                continue;
            }
            ArrayList<Long> bundle = foreignHosts.get(host);
            if (bundle == null) {
                bundle = new ArrayList<Long>();
                foreignHosts.put(host, bundle);
            }
            bundle.add(hsId);
        }

        if (foreignHosts.size() == 0) {
            return;
        }

        for (Entry<ForeignHost, ArrayList<Long>> e : foreignHosts.entrySet()) {
            e.getKey().send(Longs.toArray(e.getValue()), message);
        }
    }

    /**
     * Block on this call until the number of ready hosts is
     * equal to the number of expected hosts.
     */
    public void waitForAllHostsToBeReady(int expectedHosts) {
        try {
            m_zk.create(CoreZK.readyhosts_host, null, Ids.OPEN_ACL_UNSAFE, CreateMode.EPHEMERAL_SEQUENTIAL);
            while (true) {
                ZKUtil.FutureWatcher fw = new ZKUtil.FutureWatcher();
                int readyHosts = m_zk.getChildren(CoreZK.readyhosts, fw).size();
                if ( readyHosts == expectedHosts) {
                    break;
                }
                fw.get();
            }
        } catch (KeeperException | InterruptedException e) {
            org.voltdb.VoltDB.crashLocalVoltDB("Error waiting for hosts to be ready", false, e);
        }
    }

    /**
     * For elastic join. Block on this call until the number of ready hosts is
     * equal to the number of expected joining hosts.
     */
    public void waitForJoiningHostsToBeReady(int expectedHosts, int localHostId) {
        try {
            //register this host as joining. The host registration will be deleted after joining is completed.
            m_zk.create(ZKUtil.joinZKPath(CoreZK.readyjoininghosts, Integer.toString(localHostId)) , null, Ids.OPEN_ACL_UNSAFE, CreateMode.PERSISTENT);
            while (true) {
                ZKUtil.FutureWatcher fw = new ZKUtil.FutureWatcher();
                int readyHosts = m_zk.getChildren(CoreZK.readyjoininghosts, fw).size();
                if ( readyHosts == expectedHosts) {
                    break;
                }
                fw.get();
            }
        } catch (KeeperException | InterruptedException e) {
            org.voltdb.VoltDB.crashLocalVoltDB("Error waiting for hosts to be ready", false, e);
        }
    }

    public void shutdown() throws InterruptedException
    {
        if (m_zk != null) {
            m_zk.close();
        }
        if (m_agreementSite != null) {
            m_agreementSite.shutdown();
        }
        for (ForeignHost host : m_foreignHosts.values())
        {
            // null is OK. It means this host never saw this host id up
            if (host != null)
            {
                host.close();
            }
        }
        m_joiner.shutdown();
        m_network.shutdown();
        VERBOTEN_THREADS.clear();
    }

    /*
     * Register a custom mailbox, optionally specifying what the hsid should be.
     */
    public void createMailbox(Long proposedHSId, Mailbox mailbox) {
        long hsId = 0;
        if (proposedHSId != null) {
            if (m_siteMailboxes.containsKey(proposedHSId)) {
                org.voltdb.VoltDB.crashLocalVoltDB(
                        "Attempted to create a mailbox for site " +
                        CoreUtils.hsIdToString(proposedHSId) + " twice", true, null);
            }
            hsId = proposedHSId;
        } else {
            hsId = getHSIdForLocalSite(m_nextSiteId.getAndIncrement());
            mailbox.setHSId(hsId);
        }

        addMailbox(hsId, mailbox);
    }

    /**
     * Get the number of up foreign hosts. Used for test purposes.
     * @return The number of up foreign hosts.
     */
    public int countForeignHosts() {
        int retval = 0;
        for (ForeignHost host : m_foreignHosts.values()) {
            if ((host != null) && (host.isUp())) {
                retval++;
            }
        }
        return retval;
    }

    /**
     * Kill a foreign host socket by id.
     * @param hostId The id of the foreign host to kill.
     */
    public void closeForeignHostSocket(int hostId) {
        Iterator<ForeignHost> it = m_foreignHosts.get(hostId).iterator();
        while (it.hasNext()) {
            ForeignHost fh = it.next();
            if (fh.isUp()) {
                fh.killSocket();
            }
        }
        reportForeignHostFailed(hostId);
    }

    public ZooKeeper getZK() {
        return m_zk;
    }

    public JoinAcceptor getAcceptor() {
        return m_acceptor;
    }

    /*
     * Foreign hosts that share the same host id belong to the same machine, one
     * poison pill is deadly enough
     */
    public void sendPoisonPill(Collection<Integer> hostIds, String err, int cause) {
        for (int hostId : hostIds) {
            Iterator<ForeignHost> it = m_foreignHosts.get(hostId).iterator();
            // No need to overdose the poison pill
            if (it.hasNext()) {
                ForeignHost fh = it.next();
                if (fh.isUp()) {
                    fh.sendPoisonPill(err, cause);
                }
            }
        }
    }

    public void sendPoisonPill(String err) {
        for (int hostId : m_foreignHosts.keySet()) {
            Iterator<ForeignHost> it = m_foreignHosts.get(hostId).iterator();
            if (it.hasNext()) {
                ForeignHost fh = it.next();
                if (fh.isUp()) {
                    fh.sendPoisonPill(err, ForeignHost.CRASH_ALL);
                }
            }
        }
    }

    public void sendPoisonPill(int targetHostId, String err, int cause) {
        Iterator<ForeignHost> it = m_foreignHosts.get(targetHostId).iterator();
        if (it.hasNext()) {
            ForeignHost fh = it.next();
            if (fh.isUp()) {
                fh.sendPoisonPill(err, cause);
            }
        }
    }

    /* Announce that a node will be stopped soon */
    public void sendStopNodeNotice(int targetHostId) {
        // First add a notice to local
        addStopNodeNotice(targetHostId);

        // Then contact other peers
        List<FutureTask<Void>> tasks = new ArrayList<FutureTask<Void>>();
        for (int hostId : m_foreignHosts.keySet()) {
            if (hostId == m_localHostId) {
                continue; /* skip target host */
            }
            Iterator<ForeignHost> it = m_foreignHosts.get(hostId).iterator();
            if (it.hasNext()) {
                ForeignHost fh = it.next();
                if (fh.isUp()) {
                    FutureTask<Void> task = fh.sendStopNodeNotice(targetHostId);
                    if (task != null) {
                        tasks.add(task);
                    }
                }
            }
        }
        for (FutureTask<Void> task : tasks) {
            try {
                task.get();
            } catch (InterruptedException | ExecutionException e) {
                hostLog.info("Failed to send StopNode notice to other nodes.");
            }
        }
    }

    public boolean validateForeignHostId(Integer hostId) {
        return !m_knownFailedHosts.containsKey(hostId);
    }

    public void setDeadHostTimeout(int timeout) {
        Preconditions.checkArgument(timeout > 0, "Timeout value must be > 0, was %s", timeout);
        hostLog.info("Dead host timeout set to " + timeout + " milliseconds");
        m_config.deadHostTimeout = timeout;
        for (ForeignHost fh : m_foreignHosts.values()) {
            fh.updateDeadHostTimeout(timeout);
        }
    }

    public Map<Long, Pair<String, long[]>>
        getIOStats(final boolean interval) throws InterruptedException, ExecutionException {
        final ImmutableMultimap<Integer, ForeignHost> fhosts = m_foreignHosts;
        ArrayList<IOStatsIntf> picoNetworks = new ArrayList<IOStatsIntf>();

        for (ForeignHost fh : fhosts.values()) {
            picoNetworks.add(fh.m_network);
        }

        return m_network.getIOStats(interval, picoNetworks);
    }

    /**
     * Cut the network connection between two hostids immediately
     * Useful for simulating network partitions
     */
    public void cutLink(int hostIdA, int hostIdB) {
        if (m_localHostId == hostIdA) {
            Iterator<ForeignHost> it = m_foreignHosts.get(hostIdB).iterator();
            while (it.hasNext()) {
                ForeignHost fh = it.next();
                fh.cutLink();
            }
        }
        if (m_localHostId == hostIdB) {
            Iterator<ForeignHost> it = m_foreignHosts.get(hostIdA).iterator();
            while (it.hasNext()) {
                ForeignHost fh = it.next();
                fh.cutLink();
            }
        }
    }

    public void setPartitionGroupPeers(Set<Integer> partitionGroupPeers, int hostCount) {
        if (partitionGroupPeers.size() > 1) {
            StringBuilder strBuilder = new StringBuilder();
            strBuilder.append("< ");
            partitionGroupPeers.forEach((h) -> {
                strBuilder.append(h).append(" ");
            });
            strBuilder.append(">");
            hostLog.info("Host " + strBuilder.toString() + " belongs to the same partition group.");
        }
        partitionGroupPeers.remove(m_localHostId);
        m_peers = partitionGroupPeers;
        if (m_peers.isEmpty()) { /* when K-factor = 0 */
            m_secondaryConnections = 0;
        } else {
            m_secondaryConnections = computeSecondaryConnections(hostCount);
        }
    }

    /**
     *  Basic goal is each host should has the same number of connections compare to the number
     *  without partition group layout.
     */
    private int computeSecondaryConnections(int hostCount) {

        // (targetConnectionsWithinPG - existingConnectionsWithinPG) is the the total number of secondary
        // connections we try to create, I want the secondary connections to have an even distribution
        // across all nodes within the partition group, and round up the result because this is
        // integer division, there is a trick to do this:  (a + (b - 1)) / b
        // so it becomes:
        //
        // (targetConnectionsWithinPG - existingConnectionsWithinPG) + (existingConnectionsWithinPG - 1)
        //
        // which equals to (targetConnectionsWithinPG - 1).
        //
        // All the numbers are on per node basis, PG stands for Partition Group

        int connectionsWithoutPG = hostCount - 1;
        int existingConnectionsWithinPG = m_peers.size();
        int targetConnectionsWithinPG = Math.min( connectionsWithoutPG, CoreUtils.availableProcessors() / 4);

        int secondaryConnections = (targetConnectionsWithinPG - 1) / existingConnectionsWithinPG;
        Integer configNumberOfConnections = Integer.getInteger(SECONDARY_PICONETWORK_THREADS);
        if (configNumberOfConnections != null) {
            secondaryConnections = configNumberOfConnections;
            hostLog.info("Overridden secondary PicoNetwork network thread count:" + configNumberOfConnections);
        } else {
            hostLog.info("This node has " + secondaryConnections + " secondary PicoNetwork thread" + ((secondaryConnections > 1) ? "s" :""));
        }
        return secondaryConnections;
    }

    // Create connections to nodes within the same partition group
    public void createAuxiliaryConnections(boolean isRejoin) {
        Set<Integer> hostsToConnect = Sets.newHashSet();
        if (isRejoin) {
            hostsToConnect.addAll(m_peers);
        } else {
            for (Integer host : m_peers) {
                // This node sends connection request to all its peers, once the connection
                // is established, both nodes will create a foreign host (contains a PicoNetwork thread).
                // That said, here we only connect to the nodes that have higher host id to avoid double
                // the number of network threads.
                if (host > m_localHostId) {
                    hostsToConnect.add(host);
                }
            }
        }

        // it is possible if some nodes are inactive
        if (hostsToConnect.isEmpty()) {
            return;
        }

        for (int hostId : hostsToConnect) {
            Iterator<ForeignHost> it = m_foreignHosts.get(hostId).iterator();
            if (it.hasNext()) {
                InetSocketAddress listeningAddress = it.next().m_listeningAddress;
                for (int ii = 0; ii < m_secondaryConnections; ii++) {
                    try {
                        SocketJoiner.SocketInfo socketInfo = m_joiner.requestForConnection(listeningAddress, hostId);
                        // Auxiliary connection never time out
                        ForeignHost fhost = new ForeignHost(this, hostId, socketInfo.m_socket, Integer.MAX_VALUE,
                                listeningAddress, createPicoNetwork(socketInfo.m_sslEngine, socketInfo.m_socket, true));
                        putForeignHost(hostId, fhost);
                        fhost.enableRead(VERBOTEN_THREADS);
                    } catch (IOException | JSONException e) {
                        hostLog.error("Failed to connect to peer nodes.", e);
                        throw new RuntimeException("Failed to establish socket connection with " +
                                listeningAddress.getAddress().getHostAddress(), e);
                    }
                }
            }
        }
        // Do all peers have enough secondary connections?
        for (int hostId : m_peers) {
            if (m_foreignHosts.get(hostId).size() != (m_secondaryConnections + 1)) {
                return;
            }
        }
        // Now it's time to use secondary pico network, see comments in presend() to know why we can't
        // do this earlier.
        m_hasAllSecondaryConnectionCreated = true;
    }

    public synchronized void addStopNodeNotice(int targetHostId) {
        m_stopNodeNotice.add(targetHostId);
    }

    public synchronized void removeStopNodeNotice(int targetHostId) {
        m_stopNodeNotice.remove(targetHostId);
    }

    public int getFailedSiteCount() {
        return m_agreementSite.getFailedSiteCount();
    }
}<|MERGE_RESOLUTION|>--- conflicted
+++ resolved
@@ -1441,11 +1441,7 @@
                         // in case of multiple threads send to the same hsId at the same time
                         fhost = m_fhMapping.get(hsId);
                         if (fhost == null) {
-<<<<<<< HEAD
-                            Integer perFHCounter = s_nextForeignHost.get(hostId);
-=======
                             int perFHCounter = s_nextForeignHost.getOrDefault(hostId, 0);
->>>>>>> 78d253e8
                             int index = Math.abs(perFHCounter % fhosts.size());
                             s_nextForeignHost.put(hostId, ++perFHCounter);
                             fhost = fhosts.get(index);
