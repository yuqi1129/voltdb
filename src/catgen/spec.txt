--- conflicted
+++ resolved
@@ -79,12 +79,9 @@
   bool admin            "Can perform all database operations"
   bool defaultproc      "Can invoke default procedures"
   bool defaultprocread  "Can invoke read-only default procedures"
-<<<<<<< HEAD
   bool sql              "Can invoke the adhoc system procedures"
   bool sqlread          "Can invoke read-only adhoc system procedures"
-=======
   bool allproc          "Can invoke any user defined procedures"
->>>>>>> c263b5e0
 end
 
 begin GroupRef
