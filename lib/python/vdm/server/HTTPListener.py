# This file is part of VoltDB.
# Copyright (C) 2008-2016 VoltDB Inc.
#
# This program is free software: you can redistribute it and/or modify
# it under the terms of the GNU Affero General Public License as
# published by the Free Software Foundation, either version 3 of the
# License, or (at your option) any later version.
#
# This program is distributed in the hope that it will be useful,
# but WITHOUT ANY WARRANTY; without even the implied warranty of
# MERCHANTABILITY or FITNESS FOR A PARTICULAR PURPOSE.  See the
# GNU Affero General Public License for more details.
#
# You should have received a copy of the GNU Affero General Public License
# along with VoltDB.  If not, see <http://www.gnu.org/licenses/>.

import ast
from collections import defaultdict
from flask import Flask, render_template, jsonify, abort, make_response, request, Response
from flask.ext.cors import CORS
from flask.views import MethodView
import json
import os
import os.path
import requests
import socket
import sys
import traceback
import urllib
from xml.etree.ElementTree import Element, SubElement, tostring, XML
from Validation import ServerInputs, DatabaseInputs, JsonInputs, UserInputs, ConfigValidation
import DeploymentConfig
import voltdbserver
import glob
import Log

sys.path.append(os.path.abspath(os.path.dirname(__file__) + '/' + '../../voltcli'))
from voltcli import utility
import voltdbclient
import logging
from logging.handlers import RotatingFileHandler
from flask_logging import Filter
import Configuration
import signal
import thread

filter_log = Filter('/api/1.0/', 'GET')

APP = Flask(__name__, template_folder="../templates", static_folder="../static")
CORS(APP)

__PATH__ = ""

__IP__ = "localhost"

__PORT__ = 8000

ALLOWED_EXTENSIONS = ['xml']


def receive_signal(signum, stack):
    config_path = os.path.join(Global.CONFIG_PATH, 'voltdeploy.xml')
    Configuration.validate_and_convert_xml_to_json(config_path)
    thread.start_new(sync_configuration, ())
    # print 'Received:', signum


signal.signal(signal.SIGHUP, receive_signal)


@APP.errorhandler(400)
def not_found(error):
    """
    Gives error message when any bad requests are made.
    Args:
        error (string): The first parameter.
    Returns:
        Error message.
    """
    return make_response(jsonify({'error': 'Bad request'}), 400)


@APP.errorhandler(404)
def not_found(error):
    """
    Gives error message when any invalid url are requested.
    Args:
        error (string): The first parameter.
    Returns:
        Error message.
    """
    return make_response(jsonify({'error': 'Not found'}), 404)


@APP.route("/")
def index():
    """
    Gets to the index page of VDM when http://localhost:8000/ is hit.
    """
    return render_template("index.html")


def make_public_server(servers):
    """
    Get the server information in required format.
    Args:
        servers (server object): The first parameter.
    Returns:
        Server object in required format.
    """
    new_server = {}
    for field in servers:
        new_server[field] = servers[field]
    return new_server


def make_public_database(databases):
    """
    Get the database information in required format.
    Args:
        databases (database object): The first parameter.
    Returns:
        Database object in required format.
    """
    new_database = {}
    for field in databases:
        new_database[field] = databases[field]
    return new_database


def make_public_deployment(deployments):
    """
    Get the deployment information  in required format.
    Args:
        deployments (deployment object): The first parameter.
    Returns:
        Deployment object in required format.
    """
    new_deployment = {}
    for field in deployments:
        new_deployment[field] = deployments[field]
    return new_deployment


def map_deployment(request, database_id):
    """
    Map the deployment information from request to deployment object in required format.
    Args:
        request (request object): The first parameter.
        database_id (int): The second parameter
    Returns:
        Deployment object in required format.
    """

    deployment = Global.DEPLOYMENT.get(database_id)

    if 'cluster' in request.json and 'elastic' in request.json['cluster']:
        deployment['cluster']['elastic'] = request.json['cluster']['elastic']

    if 'cluster' in request.json and 'schema' in request.json['cluster']:
        deployment['cluster']['schema'] = request.json['cluster']['schema']

    if 'cluster' in request.json and 'sitesperhost' in request.json['cluster']:
        deployment['cluster']['sitesperhost'] = request.json['cluster']['sitesperhost']

    if 'cluster' in request.json and 'kfactor' in request.json['cluster']:
        deployment['cluster']['kfactor'] = request.json['cluster']['kfactor']

    if 'admin-mode' in request.json and 'adminstartup' in request.json['admin-mode']:
        deployment['admin-mode']['adminstartup'] = request.json['admin-mode']['adminstartup']

    if 'admin-mode' in request.json and 'port' in request.json['admin-mode']:
        deployment['admin-mode']['port'] = request.json['admin-mode']['port']

    if 'commandlog' in request.json and 'adminstartup' in request.json['commandlog']:
        deployment['commandlog']['adminstartup'] = request.json['commandlog']['adminstartup']

    if 'commandlog' in request.json and 'frequency' in \
            request.json['commandlog'] and 'time' in request.json['commandlog']['frequency']:
        deployment['commandlog']['frequency']['time'] = request.json['commandlog']['frequency']['time']

    if 'commandlog' in request.json and 'frequency' in \
            request.json['commandlog'] and 'transactions' in request.json['commandlog']['frequency']:
        deployment['commandlog']['frequency']['transactions'] = request.json['commandlog']['frequency'][
            'transactions']

    if 'commandlog' in request.json and 'enabled' in request.json['commandlog']:
        deployment['commandlog']['enabled'] = request.json['commandlog']['enabled']

    if 'commandlog' in request.json and 'logsize' in request.json['commandlog']:
        deployment['commandlog']['logsize'] = request.json['commandlog']['logsize']

    if 'commandlog' in request.json and 'synchronous' in request.json['commandlog']:
        deployment['commandlog']['synchronous'] = request.json['commandlog']['synchronous']

    if 'heartbeat' in request.json and 'timeout' in request.json['heartbeat']:
        deployment['heartbeat']['timeout'] = request.json['heartbeat']['timeout']

    if 'httpd' in request.json and 'enabled' in request.json['httpd']:
        deployment['httpd']['enabled'] = request.json['httpd']['enabled']

    if 'httpd' in request.json and 'jsonapi' in request.json['httpd'] and 'enabled' in request.json['httpd'][
        'jsonapi']:
        deployment['httpd']['jsonapi']['enabled'] = request.json['httpd']['jsonapi']['enabled']

    if 'httpd' in request.json and 'port' in request.json['httpd']:
        deployment['httpd']['port'] = request.json['httpd']['port']

    if 'partition-detection' in request.json and 'enabled' in request.json['partition-detection']:
        deployment['partition-detection']['enabled'] = request.json['partition-detection']['enabled']

    if 'partition-detection' in request.json and 'snapshot' in request.json['partition-detection'] \
            and 'prefix' in request.json['partition-detection']['snapshot']:
        deployment['partition-detection']['snapshot']['prefix'] = \
            request.json['partition-detection']['snapshot']['prefix']

    if 'paths' in request.json and 'commandlog' in request.json['paths'] and \
                    'path' in request.json['paths']['commandlog']:
        deployment['paths']['commandlog']['path'] = \
            request.json['paths']['commandlog']['path']

    if 'paths' in request.json and 'commandlogsnapshot' in request.json['paths'] and \
                    'path' in request.json['paths']['commandlogsnapshot']:
        deployment['paths']['commandlogsnapshot']['path'] = \
            request.json['paths']['commandlogsnapshot']['path']

    if 'paths' in request.json and 'droverflow' in request.json['paths'] and \
                    'path' in request.json['paths']['droverflow']:
        deployment['paths']['droverflow']['path'] = \
            request.json['paths']['droverflow']['path']

    if 'paths' in request.json and 'exportoverflow' in request.json['paths'] and \
                    'path' in request.json['paths']['exportoverflow']:
        deployment['paths']['exportoverflow']['path'] = \
            request.json['paths']['exportoverflow']['path']

    if 'paths' in request.json and 'snapshots' in request.json['paths'] and \
                    'path' in request.json['paths']['snapshots']:
        deployment['paths']['snapshots']['path'] = \
            request.json['paths']['snapshots']['path']

    if 'paths' in request.json and 'voltdbroot' in request.json['paths'] and \
                    'path' in request.json['paths']['voltdbroot']:
        deployment['paths']['voltdbroot']['path'] = \
            request.json['paths']['voltdbroot']['path']

    if 'security' in request.json and 'enabled' in request.json['security']:
        deployment['security']['enabled'] = request.json['security']['enabled']

    if 'security' in request.json and 'frequency' in request.json['security']:
        deployment['security']['frequency'] = request.json['security']['frequency']

    if 'security' in request.json and 'provider' in request.json['security']:
        deployment['security']['provider'] = request.json['security']['provider']

    if 'snapshot' in request.json and 'enabled' in request.json['snapshot']:
        deployment['snapshot']['enabled'] = request.json['snapshot']['enabled']

    if 'snapshot' in request.json and 'frequency' in request.json['snapshot']:
        deployment['snapshot']['frequency'] = request.json['snapshot']['frequency']

    if 'snapshot' in request.json and 'prefix' in request.json['snapshot']:
        deployment['snapshot']['prefix'] = request.json['snapshot']['prefix']

    if 'snapshot' in request.json and 'retain' in request.json['snapshot']:
        deployment['snapshot']['retain'] = request.json['snapshot']['retain']

    if 'systemsettings' in request.json and 'elastic' in request.json['systemsettings'] \
            and 'duration' in request.json['systemsettings']['elastic']:
        deployment['systemsettings']['elastic']['duration'] = request.json['systemsettings']['elastic'][
            'duration']

    if 'systemsettings' in request.json and 'elastic' in request.json['systemsettings'] \
            and 'throughput' in request.json['systemsettings']['elastic']:
        deployment['systemsettings']['elastic']['throughput'] = request.json['systemsettings']['elastic'][
            'throughput']

    if 'systemsettings' in request.json and 'query' in request.json['systemsettings'] \
            and 'timeout' in request.json['systemsettings']['query']:
        deployment['systemsettings']['query']['timeout'] = request.json['systemsettings']['query']['timeout']

    if 'systemsettings' in request.json and 'temptables' in request.json['systemsettings'] \
            and 'maxsize' in request.json['systemsettings']['temptables']:
        deployment['systemsettings']['temptables']['maxsize'] = request.json['systemsettings']['temptables'][
            'maxsize']

    if 'systemsettings' in request.json and 'snapshot' in request.json['systemsettings'] \
            and 'priority' in request.json['systemsettings']['snapshot']:
        deployment['systemsettings']['snapshot']['priority'] = request.json['systemsettings']['snapshot']['priority']

    if 'systemsettings' in request.json and 'resourcemonitor' in request.json['systemsettings']:
        if 'resourcemonitor' not in deployment['systemsettings'] or deployment['systemsettings'][
            'resourcemonitor'] is None:
            deployment['systemsettings']['resourcemonitor'] = {}

        if 'memorylimit' in request.json['systemsettings']['resourcemonitor'] and \
                request.json['systemsettings']['resourcemonitor']['memorylimit']:
            deployment['systemsettings']['resourcemonitor']['memorylimit'] = {}
            if 'systemsettings' in request.json and 'resourcemonitor' in request.json['systemsettings'] \
                    and 'memorylimit' in request.json['systemsettings']['resourcemonitor'] \
                    and 'size' in request.json['systemsettings']['resourcemonitor']['memorylimit']:
                if request.json['systemsettings']['resourcemonitor']['memorylimit']['size'] != '':
                    deployment['systemsettings']['resourcemonitor']['memorylimit']['size'] = \
                        request.json['systemsettings']['resourcemonitor']['memorylimit']['size']
                else:
                    deployment['systemsettings']['resourcemonitor']['memorylimit'] = {}

    if 'systemsettings' in request.json and 'resourcemonitor' in request.json['systemsettings']:
        if 'resourcemonitor' not in deployment['systemsettings'] or deployment['systemsettings'][
            'resourcemonitor'] is None:
            deployment['systemsettings']['resourcemonitor'] = {}

        if 'disklimit' in request.json['systemsettings']['resourcemonitor']:
            if 'feature' in request.json['systemsettings']['resourcemonitor']['disklimit']:
                deployment['systemsettings']['resourcemonitor']['disklimit'] = {}
                deployment['systemsettings']['resourcemonitor']['disklimit']['feature'] = []
                if request.json['systemsettings']['resourcemonitor']['disklimit']['feature']:
                    for feature in request.json['systemsettings']['resourcemonitor']['disklimit']['feature']:
                        deployment['systemsettings']['resourcemonitor']['disklimit']['feature'].append(
                            {
                                'name': feature['name'],
                                'size': feature['size']
                            }
                        )
                else:
                    deployment['systemsettings']['resourcemonitor']['disklimit'] = {}

    if 'systemsettings' in deployment and 'resourcemonitor' in deployment['systemsettings']:
        result = False
        if 'memorylimit' in deployment['systemsettings']['resourcemonitor'] and \
                deployment['systemsettings']['resourcemonitor']['memorylimit']:
            result = True
        if 'disklimit' in deployment['systemsettings']['resourcemonitor'] and \
                deployment['systemsettings']['resourcemonitor']['disklimit']:
            result = True
        if result == False:
            deployment['systemsettings']['resourcemonitor'] = {}

    if 'import' in request.json:
        if 'import' not in deployment or deployment['import'] is None or deployment['import'] == "None":
            deployment['import'] = {}

    if 'import' in request.json and 'configuration' in request.json['import']:
        deployment['import']['configuration'] = []
        i = 0
        for configuration in request.json['import']['configuration']:
            if 'module' not in configuration:
                module = ''
            else:
                module = configuration['module']
            deployment['import']['configuration'].append(
                {
                    'enabled': configuration['enabled'],
                    'module': module,
                    'type': configuration['type'],
                    'format': configuration['format'],
                    'property': []
                }
            )

            if 'property' in configuration:
                for property in configuration['property']:
                    deployment['import']['configuration'][i]['property'].append(
                        {
                            'name': property['name'],
                            'value': property['value']
                        }
                    )
                i += 1
    if 'export' in request.json:
        if 'export' not in deployment or deployment['export'] is None or deployment['export'] == "None":
            deployment['export'] = {}

    if 'export' in request.json and 'configuration' in request.json['export']:
        try:
            deployment['export']['configuration'] = []
        except Exception, err:
            print err
        i = 0

        for configuration in request.json['export']['configuration']:
            if 'exportconnectorclass' not in configuration:
                export_connector_class = ''
            else:
                export_connector_class = configuration['exportconnectorclass']
            deployment['export']['configuration'].append(
                {
                    'enabled': configuration['enabled'],
                    'stream': configuration['stream'],
                    'type': configuration['type'],
                    'exportconnectorclass': export_connector_class,
                    'property': []
                }
            )

            if 'property' in configuration:
                for property in configuration['property']:
                    deployment['export']['configuration'][i]['property'].append(
                        {
                            'name': property['name'],
                            'value': property['value']
                        }
                    )
                i += 1

    if 'users' in request.json and 'user' in request.json['users']:
        deployment['users'] = {}
        deployment['users']['user'] = []
        for user in request.json['users']['user']:
            deployment['users']['user'].append(
                {
                    'name': user['name'],
                    'roles': user['roles'],
                    'password': user['password'],
                    'plaintext': user['plaintext']
                }
            )

    if 'dr' in request.json:
        if not request.json['dr']:
            deployment['dr'] = {}
        else:
            if 'dr' not in deployment or deployment['dr'] is None:
                deployment['dr'] = {}

            if 'connection' in request.json['dr'] and request.json['dr']['connection']:
                if not hasattr(deployment['dr'], 'connection'):
                    deployment['dr']['connection'] = {}

                if 'source' not in request.json['dr']['connection'] or \
                        ('source' in request.json['dr']['connection'] and
                                 request.json['dr']['connection']['source'].strip() == ''):
                    deployment['dr']['connection'] = None
                else:
                    deployment['dr']['connection']['source'] = request.json['dr']['connection']['source']
            else:
                deployment['dr']['connection'] = None
            if 'id' in request.json['dr']:
                deployment['dr']['id'] = request.json['dr']['id']

            if 'listen' in request.json['dr']:
                deployment['dr']['listen'] = request.json['dr']['listen']
            else:
                deployment['dr']['listen'] = True

            if request.json['dr']:
                if 'port' in request.json['dr']:
                    deployment['dr']['port'] = request.json['dr']['port']
                else:
                    deployment['dr']['port'] = None

    return deployment


def map_deployment_users(request, user_id):
    if 'name' not in Global.DEPLOYMENT_USERS:
        Global.DEPLOYMENT_USERS[user_id] = {
            'userid': user_id,
            'databaseid': request.json['databaseid'],
            'name': request.json['name'],
            'password': urllib.unquote(str(request.json['password']).encode('ascii')).decode('utf-8'),
            'roles': request.json['roles'],
            'plaintext': request.json['plaintext']
        }

        deployment_user = Global.DEPLOYMENT_USERS.get(user_id)

    else:
        deployment_user = Global.DEPLOYMENT_USERS.get(user_id)

        if deployment_user is not None:
            deployment_user['name'] = request.json['name']
            deployment_user['password'] = request.json['password']
            deployment_user['plaintext'] = request.json['plaintext']
            deployment_user['roles'] = request.json['roles']

    return deployment_user


def get_volt_jar_dir():
    return os.path.realpath(os.path.join(Global.MODULE_PATH, '../../../..', 'voltdb'))


def get_port(ip_with_port):
    if ip_with_port != "":
        if ":" not in ip_with_port:
            return ip_with_port
        else:
            arr = ip_with_port.split(":")
            return arr[1]


def check_port_valid(port_option, server):
    if port_option == "http-listener":
        default_port = "8080"
    if port_option == "admin-listener":
        default_port = "21211"
    if port_option == "zookeeper-listener":
        default_port = "7181"
    if port_option == "replication-listener":
        default_port = "5555"
    if port_option == "client-listener":
        default_port = "21212"
    if port_option == "internal-listener":
        default_port = "3021"

    server_port = get_port(server[port_option])
    if server_port is None or server_port == "":
        server_port = default_port

    if port_option not in request.json:
        port = default_port
    else:
        port = get_port(request.json[port_option])

    if port == server_port:
        return jsonify(success=False,
                       errors="Port %s for the same host is already used by server %s for %s." % \
                              (port, server['hostname'], port_option))


def validate_server_ports(database_id, server_id=-1):
    arr = ["http-listener", "admin-listener", "internal-listener", "replication-listener", "zookeeper-listener",
           "client-listener"]

    specified_port_values = {
        "http-listener": get_port(request.json.get('http-listener', "").strip().lstrip("0")),
        "admin-listener": get_port(request.json.get('admin-listener', "").strip().lstrip("0")),
        "replication-listener": get_port(request.json.get('replication-listener', "").strip().lstrip("0")),
        "client-listener": get_port(request.json.get('client-listener', "").strip().lstrip("0")),
        "zookeeper-listener": get_port(request.json.get('zookeeper-listener', "").strip().lstrip("0")),
        "internal-listener": get_port(request.json.get('internal-listener', "").strip().lstrip("0"))
    }

    for option in arr:
        value = specified_port_values[option]
        for port_key in specified_port_values.keys():
            if option != port_key and value is not None and specified_port_values[port_key] == value:
                return jsonify(success=False, errors="Duplicate port")
    database_servers = get_servers_from_database_id(database_id)
    if server_id == -1:
        servers = [servers for servers in database_servers if servers['hostname'] == request.json['hostname']]
    else:
        servers = [servers for servers in database_servers if servers['hostname'] ==
                   request.json['hostname'] and servers['id'] != server_id]
    for server in servers:
        for option in arr:
            result = check_port_valid(option, server)
            if result is not None:
                return result


def sync_configuration():
    headers = {'content-type': 'application/json'}
    url = 'http://%s:%u/api/1.0/voltdeploy/configuration/' % \
          (__IP__, __PORT__)
    response = requests.post(url, headers=headers)
    return response


def replace_last(source_string, replace_what, replace_with):
    head, sep, tail = source_string.rpartition(replace_what)
    return head + replace_with + tail


def check_size_value(value, key):
    per_idx = value.find('%')
    if per_idx != -1:
        try:
            str_value = replace_last(value, '%', '')
            int_value = int(str_value)
            min_value = 0
            error_msg = key + ' percent value must be between 0 and 99.'
            if key == 'memorylimit':
                min_value = 1
                error_msg = key + ' percent value must be between 1 and 99.'
            if int_value < min_value or int_value > 99:
                return jsonify({'error': error_msg})
            return jsonify({'status': 'success'})
        except Exception, exp:
            return jsonify({'error': str(exp)})
    else:
        try:
            int_value = int(value)
            min_value = 0
            error_msg = key + ' value must be between 0 and 2147483647.'
            if key == 'memorylimit':
                min_value = 1
                error_msg = key + ' value must be between 1 and 2147483647.'
            if int_value < min_value or int_value > 2147483647:
                return jsonify({'error': error_msg})
            return jsonify({'status': 'success'})
        except Exception, exp:
            return jsonify({'error': str(exp)})


def is_pro_version(deployment):
    ##############################################
    file_path = ''
    try:
        volt_jar = glob.glob(os.path.join(get_volt_jar_dir(), 'voltdb-*.jar'))
        if len(volt_jar) > 0:
            file_path = volt_jar[0]
        else:
            print 'No voltdb jar file found.'
    except Exception, err:
        print err
    if file_path != '':
        is_pro = utility.is_pro_version(file_path)
        if is_pro:
            if 'commandlog' in deployment and 'enabled' in deployment['commandlog'] and not \
                    deployment['commandlog']['enabled']:
                deployment['commandlog']['enabled'] = True
                ###############################################


def allowed_file(filename):
    return '.' in filename and filename.rsplit('.', 1)[1] in ALLOWED_EXTENSIONS


def get_servers_from_database_id(database_id):
    servers = []
    database = Global.DATABASES.get(int(database_id))
    if database is None:
        return make_response(jsonify({'statusstring': 'No database found for id: %u' % int(database_id)}), 404)
    else:
        members = database['members']

    for server_id in members:
        server = Global.SERVERS.get(server_id)
        servers.append(server)
    return servers


def check_invalid_roles(roles):
    roles = str(request.json['roles']).split(',')
    for role in roles:
        if role.strip() == '':
            return False
    return True


class DictClass(dict):
    pass


IS_CURRENT_NODE_ADDED = False
IS_CURRENT_DATABASE_ADDED = False
IGNORETOP = {"databaseid": True, "users": True}


class Global:
    """
    Class to defined global variables for HTTPListener.
    """

    def __init__(self):
        pass

    SERVERS = {}
    DATABASES = {}
    DEPLOYMENT = {}
    DEPLOYMENT_USERS = {}
    CONFIG_PATH = ''
    DATA_PATH = ''
    MODULE_PATH = ''
    DELETED_HOSTNAME = ''
    VOLT_SERVER_PATH = ''


class ServerAPI(MethodView):
    """Class to handle requests related to server"""

    @staticmethod
    def get(database_id, server_id=None):
        """
        Get the members of the database with specified database_id.
        Args:
            database_id (int): The first parameter.
        Returns:
            List of member ids related to specified database.
        """

        if server_id is None:
            servers = []
            database = Global.DATABASES.get(database_id)
            if database is None:
                return make_response(jsonify({'statusstring': 'No database found for id: %u' % database_id}), 404)
            else:
                members = database['members']

            for server_id in members:
                server = Global.SERVERS.get(server_id)
                if not server:
                    return make_response(jsonify({'statusstring': 'Server details not found for id: %u' % server_id}),
                                         404)
                servers.append(server)

            return jsonify({'status': 200, 'statusString': 'OK', 'members': servers})
        else:
            database = Global.DATABASES.get(database_id)
            if database is None:
                return make_response(jsonify({'statusstring': 'No database found for id: %u' % database_id}), 404)
            else:
                members = database['members']
            if server_id in members:
                server = Global.SERVERS.get(server_id)
                if not server:
                    abort(404)
                return jsonify({'status': 200, 'statusString': 'OK', 'server': make_public_server(server)})
            else:
                return jsonify({'statusstring': 'Given server with id %u doesn\'t belong to database with id %u.' % (
                    server_id, database_id)})

    @staticmethod
    def post(database_id):
        """
        Saves the server and associate it to database with given database_id.
        Args:
            database_id (int): The first parameter.
        Returns:
            Information and the status of server if it is saved otherwise the error message.
        """
        if 'id' in request.json:
            return make_response(jsonify({'errors': 'You cannot specify \'Id\' while creating server.'}), 404)

        inputs = ServerInputs(request)
        if not inputs.validate():
            return jsonify(success=False, errors=inputs.errors)

        result = validate_server_ports(database_id)
        if result is not None:
            return result

        if not Global.SERVERS:
            server_id = 1
        else:
            server_id = Global.SERVERS.keys()[-1] + 1

        Global.SERVERS[server_id] = {
            'id': server_id,
            'name': request.json.get('name', "").strip(),
            'description': request.json.get('description', "").strip(),
            'hostname': request.json.get('hostname', "").strip(),
            'enabled': True,
            'admin-listener': request.json.get('admin-listener', "").strip().lstrip("0"),
            'zookeeper-listener': request.json.get('zookeeper-listener', "").strip().lstrip("0"),
            'replication-listener': request.json.get('replication-listener', "").strip().lstrip("0"),
            'client-listener': request.json.get('client-listener', "").strip().lstrip("0"),
            'internal-interface': request.json.get('internal-interface', "").strip(),
            'external-interface': request.json.get('external-interface', "").strip(),
            'public-interface': request.json.get('public-interface', "").strip(),
            'internal-listener': request.json.get('internal-listener', "").strip().lstrip("0"),
            'http-listener': request.json.get('http-listener', "").strip().lstrip("0"),
            'placement-group': request.json.get('placement-group', "").strip()
        }

        # Add server to the current database
        current_database = Global.DATABASES.get(database_id)
        if current_database is None:
            abort(404)
        if not request.json:
            abort(400)
        current_database['members'].append(server_id)

        sync_configuration()
        Configuration.write_configuration_file()
        url = 'http://%s:%u/api/1.0/databases/%u/servers/%u/' % \
              (__IP__, __PORT__, database_id, server_id)

        resp = make_response(jsonify({'status': 201, 'statusString': 'OK', 'server': Global.SERVERS[server_id],
                                      'members': current_database['members']}), 201)
        resp.headers['Location'] = url

        return resp

    @staticmethod
    def delete(database_id, server_id):
        """
        Delete the server with specified server_id.
        Args:
            server_id (int): The first parameter.
        Returns:
            True if the server is deleted otherwise the error message.
        """
        database = Global.DATABASES.get(database_id)
        if database is None:
            return make_response(jsonify({'statusstring': 'No database found for id: %u' % database_id}), 404)
        else:
            members = database['members']
        if server_id in members:
            # delete a single server
            server = Global.SERVERS.get(server_id)
            if server is None:
                return make_response(
                    jsonify({'statusstring': 'No server found for id: %u in database %u' % (server_id, database_id)}),
                    404)
            # remove the server from given database member list
            url = 'http://%s:%u/api/1.0/databases/%u/servers/%u/status' % \
                  (server['hostname'], __PORT__, database_id, server_id)
            response = requests.get(url)

            if response.json()['serverStatus']['status'] == "running":
                return make_response(jsonify({'statusstring': 'Cannot delete a running server'}), 403)
            else:
                # remove the server from given database member list
                current_database = Global.DATABASES.get(database_id)
                current_database['members'].remove(server_id)
                Global.DELETED_HOSTNAME = server['hostname']
                del Global.SERVERS[server_id]
                sync_configuration()
                Configuration.write_configuration_file()
                return '', 204
        else:
            return make_response(
                jsonify({'statusstring': 'No server found for id: %u in database %u' % (server_id, database_id)}), 404)

    @staticmethod
    def put(database_id, server_id):
        """
        Update the server with specified server_id.
        Args:
            server_id (int): The first parameter.
        Returns:
            Information of server with specified server_id after being updated
            otherwise the error message.
        """
        if 'id' in request.json and server_id != request.json['id']:
            return make_response(jsonify({'errors': 'Server Id mentioned in the payload and url doesn\'t match.'}), 404)

        database = Global.DATABASES.get(database_id)
        if database is None:
            return make_response(jsonify({'statusstring': 'No database found for id: %u' % database_id}), 404)
        else:
            members = database['members']
        if server_id in members:
            inputs = ServerInputs(request)
            if not inputs.validate():
                return jsonify(success=False, errors=inputs.errors)
            current_server = Global.SERVERS.get(server_id)
            if current_server is None:
                abort(404)

            result = validate_server_ports(database_id, server_id)
            if result is not None:
                return result

            current_server['name'] = \
                request.json.get('name', current_server['name'])
            current_server['hostname'] = \
                request.json.get('hostname', current_server['hostname'])
            current_server['description'] = \
                request.json.get('description', current_server['description'])
            current_server['enabled'] = \
                request.json.get('enabled', current_server['enabled'])
            current_server['admin-listener'] = \
                request.json.get('admin-listener', current_server['admin-listener'])
            current_server['internal-listener'] = \
                request.json.get('internal-listener', current_server['internal-listener'])
            current_server['http-listener'] = \
                request.json.get('http-listener', current_server['http-listener'])
            current_server['zookeeper-listener'] = \
                request.json.get('zookeeper-listener', current_server['zookeeper-listener'])
            current_server['replication-listener'] = \
                request.json.get('replication-listener', current_server['replication-listener'])
            current_server['client-listener'] = \
                request.json.get('client-listener', current_server['client-listener'])
            current_server['internal-interface'] = \
                request.json.get('internal-interface', current_server['internal-interface'])
            current_server['external-interface'] = \
                request.json.get('external-interface', current_server['external-interface'])
            current_server['public-interface'] = \
                request.json.get('public-interface', current_server['public-interface'])
            current_server['placement-group'] = \
                request.json.get('placement-group', current_server['placement-group'])
            sync_configuration()
            Configuration.write_configuration_file()
            return jsonify({'status': 200, 'statusString': 'OK', 'server': current_server})
        else:
            return jsonify({'statusString': 'Given server with id %u doesn\'t belong to database with id %u.' % (
                server_id, database_id)})


class DatabaseAPI(MethodView):
    """
    Class to handle requests related to database
    """

    @staticmethod
    def get(database_id):
        """
        Gets the information of the database with specified database_id. If the database_id is
        not specified, then it returns the information of all databases.
        Args:
            database_id (int): The first parameter. Defaults to None.
        Returns:
            database or list of databases.
        """

        if database_id is None:
            # return a list of users
            return jsonify({'status': 200, 'statusString': 'OK', 'databases': Global.DATABASES.values()})
        else:
            # expose a single user
            database = Global.DATABASES.get(database_id)
            if database is None:
                abort(404)
            return jsonify({'status': 200, 'statusString': 'OK', 'database': Global.DATABASES.get(database_id)})

    @staticmethod
    def post():
        """
        Saves the database.
        Returns:
            Information and the status of database if it is saved otherwise the error message.
        """
        if 'id' in request.json or 'members' in request.json:
            return make_response(
                jsonify({'error': 'You cannot specify \'Id\' or \'Members\' while creating database.'}), 404)
        inputs = DatabaseInputs(request)
        if not inputs.validate():
            return jsonify(success=False, errors=inputs.errors)

        databases = [v if type(v) is list else [v] for v in Global.DATABASES.values()]
        if request.json['name'] in [(d["name"]) for item in databases for d in item]:
            return make_response(jsonify({'error': 'database name already exists'}), 404)

        if not Global.DATABASES:
            database_id = 1
        else:
            database_id = Global.DATABASES.keys()[-1] + 1

        Global.DATABASES[database_id] = {'id': database_id, 'name': request.json['name'], 'members': []}

        # Create new deployment
        app_root = os.path.dirname(os.path.abspath(__file__))

        with open(os.path.join(app_root, "deployment.json")) as json_file:
            deployment = json.load(json_file)
            deployment['databaseid'] = database_id
            is_pro_version(deployment)
        Global.DEPLOYMENT[database_id] = deployment

        sync_configuration()

        Configuration.write_configuration_file()
        url = 'http://%s:%u/api/1.0/databases/%u' % \
              (__IP__, __PORT__, database_id)

        resp = make_response(
            jsonify({'status': 201, 'statusString': 'OK', 'database': Global.DATABASES.get(database_id)}), 201)
        resp.headers['Location'] = url

        return resp

    @staticmethod
    def put(database_id):
        """
        Updates the database with specified database_id.
        Args:
            database_id (int): The first parameter.
        Returns:
            Information and the status of database if it is updated otherwise the error message.
        """
        if 'members' in request.json:
            return make_response(jsonify({'error': 'You cannot specify \'Members\' while updating database.'}), 404)
        if 'id' in request.json and database_id != request.json['id']:
            return make_response(jsonify({'error': 'Database Id mentioned in the payload and url doesn\'t match.'}),
                                 404)
        inputs = DatabaseInputs(request)
        if not inputs.validate():
            return jsonify(success=False, errors=inputs.errors)

        database = Global.DATABASES.get(database_id)
        if database is None:
            abort(404)

        Global.DATABASES[database_id] = {'id': database_id, 'name': request.json['name'],
                                         'members': database['members']}

        sync_configuration()
        Configuration.write_configuration_file()
        return jsonify({'status': 200, 'statusString': 'OK', 'database': database})

    @staticmethod
    def delete(database_id):
        """
        Delete the database with specified database_id.
        Args:
        database_id (int): The first parameter.
        Returns:
        True if the server is deleted otherwise the error message.
        """
        members = []
        current_database = Global.DATABASES.get(database_id)
        if current_database is None:
            abort(404)
        else:
            members = current_database['members']

        for server_id in members:
            del Global.SERVERS[server_id]

        del Global.DATABASES[database_id]

        del Global.DEPLOYMENT[database_id]
        user_Id = []
        try:
            for key, value in Global.DEPLOYMENT_USERS.iteritems():
                if value["databaseid"] == database_id:
                    user_Id.append(int(value['userid']))

            for id in user_Id:
                del Global.DEPLOYMENT_USERS[id]
        except Exception, Err:
            print Err

        sync_configuration()
        Configuration.write_configuration_file()
        return '', 204


class DeploymentUserAPI(MethodView):
    """Class to handle request related to deployment."""

    @staticmethod
    def get(database_id):
        """
        Get the deployment with specified database_id.
        Args:
            database_id (int): The first parameter.
        Returns:
            List of deployment information with specified database.
        """
        # deployment_user = Global.DEPLOYMENT_USERS.get(user_id)

        deployment_user = []
        for key, value in Global.DEPLOYMENT_USERS.iteritems():
            if value["databaseid"] == database_id:
                deployment_user.append(value)

        return jsonify({'deployment': deployment_user})

    @staticmethod
    def post(database_id):
        """
        #     Add user information with specified username.
        #     Args:
        #         user (string): The first parameter.
        #     Returns:
        #         Deployment user object of added deployment user.
        #     """
        inputs = UserInputs(request)
        if not inputs.validate():
            return jsonify(success=False, errors=inputs.errors)

        is_invalid_roles = check_invalid_roles(request.json['roles'])
        if not is_invalid_roles:
            return make_response(jsonify({'error': 'Invalid user roles.'}))

        user = [v if type(v) is list else [v] for v in Global.DEPLOYMENT_USERS.values()]
        if request.json['name'] in [(d["name"]) for item in user for d in item] and d["databaseid"] == database_id:
            return make_response(jsonify({'error': 'user name already exists'}), 404)

        user_roles = ','.join(set(request.json['roles'].split(',')))
        if not Global.DEPLOYMENT_USERS:
            user_id = 1
        else:
            user_id = Global.DEPLOYMENT_USERS.keys()[-1] + 1

        try:

            Global.DEPLOYMENT_USERS[user_id] = {
                'userid': user_id,
                'databaseid': database_id,
                'name': request.json['name'],
                'password': urllib.unquote(str(request.json['password']).encode('ascii')).decode('utf-8'),
                'roles': user_roles,
                'plaintext': True
            }
        except Exception, err:
            print err

        sync_configuration()
        Configuration.write_configuration_file()

        return jsonify({'user': Global.DEPLOYMENT_USERS.get(user_id), 'status': 1, 'statusstring': 'User Created'})

    @staticmethod
    def put(database_id, user_id):
        #     """
        #     Add user information with specified username.
        #     Args:
        #         user (string): The first parameter.
        #     Returns:
        #         Deployment user object of added deployment user.
        #     """

        inputs = UserInputs(request)
        if not inputs.validate():
            return jsonify(success=False, errors=inputs.errors)

        current_user = Global.DEPLOYMENT_USERS.get(user_id)
        if current_user is None:
            return make_response(jsonify({'statusString': 'No user found for id: %u' % user_id}), 404)

        is_invalid_roles = check_invalid_roles(request.json['roles'])
        if not is_invalid_roles:
            return make_response(jsonify({'error': 'Invalid user roles.'}))

        user = [v if type(v) is list else [v] for v in Global.DEPLOYMENT_USERS.values()]
        if request.json['name'] in [(d["name"]) for item in user for d in item] and d["databaseid"] == database_id \
                and request.json["name"] != current_user["name"]:
            return make_response(jsonify({'error': 'user name already exists'}), 404)
        user_roles = ','.join(set(request.json.get('roles', current_user['roles']).split(',')))
        current_user = Global.DEPLOYMENT_USERS.get(user_id)

        current_user['name'] = request.json.get('name', current_user['name'])
        current_user['password'] = urllib.unquote(
            str(request.json.get('password', current_user['password'])).encode('ascii')).decode('utf-8')
        current_user['roles'] = user_roles
        current_user['plaintext'] = request.json.get('plaintext', current_user['plaintext'])
        sync_configuration()
        Configuration.write_configuration_file()
        return jsonify({'user': current_user, 'status': 1, 'statusstring': "User Updated"})

    @staticmethod
    def delete(database_id, user_id):
        """
        Delete the user with specified user_id.
        Args:
            user_id (int): The first parameter.
        Returns:
            True if the user is deleted otherwise the error message.
        """
        current_user = Global.DEPLOYMENT_USERS.get(user_id)
        if current_user is None:
            return make_response(jsonify({'statusstring': 'No user found for id: %u' % user_id}), 404)

        del Global.DEPLOYMENT_USERS[user_id]

        sync_configuration()
        Configuration.write_configuration_file()

        return jsonify({'status': 1, 'statusstring': "User Deleted"})


class StartDatabaseAPI(MethodView):
    """Class to handle request to start servers on all nodes of a database."""

    @staticmethod
    def put(database_id):
        """
        Starts VoltDB database servers on all nodes for the specified database
        Args:
            database_id (int): The id of the database that should be started
        Returns:
            Status string indicating if the database start requesst was sent successfully
        """

        try:

            if 'pause' in request.args:
                is_pause = request.args.get('pause').lower()
            else:
                is_pause = "false"

            database = voltdbserver.VoltDatabase(database_id)
            response = database.start_database(is_pause)
            return response
        except Exception, err:
            print traceback.format_exc()
            return make_response(jsonify({'status': 500, 'statusString': str(err)}),
                                 500)


class RecoverDatabaseAPI(MethodView):
    """Class to handle request to start servers on all nodes of a database."""

    @staticmethod
    def put(database_id):
        """
        Starts VoltDB database servers on all nodes for the specified database
        Args:
            database_id (int): The id of the database that should be started
        Returns:
            Status string indicating if the database start request was sent successfully
        """

        try:
            if 'pause' in request.args:
                pause = request.args.get('pause')

            database = voltdbserver.VoltDatabase(database_id)
            response = database.start_database(True, pause)
            return response
        except Exception, err:
            print traceback.format_exc()
            return make_response(jsonify({'statusString': str(err)}),
                                 500)


class StopDatabaseAPI(MethodView):
    """Class to handle request to stop a database."""

    @staticmethod
    def put(database_id):
        """
        Stops the specified VoltDB
        Args:
            database_id (int): The id of the database that should be stopped
        Returns:
            Status string indicating if the stop request was sent successfully
        """
        if 'force' in request.args:
            is_force = request.args.get('force').lower()
        else:
            is_force = "false"

        if is_force == "true":
            server = voltdbserver.VoltDatabase(database_id)
            response = server.kill_database(database_id)
            resp_json = json.loads(response.data)
            return make_response(jsonify({'status': 200, 'statusString': resp_json['statusString']}))

        else:
            try:
                server = voltdbserver.VoltDatabase(database_id)
                response = server.stop_database()
                # Don't use the response in the json we send back
                # because voltadmin shutdown gives 'Connection broken' output
                resp_json = json.loads(json.loads(response.data)['statusString'])
                resp_status = {}
                for value in resp_json:
                    resp_status[value] = {'status': json.loads(resp_json[value])['statusString']}
                return make_response(jsonify({'status': 200, 'statusString': str(resp_status)}),
                                     200)
            except Exception, err:
                print traceback.format_exc()
                return make_response(jsonify({'statusString': str(err)}),
                                     500)


class StopServerAPI(MethodView):
    """Class to handle request to stop a server."""

    @staticmethod
    def put(database_id, server_id):
        """
        Stops VoltDB database server on the specified server
        Args:
            database_id (int): The id of the database that should be stopped
            server_id (int): The id of the server node that is to be stopped
        Returns:
            Status string indicating if the stop request was sent successfully
        """

        if 'force' in request.args:
            is_force = request.args.get('force').lower()
        else:
            is_force = "false"

        if is_force == "true":
            try:
                server = voltdbserver.VoltDatabase(database_id)
                response = server.kill_server(server_id)
                if 'Connection broken' in response.data:
                    return make_response(jsonify({'status': 200, 'statusString': 'SUCCESS: Server shutdown '
                                                                                 'successfully.'}))
                else:
                    return make_response(jsonify({'status': 200, 'statusString': response.data}))
            except Exception, err:
                print traceback.format_exc()
                return make_response(jsonify({'status': 500, 'statusString': str(err)}),
                                     500)
        else:
            try:
                server = voltdbserver.VoltDatabase(database_id)
                response = server.stop_server(server_id)
                if 'Connection broken' in response:
                    return make_response(
                        jsonify({'status': 200, 'statusString': 'SUCCESS: Server shutdown successfully.'}))
                else:
                    return make_response(jsonify({'status': 200, 'statusString': response}))
            except Exception, err:
                print traceback.format_exc()
                return make_response(jsonify({'status': 500, 'statusString': str(err)}),
                                     500)


class StartServerAPI(MethodView):
    """Class to handle request to start a server for this database."""

    @staticmethod
    def put(database_id, server_id):
        """
        Starts VoltDB database server on the specified server
        Args:
            database_id (int): The id of the database that should be started
            server_id (int): The id of the server node that is to be started
        Returns:
            Status string indicating if the server node start request was sent successfully
        """

        try:
            if 'pause' in request.args:
                pause = request.args.get('pause')
            else:
                pause = "false"

            if 'blocking' in request.args:
                is_blocking = int(request.args.get('blocking'))
            else:
                is_blocking = -1
            server = voltdbserver.VoltDatabase(database_id)
            response = server.start_server(server_id, pause, False, is_blocking)
            resp_json = json.loads(response.data)
            if response.status_code == 500:
                return make_response(jsonify({'status': '500', 'statusString': resp_json['statusString']}), 500)
            else:
                return make_response(jsonify({'status': '200', 'statusString': resp_json['statusString']}), 200)
        except Exception, err:
            print traceback.format_exc()
            return make_response(jsonify({'statusString': str(err)}),
                                 500)


class StartLocalServerAPI(MethodView):
    """Class to handle request to start local server for this database."""

    @staticmethod
    def put(database_id):
        """
        Starts VoltDB database server on this local machine
        Args:
            database_id (int): The id of the database that should be started
        Returns:
            Status string indicating if the server start request was sent successfully
        """

        try:
            sid = -1
            if 'pause' in request.args:
                pause = request.args.get('pause')

            if 'id' in request.args:
                sid = int(request.args.get('id'))
            if 'blocking' in request.args:
                is_blocking = int(request.args.get('blocking'))
            else:
                is_blocking = -1
            server = voltdbserver.VoltDatabase(database_id)
<<<<<<< HEAD
            return server.check_and_start_local_server(sid, pause, False, is_blocking)
=======
            return server.check_and_start_local_server(sid, database_id, False, is_blocking)
>>>>>>> eec3d95f
        except Exception, err:
            print traceback.format_exc()
            return make_response(jsonify({'status': 500, 'statusString': str(err)}),
                                 500)


class RecoverServerAPI(MethodView):
    """Class to handle request to issue recover cmd on this local server."""

    @staticmethod
    def put(database_id):
        """
        Issues recover cmd on this local server
        Args:
            database_id (int): The id of the database that should be started
        Returns:
            Status string indicating if the request was sent successfully
        """

        try:
            sid = -1
            if 'pause' in request.args:
                pause = request.args.get('pause')

            if 'id' in request.args:
                sid = int(request.args.get('id'))
            server = voltdbserver.VoltDatabase(database_id)
<<<<<<< HEAD
            response = server.check_and_start_local_server(sid, pause, True)
=======
            response = server.check_and_start_local_server(sid, database_id, True)
>>>>>>> eec3d95f
            return response
        except Exception, err:
            print traceback.format_exc()
            return make_response(jsonify({'status': 500, 'statusString': str(err)}),
                                 500)


class VdmStatus(MethodView):
    """
    Class to get VDM status for peers to check.
    """

    @staticmethod
    def get():
        if request.args is not None and 'jsonp' in request.args and request.args['jsonp'] is not None:
            return str(request.args['jsonp']) + '(' + '{\'voltdeploy\': {"running": "true"}}' + ')'
        else:
            return jsonify({'voltdeploy': {"running": "true"}})


class SyncVdmConfiguration(MethodView):
    """
    Class to sync configuration between two servers.
    """

    @staticmethod
    def post():
        try:
            result = request.json

            databases = result['voltdeploy']['databases']
            databases = dict((int(key), value) for (key, value) in databases.items())

            servers = result['voltdeploy']['members']
            servers = dict((int(key), value) for (key, value) in servers.items())

            deployments = result['voltdeploy']['deployments']
            deployments = dict((int(key), value) for (key, value) in deployments.items())

            deployment_users = result['voltdeploy']['deployment_users']
            deployment_users = dict((int(key), value) for (key, value) in deployment_users.items())

        except Exception, errs:
            print traceback.format_exc()
            return jsonify({'status': 'success', 'error': str(errs)})

        try:
            Global.DATABASES = databases
            Global.SERVERS = servers
            Global.DEPLOYMENT = deployments
            Global.DEPLOYMENT_USERS = deployment_users
        except Exception, errs:
            print traceback.format_exc()
            return jsonify({'status': 'success', 'error': str(errs)})

        return jsonify({'status': 'success'})


class VdmConfiguration(MethodView):
    """
    Class related to the vdm configuration
    """

    @staticmethod
    def get():
        return jsonify(Configuration.get_configuration())

    @staticmethod
    def post():

        result = Configuration.get_configuration()
        d = result['voltdeploy']['members']
        for key, value in d.iteritems():
            try:
                headers = {'content-type': 'application/json'}
                url = 'http://%s:%u/api/1.0/voltdeploy/sync_configuration/' % (d[key]['hostname'], __PORT__)
                data = result
                response = requests.post(url, data=json.dumps(data), headers=headers)
            except Exception, errs:
                print traceback.format_exc()
                print str(errs)

        if Global.DELETED_HOSTNAME != '':
            try:
                headers = {'content-type': 'application/json'}
                url = 'http://%s:%u/api/1.0/voltdeploy/sync_configuration/' % (Global.DELETED_HOSTNAME, __PORT__)
                data = result
                response = requests.post(url, data=json.dumps(data), headers=headers)
                Global.DELETED_HOSTNAME = ''
            except Exception, errs:
                print traceback.format_exc()
                print str(errs)

        return jsonify({'deployment': response.status_code})


class DatabaseDeploymentAPI(MethodView):
    """
    Class related to the vdm configuration
    """

    @staticmethod
    def get(database_id):
        if 'Accept' in request.headers and 'application/json' in request.headers['Accept']:
            deployment = Global.DEPLOYMENT.get(database_id)

            new_deployment = deployment.copy()

            new_deployment['users'] = {}
            new_deployment['users']['user'] = []

            deployment_user = [v if type(v) is list else [v] for v in Global.DEPLOYMENT_USERS.values()]

            if deployment_user is not None:
                for user in deployment_user:
                    if user[0]['databaseid'] == database_id:
                        new_deployment['users']['user'].append({
                            'name': user[0]['name'],
                            'roles': user[0]['roles'],
                            'plaintext': user[0]['plaintext']

                        })

            del new_deployment['databaseid']

            return jsonify({'deployment': new_deployment})
        else:
            deployment_content = DeploymentConfig.DeploymentConfiguration.get_database_deployment(database_id)
            return Response(deployment_content, mimetype='text/xml')

    @staticmethod
    def put(database_id):
        if 'application/json' in request.headers['Content-Type']:
            inputs = JsonInputs(request)
            if not inputs.validate():
                return jsonify(success=False, errors=inputs.errors)
            result = Configuration.check_validation_deployment(request)
            if 'status' in result and result['status'] == 'error':
                return jsonify(result)
            if 'dr' in request.json and request.json['dr'] and 'id' not in request.json['dr']:
                return jsonify({'status': 'error', 'error': 'DR id is required.'})
            deployment = map_deployment(request, database_id)
            sync_configuration()
            Configuration.write_configuration_file()
            return jsonify({'status': 200, 'statusString': 'Ok', 'deployment': deployment})
        else:
            result = Configuration.set_deployment_for_upload(database_id, request)
            if 'status' in result and result['status'] == 'failure':
                return jsonify(result)
            else:
                return jsonify({'status': 'success'})


class VdmAPI(MethodView):
    """
    Class to return vdm.xml file
    """

    @staticmethod
    def get():
        vdm_content = Configuration.make_configuration_file()
        return Response(vdm_content, mimetype='text/xml')


class StatusDatabaseAPI(MethodView):
    """Class to return status of database and its servers."""

    @staticmethod
    def get(database_id):
        serverDetails = []
        status = ''

        database = Global.DATABASES.get(database_id)
        has_stalled = False
        has_run = False
        if not database:
            return make_response(jsonify({"status": 404, 'error': 'Not found'}), 404)
        else:
            if len(database['members']) == 0:
                return jsonify({"status": 404, "statusString": "No Members"})
            for server_id in database['members']:
                server = Global.SERVERS.get(server_id)
                url = ('http://%s:%u/api/1.0/databases/%u/servers/%u/status/') % \
                      (server['hostname'], __PORT__, database_id, server['id'])
                try:
                    response = requests.get(url)
                except Exception, err:
                    return jsonify({"status": 404, "statusString": "error"})

                if response.json()['serverStatus']['status'] == "stalled":
                    has_stalled = True
                elif response.json()['serverStatus']['status'] == "running":
                    has_run = True
                value = response.json()

                if 'status' in response.json():
                    del value['status']
                    del value['statusString']
                serverDetails.append({server['hostname']: value['serverStatus']})

            if has_run:
                status = 'running'
            elif has_stalled:
                status = 'stalled'
            elif not has_run and not has_stalled:
                status = 'stopped'

            isFreshStart = voltdbserver.check_snapshot_folder(database_id)

            return jsonify({'status': 200, 'statusString': 'OK',
                            'dbStatus': {'status': status, 'serverStatus': serverDetails,
                                         'isFreshStart': isFreshStart}})


class StatusDatabaseServerAPI(MethodView):
    """Class to return status of servers"""

    @staticmethod
    def get(database_id, server_id):
        database = Global.DATABASES.get(database_id)
        if not database:
            return make_response(jsonify({"status": 404, "statusString": "Not found"}), 404)
        else:
            server = Global.SERVERS.get(server_id)
            if len(database['members']) == 0:
                return jsonify({"status": 200, "statusString": "OK", 'error': 'errorNoMembers'})
            if not server:
                return make_response(jsonify({"status": 404, "statusString": "Not found"}), 404)
            elif server_id not in database['members']:
                return make_response(jsonify({"status": 404, "statusString": "Not found"}), 404)
            else:

                try:
                    if not server['client-listener']:
                        client_port = 21212
                        client_host = str(server['hostname'])
                    else:
                        client_listener = server['client-listener']
                        if ":" in client_listener:
                            arr_client = client_listener.split(':', 2)
                            client_port = int(arr_client[1])
                            client_host = str(arr_client[0])
                        else:
                            client_port = int(client_listener)
                            client_host = str(server['hostname'])

                    client = voltdbclient.FastSerializer(client_host, client_port)
                    proc = voltdbclient.VoltProcedure(client, "@Ping")
                    response = proc.call()
                    voltProcess = voltdbserver.VoltDatabase(database_id)
                    if voltProcess.Get_Voltdb_Process(database_id).isProcessRunning:
                        return jsonify({'status': 200, 'statusString': 'OK', 'serverStatus': {'status': "running"}})
                    else:
                        return jsonify({'status': 200, 'statusString': 'OK', 'serverStatus': {'status': "stopped",
                                                                                              'details': ""}})
                except:
                    voltProcess = voltdbserver.VoltDatabase(database_id)
                    error = ''
                    try:
                        error = Log.get_error_log_details()
                    except:
                        pass

                    if voltProcess.Get_Voltdb_Process(database_id).isProcessRunning:
                        return jsonify({'status': 200, 'statusString': 'OK', 'serverStatus': {'status': "stalled",
                                                                                              'details': error}})
                    else:
                        return jsonify({'status': 200, 'statusString': 'OK', 'serverStatus': {'status': "stopped",
                                                                                              'details': error}})


def main(runner, amodule, config_dir, data_dir, server):
    try:
        F_DEBUG = os.environ['DEBUG']
    except KeyError:
        F_DEBUG = 'False'

    if F_DEBUG == 'True':
        APP.config.update(DEBUG=True)

    path = os.path.dirname(amodule.__file__)
    Global.MODULE_PATH = path
    depjson = os.path.join(path, "deployment.json")
    json_data = open(depjson).read()
    deployment = json.loads(json_data)
    Global.CONFIG_PATH = config_dir
    Global.DATA_PATH = data_dir
    global __IP__
    global __PORT__

    config_path = os.path.join(config_dir, 'voltdeploy.xml')

    arrServer = {}
    bindIp = "0.0.0.0"
    if server is not None:
        arrServer = server.split(':', 2)
        __host_name__ = arrServer[0]
        __host_or_ip__ = arrServer[0]
        bindIp = __host_or_ip__
        __PORT__ = int(8000)
        __IP__ = arrServer[0]
        if len(arrServer) >= 2:
            __PORT__ = int(arrServer[1])
    else:
        __host_name__ = socket.gethostname()
        __host_or_ip__ = socket.gethostbyname(__host_name__)
        __IP__ = __host_or_ip__
        __PORT__ = int(8000)

    if os.path.exists(config_path):
        Configuration.convert_xml_to_json(config_path)
    else:
        is_pro_version(deployment)

        Global.DEPLOYMENT[deployment['databaseid']] = deployment

        Global.SERVERS[1] = {'id': 1, 'name': __host_name__, 'hostname': __host_or_ip__, 'description': "",
                             'enabled': True, 'external-interface': "", 'internal-interface': "",
                             'public-interface': "", 'client-listener': "", 'internal-listener': "",
                             'admin-listener': "", 'http-listener': "", 'replication-listener': "",
                             'zookeeper-listener': "", 'placement-group': ""}

        Global.DATABASES[1] = {'id': 1, 'name': "Database", "members": [1]}

    Configuration.write_configuration_file()

    SERVER_VIEW = ServerAPI.as_view('server_api')
    DATABASE_VIEW = DatabaseAPI.as_view('database_api')

    START_LOCAL_SERVER_VIEW = StartLocalServerAPI.as_view('start_local_server_api')
    RECOVER_DATABASE_SERVER_VIEW = RecoverServerAPI.as_view('recover_server_api')
    STOP_DATABASE_SERVER_VIEW = StopServerAPI.as_view('stop_server_api')
    START_DATABASE_VIEW = StartDatabaseAPI.as_view('start_database_api')
    START_DATABASE_SERVER_VIEW = StartServerAPI.as_view('start_server_api')
    STOP_DATABASE_VIEW = StopDatabaseAPI.as_view('stop_database_api')
    RECOVER_DATABASE_VIEW = RecoverDatabaseAPI.as_view('recover_database_api')
    DEPLOYMENT_USER_VIEW = DeploymentUserAPI.as_view('deployment_user_api')
    VDM_STATUS_VIEW = VdmStatus.as_view('vdm_status_api')
    VDM_CONFIGURATION_VIEW = VdmConfiguration.as_view('vdm_configuration_api')
    SYNC_VDM_CONFIGURATION_VIEW = SyncVdmConfiguration.as_view('sync_vdm_configuration_api')
    DATABASE_DEPLOYMENT_VIEW = DatabaseDeploymentAPI.as_view('database_deployment_api')
    STATUS_DATABASE_VIEW = StatusDatabaseAPI.as_view('status_database_api')
    STATUS_DATABASE_SERVER_VIEW = StatusDatabaseServerAPI.as_view('status_database_server_view')
    VDM_VIEW = VdmAPI.as_view('vdm_api')

    APP.add_url_rule('/api/1.0/databases/<int:database_id>/servers/', strict_slashes=False,
                     view_func=SERVER_VIEW, methods=['GET', 'POST'])
    APP.add_url_rule('/api/1.0/databases/<int:database_id>/servers/<int:server_id>/', strict_slashes=False,
                     view_func=SERVER_VIEW, methods=['GET', 'PUT', 'DELETE'])
    APP.add_url_rule('/api/1.0/databases/', strict_slashes=False, defaults={'database_id': None},
                     view_func=DATABASE_VIEW, methods=['GET'])
    APP.add_url_rule('/api/1.0/databases/<int:database_id>', strict_slashes=False, view_func=DATABASE_VIEW,
                     methods=['GET', 'PUT', 'DELETE'])
    APP.add_url_rule('/api/1.0/databases/', strict_slashes=False, view_func=DATABASE_VIEW, methods=['POST'])
    APP.add_url_rule('/api/1.0/databases/<int:database_id>/servers/<int:server_id>/start', strict_slashes=False,
                     view_func=START_DATABASE_SERVER_VIEW, methods=['PUT'])
    APP.add_url_rule('/api/1.0/databases/<int:database_id>/servers/<int:server_id>/stop', strict_slashes=False,
                     view_func=STOP_DATABASE_SERVER_VIEW, methods=['PUT'])

    APP.add_url_rule('/api/1.0/databases/<int:database_id>/start', strict_slashes=False,
                     view_func=START_DATABASE_VIEW, methods=['PUT'])
    APP.add_url_rule('/api/1.0/databases/<int:database_id>/stop', strict_slashes=False,
                     view_func=STOP_DATABASE_VIEW, methods=['PUT'])
    APP.add_url_rule('/api/1.0/databases/<int:database_id>/recover', strict_slashes=False,
                     view_func=RECOVER_DATABASE_VIEW, methods=['PUT'])

    # Internal API
    APP.add_url_rule('/api/1.0/databases/<int:database_id>/servers/start', strict_slashes=False,
                     view_func=START_LOCAL_SERVER_VIEW, methods=['PUT'])
    APP.add_url_rule('/api/1.0/databases/<int:database_id>/servers/recover', strict_slashes=False,
                     view_func=RECOVER_DATABASE_SERVER_VIEW, methods=['PUT'])
    APP.add_url_rule('/api/1.0/databases/<int:database_id>/status/', strict_slashes=False,
                     view_func=STATUS_DATABASE_VIEW, methods=['GET'])
    APP.add_url_rule('/api/1.0/databases/<int:database_id>/servers/<int:server_id>/status/', strict_slashes=False,
                     view_func=STATUS_DATABASE_SERVER_VIEW, methods=['GET'])
    APP.add_url_rule('/api/1.0/databases/<int:database_id>/users/<int:user_id>/', strict_slashes=False,
                     view_func=DEPLOYMENT_USER_VIEW, methods=['PUT', 'DELETE'])
    APP.add_url_rule('/api/1.0/databases/<int:database_id>/users/', strict_slashes=False,
                     view_func=DEPLOYMENT_USER_VIEW, methods=['GET', 'POST'])
    APP.add_url_rule('/api/1.0/voltdeploy/status/', strict_slashes=False,
                     view_func=VDM_STATUS_VIEW, methods=['GET'])
    APP.add_url_rule('/api/1.0/voltdeploy/configuration/', strict_slashes=False,
                     view_func=VDM_CONFIGURATION_VIEW, methods=['GET', 'POST'])
    APP.add_url_rule('/api/1.0/voltdeploy/sync_configuration/', strict_slashes=False,
                     view_func=SYNC_VDM_CONFIGURATION_VIEW, methods=['POST'])
    APP.add_url_rule('/api/1.0/databases/<int:database_id>/deployment/', strict_slashes=False,
                     view_func=DATABASE_DEPLOYMENT_VIEW,
                     methods=['GET', 'PUT'])
    APP.add_url_rule('/api/1.0/voltdeploy/', strict_slashes=False, view_func=VDM_VIEW,
                     methods=['GET'])

    log_file = os.path.join(Global.DATA_PATH, 'voltdeploy.log')
    if os.path.exists(log_file):
        open(log_file, 'w').close()
    handler = RotatingFileHandler(log_file)
    handler.setFormatter(logging.Formatter(
        "%(asctime)s|%(levelname)s|%(message)s"))
    log = logging.getLogger('werkzeug')
    log.setLevel(logging.NOTSET)
    log.addHandler(handler)

    APP.run(threaded=True, host=bindIp, port=__PORT__)<|MERGE_RESOLUTION|>--- conflicted
+++ resolved
@@ -1350,11 +1350,7 @@
             else:
                 is_blocking = -1
             server = voltdbserver.VoltDatabase(database_id)
-<<<<<<< HEAD
-            return server.check_and_start_local_server(sid, pause, False, is_blocking)
-=======
-            return server.check_and_start_local_server(sid, database_id, False, is_blocking)
->>>>>>> eec3d95f
+            return server.check_and_start_local_server(sid, pause, database_id, False, is_blocking)
         except Exception, err:
             print traceback.format_exc()
             return make_response(jsonify({'status': 500, 'statusString': str(err)}),
@@ -1382,11 +1378,7 @@
             if 'id' in request.args:
                 sid = int(request.args.get('id'))
             server = voltdbserver.VoltDatabase(database_id)
-<<<<<<< HEAD
-            response = server.check_and_start_local_server(sid, pause, True)
-=======
-            response = server.check_and_start_local_server(sid, database_id, True)
->>>>>>> eec3d95f
+            response = server.check_and_start_local_server(sid, pause, database_id, True)
             return response
         except Exception, err:
             print traceback.format_exc()
