#!/usr/bin/env bash

APPNAME="voter"

# find voltdb binaries in either installation or distribution directory.
if [ -n "$(which voltdb 2> /dev/null)" ]; then
    VOLTDB_BIN=$(dirname "$(which voltdb)")
else
    VOLTDB_BIN="$(dirname $(dirname $(pwd)))/bin"
    echo "The VoltDB scripts are not in your PATH."
    echo "For ease of use, add the VoltDB bin directory: "
    echo
    echo $VOLTDB_BIN
    echo
    echo "to your PATH."
    echo
fi
# installation layout has all libraries in $VOLTDB_ROOT/lib/voltdb
if [ -d "$VOLTDB_BIN/../lib/voltdb" ]; then
    VOLTDB_BASE=$(dirname "$VOLTDB_BIN")
    VOLTDB_LIB="$VOLTDB_BASE/lib/voltdb"
    VOLTDB_VOLTDB="$VOLTDB_LIB"
# distribution layout has libraries in separate lib and voltdb directories
else
    VOLTDB_BASE=$(dirname "$VOLTDB_BIN")
    VOLTDB_LIB="$VOLTDB_BASE/lib"
    VOLTDB_VOLTDB="$VOLTDB_BASE/voltdb"
fi

VOLTPKG=../../tools/voltpkg

APPCLASSPATH=$CLASSPATH:$({ \
    \ls -1 "$VOLTDB_VOLTDB"/voltdb-*.jar; \
    \ls -1 "$VOLTDB_LIB"/*.jar; \
    \ls -1 "$VOLTDB_LIB"/extension/*.jar; \
} 2> /dev/null | paste -sd ':' - )
CLIENTCLASSPATH=$CLASSPATH:$({ \
    \ls -1 "$VOLTDB_VOLTDB"/voltdbclient-*.jar; \
    \ls -1 "$VOLTDB_LIB"/commons-cli-1.2.jar; \
} 2> /dev/null | paste -sd ':' - )
VOLTDB="$VOLTDB_BIN/voltdb"
LOG4J="$VOLTDB_VOLTDB/log4j.xml"
LICENSE="$VOLTDB_VOLTDB/license.xml"
HOST="localhost"

# remove build artifacts
function clean() {
    rm -rf obj debugoutput $APPNAME.jar voltdbroot voltdbroot
}

# compile the source code for procedures and the client
function srccompile() {
    mkdir -p obj
    javac -target 1.7 -source 1.7 -classpath $APPCLASSPATH -d obj \
        src/voter/*.java \
        src/voter/procedures/*.java
    # stop if compilation fails
    if [ $? != 0 ]; then exit; fi
}

# build an application catalog
function catalog() {
    srccompile
    echo "Compiling the voter application catalog."
    echo "To perform this action manually, use the command line: "
    echo
    echo "voltdb compile --classpath obj -o $APPNAME.jar ddl.sql"
    echo
    $VOLTDB compile --classpath obj -o $APPNAME.jar ddl.sql
    # stop if compilation fails
    if [ $? != 0 ]; then exit; fi
}

# run the voltdb server locally
function server() {
    # if a catalog doesn't exist, build one
    if [ ! -f $APPNAME.jar ]; then catalog; fi
    # run the server
    echo "Starting the VoltDB server."
    echo "To perform this action manually, use the command line: "
    echo
    echo "$VOLTDB create -d deployment.xml -l $LICENSE -H $HOST $APPNAME.jar"
    echo
    $VOLTDB create -d deployment.xml -l $LICENSE -H $HOST $APPNAME.jar
}

<<<<<<< HEAD
# run the voltdb server locally as a daemon process
function daemon() {
    # if a catalog doesn't exist, build one
    if [ ! -f $APPNAME.jar ]; then catalog; fi
    # run the server
    echo "Starting the VoltDB server."
    echo "To perform this action manually, use the command line: "
    echo
    echo "$VOLTDB create -d deployment.xml -l $LICENSE -H $HOST $APPNAME.jar"
    echo
    $VOLTDB create -B -d deployment.xml -l $LICENSE -H $HOST $APPNAME.jar
=======
function nohup_server() {
    # if a catalog doesn't exist, build one
    if [ ! -f $APPNAME.jar ]; then catalog; fi
    # run the server
    nohup $VOLTDB create -d deployment.xml -l $LICENSE -H $HOST $APPNAME.jar > nohup.log 2>&1 &
>>>>>>> b8335027
}

# run the voltdb server locally
function rejoin() {
    # if a catalog doesn't exist, build one
    if [ ! -f $APPNAME.jar ]; then catalog; fi
    # run the server
    $VOLTDB rejoin -H $HOST -d deployment.xml -l $LICENSE
}

# run the client that drives the example
function client() {
    async-benchmark
}

# Asynchronous benchmark sample
# Use this target for argument help
function async-benchmark-help() {
    test -f obj/$APPNAME/AsyncBenchmark.class || srccompile
    java -classpath obj:$CLIENTCLASSPATH:obj voter.AsyncBenchmark --help
}

# latencyreport: default is OFF
# ratelimit: must be a reasonable value if lantencyreport is ON
# Disable the comments to get latency report
function async-benchmark() {
<<<<<<< HEAD
    test -f obj/$APPNAME/AsyncBenchmark.class || srccompile
=======
    if [ ! -d obj ]; then srccompile; fi
>>>>>>> b8335027
    java -classpath obj:$CLIENTCLASSPATH:obj -Dlog4j.configuration=file://$LOG4J \
        voter.AsyncBenchmark \
        --displayinterval=5 \
        --warmup=5 \
        --duration=120 \
        --servers=localhost:21212 \
        --contestants=6 \
        --maxvotes=2
#        --latencyreport=true \
#        --ratelimit=100000
}

function simple-benchmark() {
    test -f obj/$APPNAME/SimpleBenchmark.class || srccompile
    java -classpath obj:$CLIENTCLASSPATH:obj -Dlog4j.configuration=file://$LOG4J \
        voter.SimpleBenchmark localhost
}

# Multi-threaded synchronous benchmark sample
# Use this target for argument help
function sync-benchmark-help() {
    test -f obj/$APPNAME/SyncBenchmark.class || srccompile
    java -classpath obj:$CLIENTCLASSPATH:obj voter.SyncBenchmark --help
}

function sync-benchmark() {
    test -f obj/$APPNAME/SyncBenchmark.class || srccompile
    java -classpath obj:$CLIENTCLASSPATH:obj -Dlog4j.configuration=file://$LOG4J \
        voter.SyncBenchmark \
        --displayinterval=5 \
        --warmup=5 \
        --duration=120 \
        --servers=localhost:21212 \
        --contestants=6 \
        --maxvotes=2 \
        --threads=40
}

# JDBC benchmark sample
# Use this target for argument help
function jdbc-benchmark-help() {
    test -f obj/$APPNAME/JDBCBenchmark.class || srccompile
    java -classpath obj:$CLIENTCLASSPATH:obj voter.JDBCBenchmark --help
}

function jdbc-benchmark() {
    test -f obj/$APPNAME/JDBCBenchmark.class || srccompile
    java -classpath obj:$CLIENTCLASSPATH:obj -Dlog4j.configuration=file://$LOG4J \
        voter.JDBCBenchmark \
        --displayinterval=5 \
        --duration=120 \
        --maxvotes=2 \
        --servers=localhost:21212 \
        --contestants=6 \
        --threads=40
}

<<<<<<< HEAD
### Docker commands

function docker-build() {
    test -f Dockerfile || docker-generate
    docker build -q --rm -t $APPNAME .
}

function docker-run() {
    docker run -p 127.0.0.1:41212:21212 -t $APPNAME
}

function docker-rebuild() {
    test -f Dockerfile || docker-generate
    docker build -q --no-cache --rm -t $APPNAME .
}

function docker-clean() {
    for C in $(docker ps -a -q); do
        docker stop $C
        docker rm $C
    done
    for I in $(docker images -a -q); do
        docker rmi $I
    done
}

function docker-clean-all() {
    docker-clean
    \rm -rf dist Dockerfile
}

function docker-show() {
    docker images | awk "NR==1||\$1~/^$APPNAME/{print}"
}

function docker-generate() {
    $VOLTPKG docker -O
}

function docker-client() {
    test -f obj/$APPNAME/AsyncBenchmark.class || srccompile
    echo java -classpath obj:$CLIENTCLASSPATH:obj -Dlog4j.configuration=file://$LOG4J \
        voter.AsyncBenchmark \
        --displayinterval=5 \
        --warmup=5 \
        --duration=120 \
        --servers=127.0.0.1:41212 \
        --contestants=6 \
        --maxvotes=2
}
=======
# The following two demo functions are used by the Docker package. Don't remove.
# compile the catalog and client code
function demo-compile() {
    catalog
}

function demo() {
    echo "starting server in background..."
    nohup_server
    sleep 10
    echo "starting client..."
    client

    echo
    echo When you are done with the demo database, \
        remember to use \"$VOLTDB_BIN/voltadmin shutdown\" to stop \
        the server process.
}

>>>>>>> b8335027
function help() {
    echo "Usage: ./run.sh {clean|catalog|server|async-benchmark|aysnc-benchmark-help|...}"
    echo "       {...|sync-benchmark|sync-benchmark-help|jdbc-benchmark|jdbc-benchmark-help|...}"
    echo "       {...|docker-build|docker-run|docker-rebuild|docker-clean|docker-clean-all|...}"
    echo "       {...|docker-client|docker-show|docker-generate}"
}

# Run the target passed as the first arg on the command line
# If no first arg, run server
if [ $# -gt 1 ]; then help; exit; fi
if [ $# = 1 ]; then $1; else server; fi<|MERGE_RESOLUTION|>--- conflicted
+++ resolved
@@ -84,25 +84,11 @@
     $VOLTDB create -d deployment.xml -l $LICENSE -H $HOST $APPNAME.jar
 }
 
-<<<<<<< HEAD
-# run the voltdb server locally as a daemon process
-function daemon() {
-    # if a catalog doesn't exist, build one
-    if [ ! -f $APPNAME.jar ]; then catalog; fi
-    # run the server
-    echo "Starting the VoltDB server."
-    echo "To perform this action manually, use the command line: "
-    echo
-    echo "$VOLTDB create -d deployment.xml -l $LICENSE -H $HOST $APPNAME.jar"
-    echo
-    $VOLTDB create -B -d deployment.xml -l $LICENSE -H $HOST $APPNAME.jar
-=======
 function nohup_server() {
     # if a catalog doesn't exist, build one
     if [ ! -f $APPNAME.jar ]; then catalog; fi
     # run the server
     nohup $VOLTDB create -d deployment.xml -l $LICENSE -H $HOST $APPNAME.jar > nohup.log 2>&1 &
->>>>>>> b8335027
 }
 
 # run the voltdb server locally
@@ -129,11 +115,7 @@
 # ratelimit: must be a reasonable value if lantencyreport is ON
 # Disable the comments to get latency report
 function async-benchmark() {
-<<<<<<< HEAD
     test -f obj/$APPNAME/AsyncBenchmark.class || srccompile
-=======
-    if [ ! -d obj ]; then srccompile; fi
->>>>>>> b8335027
     java -classpath obj:$CLIENTCLASSPATH:obj -Dlog4j.configuration=file://$LOG4J \
         voter.AsyncBenchmark \
         --displayinterval=5 \
@@ -191,7 +173,6 @@
         --threads=40
 }
 
-<<<<<<< HEAD
 ### Docker commands
 
 function docker-build() {
@@ -242,7 +223,7 @@
         --contestants=6 \
         --maxvotes=2
 }
-=======
+
 # The following two demo functions are used by the Docker package. Don't remove.
 # compile the catalog and client code
 function demo-compile() {
@@ -262,7 +243,6 @@
         the server process.
 }
 
->>>>>>> b8335027
 function help() {
     echo "Usage: ./run.sh {clean|catalog|server|async-benchmark|aysnc-benchmark-help|...}"
     echo "       {...|sync-benchmark|sync-benchmark-help|jdbc-benchmark|jdbc-benchmark-help|...}"
