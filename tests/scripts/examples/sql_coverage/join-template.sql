--- conflicted
+++ resolved
@@ -3,13 +3,12 @@
 -- test basic INSERT
 INSERT INTO _table VALUES (@insertvals)
 
-<<<<<<< HEAD
 SELECT * FROM _table LHS11 ,              _table RHS WHERE                                 LHS11._variable[@columntype] = RHS._variable[@comparabletype]
 SELECT * FROM _table LHS12 ,              _table RHS WHERE LHS12.@id_col = RHS.@id_col
 SELECT * FROM _table LHS13 ,              _table RHS WHERE LHS13.@id_col = RHS.@id_col AND     RHS.@num_col = 2 
 SELECT * FROM _table LHS14 ,              _table RHS WHERE LHS14.@id_col = RHS.@id_col AND   LHS14.@num_col = 2
 SELECT * FROM _table LHS15 ,              _table RHS WHERE LHS15.@id_col = RHS.@id_col AND   LHS15._variable[@col_type] < 45 AND LHS15._variable[@col_type] = RHS._variable
-=======
+
 SELECT * FROM P1 LHS23 LEFT  JOIN R1 RHS ON    LHS23.ID = RHS.ID AND     RHS.ID = 2
 SELECT * FROM R1 LHS24 RIGHT JOIN P1 RHS ON    LHS24.ID = RHS.ID AND     LHS24.ID = 2
 SELECT * FROM P1 LHS24 LEFT  JOIN R1 RHS ON    LHS24.ID = RHS.ID AND     LHS24.ID = 2
@@ -18,18 +17,14 @@
 SELECT * FROM R1 LHS24 LEFT  JOIN P1 RHS ON    LHS24.ID = RHS.ID AND     LHS24.ID = 2
 SELECT * FROM P1 LHS24 RIGHT JOIN R1 RHS ON    LHS24.ID = RHS.ID AND     LHS24.ID = 2
 SELECT * FROM R1 LHS23 LEFT  JOIN P1 RHS ON    LHS23.ID = RHS.ID AND     RHS.ID = 2
->>>>>>> e2c30871
 
-
-<<<<<<< HEAD
 
 --TODO: ENG-4929 Investigate why these get a planner NullPointerException for a timeout.
 -- SELECT *                 FROM _table[@lhs] @join_type JOIN _table[@rhs] USING(@id_col, @num_col) WHERE @id_col > 10 AND @num_col < 30 AND @id_col = @num_col
 -- it's not (just) the select * that fails:
 -- SELECT @id_col, @num_col FROM _table[@lhs] @join_type JOIN _table[@rhs] USING(@id_col, @num_col) WHERE @id_col > 10 AND @num_col < 30 AND @id_col = @num_col
-=======
+
 SELECT * FROM P1 LEFT  JOIN R1 USING(ID, NUM) WHERE ID > 10 AND NUM < 30 AND ID = NUM
 SELECT * FROM R1 RIGHT JOIN P1 USING(ID, NUM) WHERE ID > 10 AND NUM < 30 AND ID = NUM
 SELECT * FROM P1 RIGHT JOIN R1 USING(ID, NUM) WHERE ID > 10 AND NUM < 30 AND ID = NUM
 SELECT * FROM R1 LEFT  JOIN P1 USING(ID, NUM) WHERE ID > 10 AND NUM < 30 AND ID = NUM
->>>>>>> e2c30871
