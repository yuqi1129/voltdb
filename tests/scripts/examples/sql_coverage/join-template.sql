--- conflicted
+++ resolved
@@ -1,49 +1,13 @@
-<<<<<<< HEAD
 -- DML, generate random data first.
 --INSERT
 -- test basic INSERT
 INSERT INTO _table VALUES (@insertvals)
-=======
--- BASIC SQL Coverage cases.  These represent more-or-less the
--- simplest possible templates for SQL statements that cover the SQL
--- keywords that we want to support for a version 1 release.
---
--- Required preprocessor template:
--- @columntype
--- @dmltable
--- @idcol
--- @insertvals
-
--- DML, generate random data first.
---INSERT
--- test basic INSERT
-INSERT INTO @dmltable VALUES (@insertvals)
->>>>>>> dbb7e791
 
 SELECT * FROM _table LHS11 ,              _table RHS WHERE                                 LHS11._variable[@columntype] = RHS._variable[@comparabletype]
 SELECT * FROM _table LHS12 ,              _table RHS WHERE LHS12.@idcol = RHS.@idcol
 SELECT * FROM _table LHS13 ,              _table RHS WHERE LHS13.@idcol = RHS.@idcol AND     RHS._variable[numeric] = 2 
 SELECT * FROM _table LHS14 ,              _table RHS WHERE LHS14.@idcol = RHS.@idcol AND   LHS14._variable[numeric] = 2
 SELECT * FROM _table LHS15 ,              _table RHS WHERE LHS15.@idcol = RHS.@idcol AND   LHS15._variable[@columntype] < 45 AND LHS15._variable[@columntype] = RHS._variable[@comparabletype]
-<<<<<<< HEAD
-SELECT * FROM _table LHS16 ,              _table RHS WHERE LHS16.@idcol = RHS.@idcol AND   LHS16.@numcol = RHS.@numcol AND   RHS.@idcol > 10 AND LHS16.@numcol < 30 AND LHS16.@numcol >= RHS.@idcol
-
-SELECT * FROM _table LHS21 @jointype JOIN _table RHS ON                                    LHS21._variable[@columntype] = RHS._variable[@comparabletype]
-SELECT * FROM _table LHS22 @jointype JOIN _table RHS ON    LHS22.@idcol = RHS.@idcol
-SELECT * FROM _table LHS23 @jointype JOIN _table RHS ON    LHS23.@idcol = RHS.@idcol AND     RHS._variable[numeric] = 2 
-SELECT * FROM _table LHS24 @jointype JOIN _table RHS ON    LHS24.@idcol = RHS.@idcol AND   LHS24._variable[numeric] = 2
-SELECT * FROM _table LHS25 @jointype JOIN _table RHS ON    LHS25.@idcol = RHS.@idcol WHERE LHS25._variable[@columntype] < 45 AND LHS25._variable[@columntype] = RHS._variable[@comparabletype]
-
--- Still triggers wrong answer from mis-partitioning?
-SELECT * FROM _table LHS31 @jointype JOIN _table RHS ON    LHS31.@idcol = RHS.@idcol AND     RHS.@idcol = 2
-SELECT * FROM _table LHS32 @jointype JOIN _table RHS ON    LHS32.@idcol = RHS.@idcol AND   LHS32.@idcol = 2
-
-SELECT * FROM _table LHS36 @jointype JOIN _table RHS USING(      @idcol,                         @numcol)              WHERE     @idcol > 10 AND       @numcol < 30 AND       @numcol >=     @idcol
-SELECT * FROM _table LHS37 @jointype JOIN _table RHS USING(      @idcol,                         @numcol)              WHERE     @idcol > 10 AND       @numcol < 30 AND       @idcol  =      @numcol
-SELECT @idcol, @numcol FROM _table LHS38 @jointype JOIN _table RHS USING(     @idcol,            @numcol)              WHERE     @idcol > 10 AND       @numcol < 30 AND       @numcol >=     @idcol
-SELECT @idcol, @numcol FROM _table LHS39 @jointype JOIN _table RHS USING(     @idcol,            @numcol)              WHERE     @idcol > 10 AND       @numcol < 30 AND       @idcol  =      @numcol
-=======
-
 SELECT * FROM _table LHS16 ,              _table RHS WHERE LHS16.@idcol = RHS.@idcol AND   LHS16.@numcol = RHS.@numcol AND   RHS.@idcol > 10 AND LHS16.@numcol < 30 AND LHS16.@numcol >= RHS.@idcol
 
 SELECT * FROM _table LHS21 @jointype JOIN _table RHS ON                                    LHS21._variable[@columntype] = RHS._variable[@comparabletype]
@@ -55,8 +19,11 @@
    SELECT * FROM _table LHS24 @jointype JOIN _table RHS ON    LHS24.@idcol = RHS.@idcol AND   LHS24.@numcol = 2
 SELECT * FROM _table LHS25 @jointype JOIN _table RHS ON    LHS25.@idcol = RHS.@idcol WHERE LHS25._variable[@columntype] < 45 AND LHS25._variable[@columntype] = RHS._variable[@comparabletype]
 
-SELECT * FROM _table LHS26 @jointype JOIN _table RHS ON    LHS26.@idcol = RHS.@idcol AND   LHS26.@numcol = RHS.@numcol WHERE RHS.@idcol > 10 AND LHS26.@numcol < 30 AND LHS26.@numcol >= RHS.@idcol
+-- Still triggers wrong answer from mis-partitioning?
+SELECT * FROM _table LHS31 @jointype JOIN _table RHS ON    LHS31.@idcol = RHS.@idcol AND     RHS.@idcol = 2
+SELECT * FROM _table LHS32 @jointype JOIN _table RHS ON    LHS32.@idcol = RHS.@idcol AND   LHS32.@idcol = 2
 
 SELECT * FROM _table LHS36 @jointype JOIN _table RHS USING(      @idcol,                         @numcol)              WHERE     @idcol > 10 AND       @numcol < 30 AND       @numcol >=     @idcol
-SELECT @idcol, @numcol FROM _table LHS36 @jointype JOIN _table RHS USING(     @idcol,            @numcol)              WHERE     @idcol > 10 AND       @numcol < 30 AND       @numcol >=     @idcol
->>>>>>> dbb7e791
+SELECT * FROM _table LHS37 @jointype JOIN _table RHS USING(      @idcol,                         @numcol)              WHERE     @idcol > 10 AND       @numcol < 30 AND       @idcol  =      @numcol
+SELECT @idcol, @numcol FROM _table LHS38 @jointype JOIN _table RHS USING(     @idcol,            @numcol)              WHERE     @idcol > 10 AND       @numcol < 30 AND       @numcol >=     @idcol
+SELECT @idcol, @numcol FROM _table LHS39 @jointype JOIN _table RHS USING(     @idcol,            @numcol)              WHERE     @idcol > 10 AND       @numcol < 30 AND       @idcol  =      @numcol
