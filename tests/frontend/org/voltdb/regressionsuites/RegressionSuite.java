/* This file is part of VoltDB.
 * Copyright (C) 2008-2013 VoltDB Inc.
 *
 * Permission is hereby granted, free of charge, to any person obtaining
 * a copy of this software and associated documentation files (the
 * "Software"), to deal in the Software without restriction, including
 * without limitation the rights to use, copy, modify, merge, publish,
 * distribute, sublicense, and/or sell copies of the Software, and to
 * permit persons to whom the Software is furnished to do so, subject to
 * the following conditions:
 *
 * The above copyright notice and this permission notice shall be
 * included in all copies or substantial portions of the Software.
 *
 * THE SOFTWARE IS PROVIDED "AS IS", WITHOUT WARRANTY OF ANY KIND,
 * EXPRESS OR IMPLIED, INCLUDING BUT NOT LIMITED TO THE WARRANTIES OF
 * MERCHANTABILITY, FITNESS FOR A PARTICULAR PURPOSE AND NONINFRINGEMENT.
 * IN NO EVENT SHALL THE AUTHORS BE LIABLE FOR ANY CLAIM, DAMAGES OR
 * OTHER LIABILITY, WHETHER IN AN ACTION OF CONTRACT, TORT OR OTHERWISE,
 * ARISING FROM, OUT OF OR IN CONNECTION WITH THE SOFTWARE OR THE USE OR
 * OTHER DEALINGS IN THE SOFTWARE.
 */

package org.voltdb.regressionsuites;

import java.io.IOException;
import java.net.ConnectException;
import java.nio.channels.SocketChannel;
import java.util.ArrayList;
import java.util.List;
import java.util.Random;

import junit.framework.TestCase;

import org.voltdb.VoltDB;
import org.voltdb.VoltTable;
import org.voltdb.client.Client;
import org.voltdb.client.ClientConfig;
import org.voltdb.client.ClientConfigForTest;
import org.voltdb.client.ClientFactory;
import org.voltdb.client.ConnectionUtil;

/**
 * Base class for a set of JUnit tests that perform regression tests
 * on a running VoltDB server. It is assumed that all tests will access
 * a particular VoltDB server to do their work and check the output of
 * any procedures called. The main feature of this class is that the
 * backend instance of VoltDB is very flexible and the tests can be run
 * on multiple instances of VoltDB to test different VoltDB topologies.
 *
 */
public class RegressionSuite extends TestCase {

    protected VoltServerConfig m_config;
    protected String m_username = "default";
    protected String m_password = "password";
    private final ArrayList<Client> m_clients = new ArrayList<Client>();
    private final ArrayList<SocketChannel> m_clientChannels = new ArrayList<SocketChannel>();
    protected final String m_methodName;

    /**
     * Trivial constructor that passes parameter on to superclass.
     * @param name The name of the method to run as a test. (JUnit magic)
     */
    public RegressionSuite(final String name) {
        super(name);
        m_methodName = name;
    }

    /**
     * JUnit special method called to setup the test. This instance will start
     * the VoltDB server using the VoltServerConfig instance provided.
     */
    @Override
    public void setUp() throws Exception {
        //New tests means a new server thread that hasn't done a restore
        m_config.setCallingMethodName(m_methodName);
        m_config.startUp(true);
    }

    /**
     * JUnit special method called to shutdown the test. This instance will
     * stop the VoltDB server using the VoltServerConfig instance provided.
     */
    @Override
    public void tearDown() throws Exception {
        m_config.shutDown();
        for (final Client c : m_clients) {
            c.close();
        }
        synchronized (m_clientChannels) {
            for (final SocketChannel sc : m_clientChannels) {
                try {
                    ConnectionUtil.closeConnection(sc);
                } catch (final IOException e) {
                    e.printStackTrace();
                }
            }
            m_clientChannels.clear();
        }
        m_clients.clear();
    }

    /**
     * @return Is the underlying instance of VoltDB running HSQL?
     */
    public boolean isHSQL() {
        return m_config.isHSQL();
    }

    /**
     * @return Is the underlying instance of VoltDB running Valgrind with the IPC client?
     */
    public boolean isValgrind() {
        return m_config.isValgrind();
    }

    public boolean isLocalCluster() {
        return m_config instanceof LocalCluster;
    }

    /**
     * @return a reference to the associated VoltServerConfig
     */
    public final VoltServerConfig getServerConfig() {
        return m_config;
    }

    public Client getClient() throws IOException {
        return getClient(1000 * 60 * 10); // 10 minute default
    }

    public Client getFullyConnectedClient() throws IOException {
        return getFullyConnectedClient(1000 * 60 * 10); // 10 minute default
    }

    /**
     * Get a VoltClient instance connected to the server driven by the
     * VoltServerConfig instance. Just pick from the list of listeners
     * randomly.
     *
     * Only uses the time
     *
     * @return A VoltClient instance connected to the server driven by the
     * VoltServerConfig instance.
     */
    public Client getClient(long timeout) throws IOException {
        final List<String> listeners = m_config.getListenerAddresses();
        final Random r = new Random();
        String listener = listeners.get(r.nextInt(listeners.size()));
        ClientConfig config = new ClientConfigForTest(m_username, m_password);
        config.setConnectionResponseTimeout(timeout);
        config.setProcedureCallTimeout(timeout);
        final Client client = ClientFactory.createClient(config);
        // Use the port generated by LocalCluster if applicable
        try {
            client.createConnection(listener);
        }
        // retry once
        catch (ConnectException e) {
            listener = listeners.get(r.nextInt(listeners.size()));
            client.createConnection(listener);
        }
        m_clients.add(client);
        return client;
    }

    public Client getFullyConnectedClient(long timeout) throws IOException {
        final List<String> listeners = m_config.getListenerAddresses();
        final Random r = new Random();
        ClientConfig config = new ClientConfigForTest(m_username, m_password);
        config.setConnectionResponseTimeout(timeout);
        config.setProcedureCallTimeout(timeout);
        final Client client = ClientFactory.createClient(config);
        for (String listener : listeners) {
            // Use the port generated by LocalCluster if applicable
            try {
                client.createConnection(listener);
            }
            // retry once
            catch (ConnectException e) {
                listener = listeners.get(r.nextInt(listeners.size()));
                client.createConnection(listener);
            }
        }
        m_clients.add(client);
        return client;
    }

    /**
     * Release a client instance and any resources associated with it
     */
    public void releaseClient(Client c) throws IOException, InterruptedException {
        boolean removed = m_clients.remove(c);
        assert(removed);
        c.close();
    }

    /**
     * Get a SocketChannel that is an authenticated connection to a server driven by the
     * VoltServerConfig instance. Just pick from the list of listeners
     * randomly.
     *
     * @return A SocketChannel that is already authenticated with the server
     */
    public SocketChannel getClientChannel() throws IOException {
        return getClientChannel(false);
    }
    public SocketChannel getClientChannel(final boolean noTearDown) throws IOException {
        final List<String> listeners = m_config.getListenerAddresses();
        final Random r = new Random();
        final String listener = listeners.get(r.nextInt(listeners.size()));
        byte[] hashedPassword = ConnectionUtil.getHashedPassword(m_password);
        final SocketChannel channel = (SocketChannel)
            ConnectionUtil.getAuthenticatedConnection(
                    listener,
                    m_username, hashedPassword, port(0))[0];
        channel.configureBlocking(true);
        if (!noTearDown) {
            synchronized (m_clientChannels) {
                m_clientChannels.add(channel);
            }
        }
        return channel;
    }

    /**
     * Protected method used by MultiConfigSuiteBuilder to set the VoltServerConfig
     * instance a particular test will run with.
     *
     * @param config An instance of VoltServerConfig to run tests with.
     */
    void setConfig(final VoltServerConfig config) {
        m_config = config;
    }


    @Override
    public String getName() {
        // munge the test name with the VoltServerConfig instance name
        return super.getName() + "-" + m_config.getName();
    }

    /**
     * Return appropriate port for hostId. Deal with LocalCluster providing non-default ports.
     * @param hostId zero-based host id
     * @return port number
     */
    public int port(int hostId) {
        return isLocalCluster() ? ((LocalCluster)m_config).port(hostId) : VoltDB.DEFAULT_PORT+hostId;
    }

    /**
     * Return appropriate admin port for hostId. Deal with LocalCluster providing non-default ports.
     * @param hostId zero-based host id
     * @return admin port number
     */
    public int adminPort(int hostId) {
        return isLocalCluster() ? ((LocalCluster)m_config).adminPort(hostId) : VoltDB.DEFAULT_ADMIN_PORT+hostId;
    }

    /**
     * Return appropriate internal port for hostId. Deal with LocalCluster providing non-default ports.
     * @param hostId zero-based host id
     * @return internal port number
     */
    public int internalPort(int hostId) {
        return isLocalCluster() ? ((LocalCluster)m_config).internalPort(hostId) : VoltDB.DEFAULT_INTERNAL_PORT+hostId;
    }

    static public void validateTableOfLongs(VoltTable vt, long[][] expected) {
        assertEquals(expected.length, vt.getRowCount());
        int len = expected.length;
        for (int i=0; i < len; i++) {
            validateRowOfLongs(vt, expected[i]);
        }
    }

    static public void validateRowOfLongs(VoltTable vt, long [] expected) {
        int len = expected.length;
        assertTrue(vt.advanceRow());
        for (int i=0; i < len; i++) {
            long actual = -10000000;
            // ENG-4295: hsql bug: HSQLBackend sometimes returns wrong column type.
            try {
                actual = vt.getLong(i);
            } catch (IllegalArgumentException ex) {
                try {
                    actual = (long) vt.getDouble(i);
                } catch (IllegalArgumentException newEx) {
                    try {
<<<<<<< HEAD
=======
                        actual = vt.getTimestampAsLong(i);
                    } catch (IllegalArgumentException exTm) {
>>>>>>> 94dcced7
                        try {
                            actual = vt.getDecimalAsBigDecimal(i).longValueExact();
                        } catch (IllegalArgumentException newerEx) {
                            newerEx.printStackTrace();
                            fail();
                        }
                    } catch (ArithmeticException newestEx) {
                        newestEx.printStackTrace();
                        fail();
                    }
                }
            }
            assertEquals(expected[i], actual);
        }
    }
}<|MERGE_RESOLUTION|>--- conflicted
+++ resolved
@@ -289,11 +289,8 @@
                     actual = (long) vt.getDouble(i);
                 } catch (IllegalArgumentException newEx) {
                     try {
-<<<<<<< HEAD
-=======
                         actual = vt.getTimestampAsLong(i);
                     } catch (IllegalArgumentException exTm) {
->>>>>>> 94dcced7
                         try {
                             actual = vt.getDecimalAsBigDecimal(i).longValueExact();
                         } catch (IllegalArgumentException newerEx) {
