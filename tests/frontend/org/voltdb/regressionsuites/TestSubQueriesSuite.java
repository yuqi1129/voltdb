--- conflicted
+++ resolved
@@ -1302,31 +1302,6 @@
         }
     }
 
-<<<<<<< HEAD
-    public void testScalarSubqueryWithOrderByOrGroupBy() throws Exception {
-        Client client = getClient();
-
-        long[][] expected = new long[100][1];
-        for (int i = 0; i < 100; ++i) {
-            client.callProcedure("@AdHoc",  "insert into R_ENG8145_1 values (?, ?);", i, i * 2);
-            client.callProcedure("@AdHoc",  "insert into R_ENG8145_2 values (?, ?);", i, i * 2);
-            long val = 100 - ((i * 2) + 1);
-            if (val < 0)
-                val = 0;
-            expected[i][0] = val;
-        }
-
-        validateTableOfLongs(client,
-                "select (select count(*) from R_ENG8145_1 where ID > parent.num) from R_ENG8145_2 parent order by id;",
-                expected);
-        validateTableOfLongs(client,
-                "select (select count(*) from R_ENG8145_1 where ID > parent.num) from R_ENG8145_2 parent group by id;",
-                expected);
-        validateTableOfLongs(client,
-                "select (select count(*) from R_ENG8145_1 where ID > parent.num) from R_ENG8145_2 parent group by id order by id;",
-                expected);
-    }
-
     public void testScalarStarSubqueryWithOrderBy() throws Exception {
         Client client = getClient();
         client.callProcedure("@AdHoc", "insert into R_ENG8173_1 values (0, 'foo', 50);");
@@ -1362,8 +1337,6 @@
                 new long[][] {{76}, {76}});
     }
 
-=======
->>>>>>> f8cbff47
     static public junit.framework.Test suite()
     {
         VoltServerConfig config = null;
