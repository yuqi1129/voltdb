/* This file is part of VoltDB.
 * Copyright (C) 2008-2019 VoltDB Inc.
 *
 * Permission is hereby granted, free of charge, to any person obtaining
 * a copy of this software and associated documentation files (the
 * "Software"), to deal in the Software without restriction, including
 * without limitation the rights to use, copy, modify, merge, publish,
 * distribute, sublicense, and/or sell copies of the Software, and to
 * permit persons to whom the Software is furnished to do so, subject to
 * the following conditions:
 *
 * The above copyright notice and this permission notice shall be
 * included in all copies or substantial portions of the Software.
 *
 * THE SOFTWARE IS PROVIDED "AS IS", WITHOUT WARRANTY OF ANY KIND,
 * EXPRESS OR IMPLIED, INCLUDING BUT NOT LIMITED TO THE WARRANTIES OF
 * MERCHANTABILITY, FITNESS FOR A PARTICULAR PURPOSE AND NONINFRINGEMENT.
 * IN NO EVENT SHALL THE AUTHORS BE LIABLE FOR ANY CLAIM, DAMAGES OR
 * OTHER LIABILITY, WHETHER IN AN ACTION OF CONTRACT, TORT OR OTHERWISE,
 * ARISING FROM, OUT OF OR IN CONNECTION WITH THE SOFTWARE OR THE USE OR
 * OTHER DEALINGS IN THE SOFTWARE.
 */
package org.voltdb.regressionsuites;

import static com.google_voltpatches.common.base.Preconditions.checkArgument;
import static org.junit.Assert.assertTrue;

import java.io.File;
import java.io.IOException;
import java.util.ArrayList;
import java.util.Arrays;
import java.util.HashMap;
import java.util.List;
import java.util.Map;
import java.util.NavigableSet;
import java.util.Random;
import java.util.Set;
import java.util.concurrent.ConcurrentHashMap;
import java.util.regex.Pattern;

import org.eclipse.jetty.util.ConcurrentHashSet;
import org.voltcore.logging.VoltLogger;
import org.voltdb.BackendTarget;
import org.voltdb.EELibraryLoader;
import org.voltdb.ServerThread;
import org.voltdb.StartAction;
import org.voltdb.VoltDB;
import org.voltdb.VoltTable;
import org.voltdb.client.Client;
import org.voltdb.client.ClientConfig;
import org.voltdb.client.ClientFactory;
import org.voltdb.client.ClientResponse;
import org.voltdb.client.ProcCallException;
import org.voltdb.common.Constants;
import org.voltdb.compiler.VoltProjectBuilder;
import org.voltdb.compiler.deploymentfile.DrRoleType;
import org.voltdb.utils.CatalogUtil;
import org.voltdb.utils.CommandLine;
import org.voltdb.utils.VoltFile;

import com.google_voltpatches.common.collect.ImmutableSortedSet;

/**
 * Implementation of a VoltServerConfig for a multi-process
 * cluster. All cluster processes run locally (keep this in
 * mind if building memory or load intensive tests.)
 */
public class LocalCluster extends VoltServerConfig {

    public enum FailureState {
        ALL_RUNNING,
        ONE_FAILURE,
        ONE_RECOVERING
    }

    // Used to provide out-of-band HostId determination.
    // NOTE: This mechanism can't be used when m_hasLocalServer is enabled
    public static final String clusterHostIdProperty = "__VOLTDB_CLUSTER_HOSTID__";

    private VoltLogger log = new VoltLogger("HOST");

    // the timestamp salt for the TransactionIdManager
    // will vary between -3 and 3 uniformly
    static final int TIMESTAMP_SALT_VARIANCE = 3;

    int getRandomTimestampSalt() {
        Random r = new Random();
        // if variance is 3, get a range between 0 and 6 inclusive
        int retval = r.nextInt(TIMESTAMP_SALT_VARIANCE * 2 + 1);
        // shift that range so it goes from -3 to 3 inclusive
        retval -= TIMESTAMP_SALT_VARIANCE;
        return retval;
    }

    // how long to wait for startup of external procs
    static final long PIPE_WAIT_MAX_TIMEOUT = 60 * 1000 *2; //*2 == slow machine allowance

    String m_callingClassName = "";
    String m_callingMethodName = "";
    boolean m_compiled = false;
    protected int m_siteCount;
    int m_hostCount;
    int m_missingHostCount = 0;
    int m_kfactor = 0;
    int m_clusterId;
    protected String m_jarFileName;
    boolean m_running = false;
    private final boolean m_debug;
    FailureState m_failureState;
    int m_nextIPCPort = 10000;
    ArrayList<Process> m_cluster = new ArrayList<>();
    int perLocalClusterExtProcessIndex = 0;
    VoltProjectBuilder m_builder;
    private boolean m_expectedToCrash = false;
    private boolean m_expectedToInitialize = true;
    int m_replicationPort = -1;
    private String m_drPublicHost;
    private int m_drPublicPort = -1;

    // log message pattern match results by host
    private Map<Integer, Set<String>> m_logMessageMatchResults = new ConcurrentHashMap<>();
    // log message patterns
    private Map<String, Pattern> m_logMessageMatchPatterns = new ConcurrentHashMap<>();

    Map<String, String> m_hostRoots = new HashMap<>();
    /** Gets the dedicated paths in the filesystem used as a root for each process.
     * Used with NewCLI.
     */
    public Map<String, String> getHostRoots() {
        return m_hostRoots;
    }

    // Dedicated paths in the filesystem to be used as a root for each process
    ArrayList<File> m_subRoots = new ArrayList<>();
    public ArrayList<File> getSubRoots() {
        return m_subRoots;
    }

    // This should be set to true by default, otherwise the client interface
    // may throw different types of exception in other tests, which results
    // to failure
    boolean m_hasLocalServer = true;
    public void setHasLocalServer(boolean hasLocalServer) {
        m_hasLocalServer = hasLocalServer;
    }

    ArrayList<PipeToFile> m_pipes = null;
    ArrayList<CommandLine> m_cmdLines = null;
    ServerThread m_localServer = null;
    ProcessBuilder m_procBuilder;

    //wait before next node is started up in millisecond
    //to help matching the host id on the real cluster with the host id on the local
    //cluster
    private long m_delayBetweenNodeStartupMS = 0;
    private boolean m_httpPortEnabled = false;
    private final ArrayList<EEProcess> m_eeProcs = new ArrayList<>();
    //This is additional process invironment variables that can be passed.
    // This is used to pass JMX port. Any additional use cases can use this too.
    private Map<String, String> m_additionalProcessEnv = null;
    protected final Map<String, String> getAdditionalProcessEnv() {
        return m_additionalProcessEnv;
    }

    // Produce a (presumably) available IP port number.
    public static final PortGeneratorForTest portGenerator = new PortGeneratorForTest();
    private InternalPortGeneratorForTest internalPortGenerator;
    private int numberOfCoordinators = 1;
    private String m_voltdbroot = "";
    private VoltFile m_filePrefix;

    private String[] m_versionOverrides = null;
    private String[] m_versionCheckRegexOverrides = null;
    private String[] m_buildStringOverrides = null;

    private String[] m_modeOverrides = null;
    private String[] m_placementGroups = null;
    // The base command line - each process copies and customizes this.
    // Each local cluster process has a CommandLine instance configured
    // with the port numbers and command line parameter value specific to that
    // instance.
    private final CommandLine templateCmdLine = new CommandLine(StartAction.CREATE);
    //NEW_CLI can be picked up from env var or -D to JVM.
    private boolean isNewCli = Boolean.valueOf(System.getenv("NEW_CLI") == null ? System.getProperty("NEW_CLI", "true") : System.getenv("NEW_CLI"));
    public boolean isNewCli() { return isNewCli; };
    public void setNewCli(boolean flag) {
        isNewCli = flag;
        templateCmdLine.setNewCli(flag);
        templateCmdLine.startCommand("create");
    };

    private boolean isEnableSSL = Boolean.valueOf(System.getenv("ENABLE_SSL") == null ? Boolean.toString(Boolean.getBoolean("ENABLE_SSL")) : System.getenv("ENABLE_SSL"));
    public boolean isEnableSSL() { return isEnableSSL; };
    public void setEnableSSL(boolean flag) {
        isEnableSSL = flag;
        templateCmdLine.m_sslEnable = flag;
        templateCmdLine.m_sslExternal = flag;
        templateCmdLine.m_sslInternal = flag;
    };

    private String m_prefix = null;
    private boolean m_isPaused = false;
    private boolean m_usesStagedSchema;

    private int m_httpOverridePort = -1;

    /** Schema to use on the mismatched node, or null to initialize a bare node. */
    private String m_mismatchSchema = null;
    /** Node to initialize with a different schema, or null to use the same schema on all nodes. */
    private Integer m_mismatchNode = null;

    public void setHttpOverridePort(int port) {
        m_httpOverridePort = port;
    }
    public int getHttpOverridePort() { return m_httpOverridePort; };

    /*
     * Enable pre-compiled regex search in logs
     */
    public void setLogSearchPatterns(List<String> regexes) {
        for (int i = 0; i < regexes.size(); i++) {
            String s = regexes.get(i);
            Pattern p = Pattern.compile(s);
            m_logMessageMatchPatterns.put(s, p);
        }
    }

    public LocalCluster(String jarFileName,
                        int siteCount,
                        int hostCount,
                        int kfactor,
                        BackendTarget target)
    {
        this(jarFileName, siteCount, hostCount, kfactor, target, null);
    }

    public LocalCluster(String jarFileName,
            int siteCount,
            int hostCount,
            int kfactor,
            BackendTarget target,
            int inactiveCount)
{
       this(jarFileName, siteCount, hostCount, kfactor, target, null);
       this.m_missingHostCount = inactiveCount;
}

    public LocalCluster(String jarFileName,
                        int siteCount,
                        int hostCount,
                        int kfactor,
                        BackendTarget target,
                        Map<String, String> env)
    {
        this(jarFileName, siteCount, hostCount, kfactor, target,
                FailureState.ALL_RUNNING, false, env);

    }

    public LocalCluster(String jarFileName,
            int siteCount,
            int hostCount,
            int kfactor,
            int clusterId,
            BackendTarget target)
    {
        this(jarFileName, siteCount, hostCount, kfactor, clusterId, target,
            FailureState.ALL_RUNNING, false, null);
    }

    public LocalCluster(String jarFileName,
                        int siteCount,
                        int hostCount,
                        int kfactor,
                        BackendTarget target,
                        FailureState failureState,
                        boolean debug)
    {
        this(jarFileName, siteCount, hostCount, kfactor, target,
                failureState, debug, null);
    }

    public LocalCluster(String jarFileName,
                        int siteCount,
                        int hostCount,
                        int kfactor,
                        BackendTarget target,
                        FailureState failureState,
                        boolean debug,
                        Map<String, String> env) {
        this(jarFileName, siteCount, hostCount, kfactor, 0, target,
                failureState, debug, env);
    }

    public LocalCluster(String jarFileName,
            int siteCount,
            int hostCount,
            int kfactor,
            int clusterId,
            BackendTarget target,
            FailureState failureState,
            boolean debug,
            Map<String, String> env) {
        this(null, null, jarFileName, siteCount, hostCount, kfactor, clusterId, target, failureState, debug, env);
    }

    public LocalCluster(String schemaToStage,
                        String classesJarToStage,
                        String catalogJarFileName,
                        int siteCount,
                        int hostCount,
                        int kfactor,
                        int clusterId,
                        BackendTarget target,
                        FailureState failureState,
                        boolean debug,
                        Map<String, String> env)
    {
        m_usesStagedSchema = schemaToStage != null || classesJarToStage != null;
        setNewCli(isNewCli() || m_usesStagedSchema);

        assert siteCount > 0 : "site count is less than 1";
        assert hostCount > 0 : "host count is less than 1";

        numberOfCoordinators = hostCount <= 2 ? hostCount : hostCount <= 4 ? 2 : 3;
        internalPortGenerator = new InternalPortGeneratorForTest(portGenerator, numberOfCoordinators);

        m_additionalProcessEnv = env==null ? new HashMap<>() : env;
        if (Boolean.getBoolean(EELibraryLoader.USE_JAVA_LIBRARY_PATH)) {
            // set use.javalib for LocalCluster so that Eclipse runs will be OK.
            m_additionalProcessEnv.put(EELibraryLoader.USE_JAVA_LIBRARY_PATH, "true");
        }
        // get the name of the calling class
        StackTraceElement[] traces = Thread.currentThread().getStackTrace();
        m_callingClassName = "UnknownClass";
        m_callingMethodName = "unknownMethod";
        //ArrayUtils.reverse(traces);
        int i;
        // skip all stack frames below this method
        for (i = 0; ! traces[i].getClassName().equals(getClass().getName()); i++);
        // skip all stack frames from localcluster itself
        for (;      traces[i].getClassName().equals(getClass().getName()); i++);
        // skip the package name
        int dot = traces[i].getClassName().lastIndexOf('.');
        m_callingClassName = traces[i].getClassName().substring(dot + 1);
        m_callingMethodName = traces[i].getMethodName();

        if (catalogJarFileName == null) {
            if (m_usesStagedSchema == false) {
                log.info("Instantiating empty LocalCluster with class.method: " +
                        m_callingClassName + "." + m_callingMethodName);
            } else {
                log.info("Instantiating LocalCluster with schema and class.method: " +
                        m_callingClassName + "." + m_callingMethodName);
            }
        } else {
            assert m_usesStagedSchema == false : "Cannot use OldCLI catalog with staged schema and/or classes";
            log.info("Instantiating LocalCluster for " + catalogJarFileName + " with class.method: " +
                    m_callingClassName + "." + m_callingMethodName);
        }
        log.info("ClusterId: " + clusterId + " Sites: " + siteCount + " Hosts: " + hostCount + " ReplicationFactor: " + kfactor);

        m_cluster.ensureCapacity(hostCount);

        m_siteCount = siteCount;
        m_hostCount = hostCount;
        templateCmdLine.hostCount(hostCount);
        templateCmdLine.setMissingHostCount(m_missingHostCount);
        setEnableSSL(isEnableSSL);
        m_kfactor = kfactor;
        m_clusterId = clusterId;
        m_debug = debug;
        m_jarFileName = catalogJarFileName;
        m_failureState = m_kfactor < 1 ? FailureState.ALL_RUNNING : failureState;
        m_pipes = new ArrayList<>();
        m_cmdLines = new ArrayList<>();
        // m_userSchema and m_stagedClassesPath are only used by init.
        // start ignores them silently if they are set.
        if (schemaToStage != null) {
            try {
                templateCmdLine.m_userSchema = VoltProjectBuilder.createFileForSchema(schemaToStage);
                log.info("LocalCluster staged schema as \"" + templateCmdLine.m_userSchema + "\"");
            } catch (IOException e) {
                throw new RuntimeException(e);
            }
        }
        if (classesJarToStage != null) {
            templateCmdLine.m_stagedClassesPath = new VoltFile(classesJarToStage);
            log.info("LocalCluster staged classes as \"" + templateCmdLine.m_stagedClassesPath + "\"");
        }

        // if the user wants valgrind and it makes sense, give it to 'em
        // For now only one host works.
        if (isMemcheckDefined() && target.isValgrindable && m_hostCount == 1) {
            m_target = BackendTarget.NATIVE_EE_VALGRIND_IPC;
        }
        else {
            m_target = target;
        }

        String buildDir = System.getenv("VOLTDB_BUILD_DIR");  // via build.xml
        if (buildDir == null) {
            buildDir = System.getProperty("user.dir") + "/obj/release";
        }
        // Allow importer tests to find their bundles
        String defaultBundleDir = System.getProperty("user.dir") + "/bundles";
        m_additionalProcessEnv.putIfAbsent(
                CatalogUtil.VOLTDB_BUNDLE_LOCATION_PROPERTY_NAME,
                System.getProperty(CatalogUtil.VOLTDB_BUNDLE_LOCATION_PROPERTY_NAME, defaultBundleDir));

        String classPath = System.getProperty("java.class.path");
        if (m_jarFileName != null) {
            classPath += ":" + buildDir + File.separator + m_jarFileName;
        }
        classPath += ":" + buildDir + File.separator + "prod";
        // Remove the stored procedures from the classpath.  Out-of-process nodes will
        // only be able to find procedures and dependent classes in the catalog, as intended
        classPath = classPath.replace(buildDir + File.separator + "testprocs:", "");

        // set the java lib path to the one for this process - Add obj/release/nativelibs
        String javaLibraryPath = System.getProperty("java.library.path");
        if (javaLibraryPath == null || javaLibraryPath.trim().length() == 0) {
            javaLibraryPath = buildDir + "/nativelibs";
        }
        else {
            javaLibraryPath += ":" + buildDir + "/nativelibs";
        }

        // First try 'ant' syntax and then 'eclipse' syntax...
        String log4j = System.getProperty("log4j.configuration");
        if (log4j == null) {
            log4j = "file://" + System.getProperty("user.dir") + "/tests/log4j-allconsole.xml";
        }

        m_procBuilder = new ProcessBuilder();

        // set the working directory to obj/release/prod
        //m_procBuilder.directory(new File(m_buildDir + File.separator + "prod"));
        m_procBuilder.redirectErrorStream(true);

        Thread shutdownThread = new Thread(new ShutDownHookThread());
        java.lang.Runtime.getRuntime().addShutdownHook(shutdownThread);
        this.templateCmdLine.
            addTestOptions(true).
            leader("").
            target(m_target).
            startCommand(isNewCli() ? "probe" : "create").
            jarFileName(VoltDB.Configuration.getPathToCatalogForTest(m_jarFileName)).
            buildDir(buildDir).
            classPath(classPath).
            pathToLicense(ServerThread.getTestLicensePath()).
            log4j(log4j).
            setForceVoltdbCreate(true);
        if (javaLibraryPath!=null) {
            templateCmdLine.javaLibraryPath(javaLibraryPath);
        }
        this.templateCmdLine.m_noLoadLibVOLTDB = m_target == BackendTarget.HSQLDB_BACKEND;
        // "tag" this command line so it's clear which test started it
        this.templateCmdLine.m_tag = m_callingClassName + ":" + m_callingMethodName;
    }

    /** Directs this LocalCluster to initialize one of its nodes with a different schema.
     * Only use this with NewCLI clusters that have an initialized schema.
     *
     * @pre the node specified is not running
     * @param mismatchSchema schema to put on one node, or null if node should be empty
     * @param nodeID node to put the mismatch, or null to re-enable matched schemas
     */
    public void setMismatchSchemaForInit( String mismatchSchema, Integer nodeID ){
        assert isNewCli();
        assert m_usesStagedSchema;
        m_mismatchSchema = mismatchSchema;
        m_mismatchNode = nodeID;
    }

    public CommandLine getTemplateCommandLine() {
        return templateCmdLine;
    }

    public void setToStartPaused() {
       m_isPaused = true;
    }
    /**
     * Override the Valgrind backend with a JNI backend.
     * Called after a constructor but before startup.
     */
    public void overrideAnyRequestForValgrind() {
        if (templateCmdLine.m_backend.isValgrindTarget) {
            m_target = BackendTarget.NATIVE_EE_JNI;
            templateCmdLine.m_backend = BackendTarget.NATIVE_EE_JNI;
        }
    }

    public void overrideStartCommandVerb(String verb) {
        if (verb == null || verb.trim().isEmpty()) {
            return;
        }
        this.templateCmdLine.startCommand(verb);
    }

    public void setCustomCmdLn(String customCmdLn) {
        templateCmdLine.customCmdLn(customCmdLn);
    }

    public void setJavaProperty(String property, String value) {
        templateCmdLine.setJavaProperty(property, value);
    }

    @Override
    public void setCallingMethodName(String name) {
        m_callingMethodName = name;
    }

    public void setCallingClassName(String name) {
        m_callingClassName = name;
    }

    public boolean compile(VoltProjectBuilder builder, final String voltRootPath) {
        if (! m_compiled) {
            m_initialCatalog = builder.compile(templateCmdLine.jarFileName(), m_siteCount, m_hostCount, m_kfactor, voltRootPath, m_clusterId);
            m_compiled = m_initialCatalog != null;
            templateCmdLine.pathToDeployment(builder.getPathToDeployment());
            m_voltdbroot = builder.getPathToVoltRoot().getAbsolutePath();
        }
        return m_compiled;
    }

    @Override
    public boolean compile(VoltProjectBuilder builder) {
        if (!m_compiled) {
            m_initialCatalog = builder.compile(templateCmdLine.jarFileName(), m_siteCount, m_hostCount, m_kfactor, null, m_clusterId);
            m_compiled = m_initialCatalog != null;
            templateCmdLine.pathToDeployment(builder.getPathToDeployment());
            m_voltdbroot = builder.getPathToVoltRoot().getAbsolutePath();
        }
        return m_compiled;
    }

    @Override
    public boolean compileWithPartitionDetection(VoltProjectBuilder builder, String snapshotPath, String ppdPrefix) {
        if (!m_compiled) {
            m_compiled = builder.compile(templateCmdLine.jarFileName(), m_siteCount, m_hostCount, m_kfactor,
                    null, m_clusterId, true, snapshotPath, ppdPrefix);
            templateCmdLine.pathToDeployment(builder.getPathToDeployment());
            m_voltdbroot = builder.getPathToVoltRoot().getAbsolutePath();
        }
        return m_compiled;
    }

    @Override
    public boolean compileWithAdminMode(VoltProjectBuilder builder, int adminPort, boolean adminOnStartup)
    {
        if (adminOnStartup) {
            setToStartPaused();
        }

        if (!m_compiled) {
            m_initialCatalog = builder.compile(templateCmdLine.jarFileName(), m_siteCount, m_hostCount, m_kfactor, m_clusterId);
            m_compiled = m_initialCatalog != null;
            templateCmdLine.pathToDeployment(builder.getPathToDeployment());
            m_voltdbroot = builder.getPathToVoltRoot().getAbsolutePath();
        }
        return m_compiled;
    }

    @Override
    public void startUp() {
        startUp(true);
    }

    @Override
    public void startUp(boolean clearLocalDataDirectories) {
        //if cleardirectory is true we dont skip init.
        startUp(clearLocalDataDirectories, ! clearLocalDataDirectories);
    }

    public void setForceVoltdbCreate(boolean newVoltdb) {
        templateCmdLine.setForceVoltdbCreate(newVoltdb);
    }

    public void setDeploymentAndVoltDBRoot(String pathToDeployment, String pathToVoltDBRoot) {
        templateCmdLine.pathToDeployment(pathToDeployment);
        m_voltdbroot = pathToVoltDBRoot;
        m_compiled = true;
    }

    public void setFilePrefix(VoltFile filePrefix) {
        m_filePrefix = filePrefix;
    }

    public void setHostCount(int hostCount)
    {
        m_hostCount = hostCount;
        if (hostCount < numberOfCoordinators) {
            numberOfCoordinators = hostCount;
        }
        // Force recompilation
        m_compiled = false;
    }

    public void setHttpPortEnabled(boolean enabled) {
        m_httpPortEnabled = enabled;
    }

    public void setReplicationPort(int port) {
        m_replicationPort = port;
    }

    public void setDrPublicHost(String host) {
        m_drPublicHost = host;
    }

    public void setDrPublicPort(int port) {
        m_drPublicPort = port;
    }

    private void startLocalServer(int hostId, boolean clearLocalDataDirectories) throws IOException {
        startLocalServer(hostId, clearLocalDataDirectories, templateCmdLine.m_startAction);
    }

    private void startLocalServer(int hostId, boolean clearLocalDataDirectories, StartAction action) throws IOException {
        // Generate a new root for the in-process server if clearing directories.
        File subroot = null;
        if (!isNewCli) {
            try {
                if (m_filePrefix != null) {
                    subroot = m_filePrefix;
                    m_subRoots.add(subroot);
                }
                else if (clearLocalDataDirectories) {
                    subroot = VoltFile.initNewSubrootForThisProcess();
                    m_subRoots.add(subroot);
                }
                else {
                    if (m_subRoots.size() <= hostId) {
                        m_subRoots.add(VoltFile.initNewSubrootForThisProcess());
                    }
                    subroot = m_subRoots.get(hostId);
                }
            }
            catch (IOException e) {
                throw new RuntimeException(e);
            }
        }

        // Make the local Configuration object...
        CommandLine cmdln = (templateCmdLine.makeCopy());
        cmdln.startCommand(action);
        cmdln.setJavaProperty(clusterHostIdProperty, String.valueOf(hostId));
        if (this.m_additionalProcessEnv != null) {
            for (String name : this.m_additionalProcessEnv.keySet()) {
                cmdln.setJavaProperty(name, this.m_additionalProcessEnv.get(name));
            }
        }
        if (!isNewCli) {
            cmdln.voltFilePrefix(subroot.getPath());
        }
        cmdln.internalPort(internalPortGenerator.nextInternalPort(hostId));
        cmdln.coordinators(internalPortGenerator.getCoordinators());
        cmdln.port(portGenerator.nextClient());
        cmdln.adminPort(portGenerator.nextAdmin());
        cmdln.zkport(portGenerator.nextZkPort());
        cmdln.httpPort(portGenerator.nextHttp());
        // replication port and its two automatic followers.
        cmdln.drAgentStartPort(m_replicationPort != -1 ? m_replicationPort : portGenerator.nextReplicationPort());
        setDrPublicInterface(cmdln);
        portGenerator.nextReplicationPort();
        portGenerator.nextReplicationPort();
        if (m_target == BackendTarget.NATIVE_EE_VALGRIND_IPC) {
            EEProcess proc = m_eeProcs.get(hostId);
            assert(proc != null);
            cmdln.m_ipcPort = proc.port();
        }
        if (m_target == BackendTarget.NATIVE_EE_IPC) {
            cmdln.m_ipcPort = portGenerator.next();
        }
        if ((m_versionOverrides != null) && (m_versionOverrides.length > hostId)) {
            assert(m_versionOverrides[hostId] != null);
            assert(m_versionCheckRegexOverrides[hostId] != null);
            cmdln.m_versionStringOverrideForTest = m_versionOverrides[hostId];
            cmdln.m_versionCompatibilityRegexOverrideForTest = m_versionCheckRegexOverrides[hostId];
            if ((m_buildStringOverrides != null) && (m_buildStringOverrides.length > hostId)) {
                assert(m_buildStringOverrides[hostId] != null);
                cmdln.m_buildStringOverrideForTest = m_buildStringOverrides[hostId];
            }
        }
        if ((m_modeOverrides != null) && (m_modeOverrides.length > hostId)) {
            assert(m_modeOverrides[hostId] != null);
            cmdln.m_modeOverrideForTest = m_modeOverrides[hostId];
            cmdln.m_isPaused = true;
        }

        // for debug, dump the command line to a unique file.
        // cmdln.dumpToFile("/Users/rbetts/cmd_" + Integer.toString(portGenerator.next()));

        m_cluster.add(null);
        m_pipes.add(null);
        m_cmdLines.add(cmdln);
        if (isNewCli) {
            cmdln.m_startAction = StartAction.PROBE;
            cmdln.enableAdd(action == StartAction.JOIN);
            cmdln.m_hostCount = m_hostCount;
            String hostIdStr = cmdln.getJavaProperty(clusterHostIdProperty);
            String root = m_hostRoots.get(hostIdStr);
            //For new CLI dont pass deployment for probe.
            cmdln.pathToDeployment(null);
            cmdln.voltdbRoot(root + File.separator + Constants.DBROOT);
        }
        m_localServer = new ServerThread(cmdln);
        if (m_usesStagedSchema) {
            // ServerThread sets this to true, always - override with our desired behavior.
            // Only do this for staged schema tests - preserve old behavior for others.
            cmdln.setForceVoltdbCreate(clearLocalDataDirectories);
        }
        m_localServer.start();
    }

    /**
     * Gets the voltdbroot directory for the specified host.
     * WARNING: behavior is inconsistent with {@link VoltFile#getServerSpecificRoot(String, boolean)},
     * which returns the parent directory of voltdbroot.
     * @param hostId
     * @return  The location of voltdbroot
     */
    public String getServerSpecificRoot(String hostId) {
        if (isNewCli()) {
            if (!m_hostRoots.containsKey(hostId)) {
                throw new IllegalArgumentException("getServerSpecificRoot possibly called before cluster has started.");
            }
            assert( new File(m_hostRoots.get(hostId)).getName().equals(Constants.DBROOT) == false ) : m_hostRoots.get(hostId);
            return m_hostRoots.get(hostId) + File.separator + Constants.DBROOT;
        }
        else {
            for (CommandLine cl : m_cmdLines) {
                if (cl.getJavaProperty(clusterHostIdProperty).equals(hostId)) {
                    return cl.voltRoot().toString();
                }
            }
            throw new IllegalArgumentException("getServerSpecificRoot could not find specified host (old CLI)");
        }
    }

    void initLocalServer(int hostId, boolean clearLocalDataDirectories) throws IOException {
        // Make the local Configuration object...
        CommandLine cmdln = (templateCmdLine.makeCopy());
        cmdln.startCommand(StartAction.INITIALIZE);
        cmdln.setJavaProperty(clusterHostIdProperty, String.valueOf(hostId));
        if (this.m_additionalProcessEnv != null) {
            for (String name : this.m_additionalProcessEnv.keySet()) {
                cmdln.setJavaProperty(name, this.m_additionalProcessEnv.get(name));
            }
        }
        if (new Integer(hostId).equals(m_mismatchNode)) {
            assert m_usesStagedSchema;
            cmdln.m_userSchema = m_mismatchSchema == null ? null : VoltProjectBuilder.createFileForSchema(m_mismatchSchema);
        }
        cmdln.setForceVoltdbCreate(clearLocalDataDirectories);

        //If we are initializing lets wait for it to finish.
        ServerThread th = new ServerThread(cmdln);
        File root = VoltFile.getServerSpecificRoot(String.valueOf(hostId), clearLocalDataDirectories);
        assert( root.getName().equals(Constants.DBROOT) == false ) : root.getAbsolutePath();
        cmdln.voltdbRoot(new File(root, Constants.DBROOT));
        try {
            th.initialize();
        }
        catch (VoltDB.SimulatedExitException expected) {
            //All ok
        }
        catch (Exception ex) {
            log.error("Failed to initialize cluster process:" + ex.getMessage(), ex);
            assert (false);
        }
        //Keep track by hostid the voltdbroot
        String hostIdStr = cmdln.getJavaProperty(clusterHostIdProperty);
        m_hostRoots.put(hostIdStr, root.getAbsolutePath());
    }

    private boolean waitForAllReady()
    {
        if (!m_expectedToInitialize) {
            return true;
        }
        long startOfPipeWait = System.currentTimeMillis();
        boolean allReady = false;
        while ( ! allReady) {
            if ((System.currentTimeMillis() - startOfPipeWait) > PIPE_WAIT_MAX_TIMEOUT) {
                return false;
            }

            allReady = true;
            for (PipeToFile pipeToFile : m_pipes) {
                if (pipeToFile == null) {
                    continue;
                }
                synchronized(pipeToFile) {
                    // if prtests/frontend/org/voltdb/regressionsuites/LocalCluster.javaocess is dead, no point in waiting around
                    if (isProcessDead(pipeToFile.getProcess())) {
                        // dead process means the other pipes won't start,
                        // so bail here
                        return false;
                    }

                    // if eof, then no point in waiting around
                    if (pipeToFile.m_eof.get()) {
                        continue;
                    }

                    // if not eof, then wait for statement of readiness
                    if ( ! pipeToFile.m_witnessedReady.get()) {
                        try {
                            // use a timeout to prevent a forever hang
                            pipeToFile.wait(250);
                        }
                        catch (InterruptedException ex) {
                            log.error(ex.toString(), ex);
                        }
                        allReady = false;
                    }
                }
            }
        }
        return true;
    }

    private void printTiming(boolean logtime, String msg) {
        if (logtime) {
            System.out.println("************ " + msg);
        }
    }

    public void startUp(boolean clearLocalDataDirectories, boolean skipInit) {
        if (m_running) {
            return;
        }
        VoltServerConfig.addInstance(this);

        // needs to be called before any call to pick a filename
        VoltDB.setDefaultTimezone();

        if (m_isPaused) {
            // Set paused mode
            templateCmdLine.startPaused();
        }
        System.out.println("New CLI options set to: " + isNewCli);
        // set to true to spew startup timing data
        boolean logtime = false;
        long startTime = 0;
        printTiming(logtime, "Starting cluster at: " + System.currentTimeMillis());

        // clear any logs, export or snapshot data for this run
        if (clearLocalDataDirectories && !isNewCli) {
            try {
                VoltFile.deleteAllSubRoots();
                m_subRoots.clear();
            } catch (IOException e) {
                throw new RuntimeException(e);
            }
        }

        // reset the port generator. RegressionSuite always expects
        // to find ClientInterface and Admin mode on known ports.
        portGenerator.reset();
        internalPortGenerator = new InternalPortGeneratorForTest(portGenerator, numberOfCoordinators);

        templateCmdLine.leaderPort(portGenerator.nextInternalPort());
        templateCmdLine.coordinators(internalPortGenerator.getCoordinators());
        if (m_httpPortEnabled) {
            templateCmdLine.httpPort(0); // Set this value to 0 would enable http port assignment
        }

        m_eeProcs.clear();
        int hostCount = m_hostCount - m_missingHostCount;
        for (int ii = 0; ii < hostCount; ii++) {
            String logfile = "LocalCluster_host_" + ii + ".log";
            m_eeProcs.add(new EEProcess(templateCmdLine.target(), m_siteCount, logfile));
        }

        m_pipes.clear();
        m_cluster.clear();
        m_cmdLines.clear();
        if (m_logMessageMatchPatterns != null) {
            resetLogMessageMatchResults();
        }
        int oopStartIndex = 0;

        // create the in-process server instance.
        if (m_hasLocalServer) {
            try {
                //Init
                if (isNewCli && !skipInit) {
                    initLocalServer(oopStartIndex, clearLocalDataDirectories);
                }
                startLocalServer(oopStartIndex, clearLocalDataDirectories);
            }
            catch (IOException ioe) {
                throw new RuntimeException(ioe);
            }
            ++oopStartIndex;
        }

        // create all the out-of-process servers
        for (int i = oopStartIndex; i < hostCount; i++) {
            try {
                if (isNewCli && !skipInit) {
                    initOne(i, clearLocalDataDirectories);
                }
                String placementGroup = null;
                if (m_placementGroups != null && m_placementGroups.length == m_hostCount) {
                    placementGroup = m_placementGroups[i];
                }

                startOne(i, clearLocalDataDirectories, StartAction.CREATE, true, placementGroup);
                //wait before next one
                if (m_delayBetweenNodeStartupMS > 0) {
                    try {
                        Thread.sleep(m_delayBetweenNodeStartupMS);
                    } catch (InterruptedException e) {
                    }
                }
            }
            catch (IOException ioe) {
                throw new RuntimeException(ioe);
            }
        }

        printTiming(logtime, "Pre-witness: " + (System.currentTimeMillis() - startTime) + "ms");
        boolean allReady = false;
        allReady = waitForAllReady();
        printTiming(logtime, "Post-witness: " + (System.currentTimeMillis() - startTime) + "ms");

        // verify all processes started up and count failures
        int downProcesses = 0;
        for (Process proc : m_cluster) {
            if ((proc != null) && (isProcessDead(proc))) {
                downProcesses++;
            }
        }

        // throw an exception if there were failures starting up
        if ((downProcesses > 0) || ! allReady) {
            // poke all the external processes to die (no guarantees)
            for (Process proc : m_cluster) {
                if (proc != null) {
                    try { proc.destroy(); } catch (Exception e) {}
                }
            }

            if (downProcesses > 0) {
                int expectedProcesses = m_hostCount - (m_hasLocalServer ? 1 : 0);
                if (!m_expectedToCrash) {
                    throw new RuntimeException(
                            String.format("%d/%d external processes failed to start",
                            downProcesses, expectedProcesses));
                }
            }
            // this error case should only be from a timeout
            else if (!allReady) {
                throw new RuntimeException(
                        "One or more external processes failed to complete initialization.");
            }
        }

        // Finally, make sure the local server thread is running and wait if it is not.
        if (m_hasLocalServer) {
            m_localServer.waitForInitialization();
        }

        printTiming(logtime, "DONE: " + (System.currentTimeMillis() - startTime) + " ms");
        m_running = true;

        // if supposed to kill a server, it's go time
        if (m_failureState != FailureState.ALL_RUNNING) {
            killOne();
        }

        // after killing a server, bring it back in recovery mode
        if (m_failureState == FailureState.ONE_RECOVERING) {
            int hostId = m_hasLocalServer ? 1 : 0;
            recoverOne(logtime, startTime, hostId);
        }
    }

    private void killOne() {
        log.info("Killing one cluster member.");
        int procIndex = 0;
        if (m_hasLocalServer) {
            procIndex = 1;
        }

        Process proc = m_cluster.get(procIndex);
        proc.destroy();
        int retval = 0;
        File valgrindOutputFile = null;
        try {
            retval = proc.waitFor();
            EEProcess eeProc = m_eeProcs.get(procIndex);
            valgrindOutputFile = eeProc.waitForShutdown();
        }
        catch (InterruptedException e) {
            log.info("External VoltDB process is acting crazy.");
        }
        finally {
            m_cluster.set(procIndex, null);
        }

        // exit code 143 is the forcible shutdown code from .destroy()
        if (retval != 0 && retval != 143) {
            log.info("killOne: External VoltDB process terminated abnormally with return: " + retval);
        }

        failIfValgrindErrors(valgrindOutputFile);
    }

    private void initOne(int hostId, boolean clearLocalDataDirectories) throws IOException {
        PipeToFile ptf = null;
        CommandLine cmdln = (templateCmdLine.makeCopy());
        cmdln.setJavaProperty(clusterHostIdProperty, String.valueOf(hostId));
        if (this.m_additionalProcessEnv != null) {
            for (String name : this.m_additionalProcessEnv.keySet()) {
                cmdln.setJavaProperty(name, this.m_additionalProcessEnv.get(name));
            }
        }
        File root = null;
        try {
            //If clear clean VoltFile.getServerSpecificRoot(String.valueOf(hostId))
            root = VoltFile.getServerSpecificRoot(String.valueOf(hostId), clearLocalDataDirectories);
            assert( root.getName().equals(Constants.DBROOT) == false ) : root.getAbsolutePath();
            cmdln = cmdln.voltdbRoot(new File(root, Constants.DBROOT));
            cmdln = cmdln.startCommand(StartAction.INITIALIZE);
            if (clearLocalDataDirectories) {
                cmdln.setForceVoltdbCreate(true);
            } else {
                cmdln.setForceVoltdbCreate(false);
            }
            if (new Integer(hostId).equals(m_mismatchNode)) {
                assert m_usesStagedSchema;
                cmdln.m_userSchema = m_mismatchSchema == null ? null : VoltProjectBuilder.createFileForSchema(m_mismatchSchema);
            }
            m_procBuilder.command().clear();
            List<String> cmdlnList = cmdln.createCommandLine();
            String cmdLineFull = "Init cmd host=" + String.valueOf(hostId) + " :";
            for (String element : cmdlnList) {
                assert(element != null);
                cmdLineFull += " " + element;
            }
            log.info(cmdLineFull);
            m_procBuilder.command().addAll(cmdlnList);

            // write output to obj/release/testoutput/<test name>-n.txt
            // this may need to be more unique? Also very useful to just
            // set this to a hardcoded path and use "tail -f" to debug.
            String testoutputdir = cmdln.buildDir() + File.separator + "testoutput";
            System.out.println("Process output will be redirected to: " + testoutputdir);
            // make sure the directory exists
            File dir = new File(testoutputdir);
            if (dir.exists()) {
                assert (dir.isDirectory());
            } else {
                boolean status = dir.mkdirs();
                assert (status);
            }

            File dirFile = new VoltFile(testoutputdir);
            if (dirFile.listFiles() != null) {
                for (File f : dirFile.listFiles()) {
                    if (f.getName().startsWith(getName() + "-" + hostId)) {
                        f.delete();
                    }
                }
            }

            Process proc = m_procBuilder.start();
            //Make init process output file begin with init so easy to vi LC*
            String fileName = testoutputdir
                    + File.separator
                    + "init-LC-"
                    + getFileName() + "-"
                    + m_clusterId + "-"
                    + hostId + "-"
                    + "idx" + String.valueOf(perLocalClusterExtProcessIndex++)
                    + ".txt";
            System.out.println("Process output can be found in: " + fileName);

            if (m_logMessageMatchPatterns == null) {
                ptf = new PipeToFile(
                        fileName,
                        proc.getInputStream(),
                        String.valueOf(hostId),
                        false,
                        proc);
            } else {
                if (m_logMessageMatchResults.get(hostId) == null) {
                    m_logMessageMatchResults.put(hostId, new ConcurrentHashSet<>());
                }
                ptf = new PipeToFile(
                        fileName,
                        proc.getInputStream(),
                        String.valueOf(hostId),
                        false,
                        proc,
                        m_logMessageMatchPatterns,
                        m_logMessageMatchResults.get(hostId));
                ptf.setHostId(hostId);
            }
            ptf.setName("ClusterPipe:" + String.valueOf(hostId));
            ptf.start();
            proc.waitFor(); // Wait for the server initialization to finish ?
        }
        catch (IOException ex) {
            log.error("Failed to start cluster process:" + ex.getMessage(), ex);
            assert (false);
        }
        catch (InterruptedException ex) {
            log.error("Failed to start cluster process:" + ex.getMessage(), ex);
            assert (false);
        }
        if ( root != null ) {
            String hostIdStr = cmdln.getJavaProperty(clusterHostIdProperty);
            m_hostRoots.put(hostIdStr, root.getPath());
        }
    }

    void startOne(int hostId, boolean clearLocalDataDirectories,
            StartAction startAction, boolean waitForReady, String placementGroup) throws IOException
    {
        startOne(hostId, clearLocalDataDirectories, startAction, waitForReady, placementGroup, false);
    }

    void startOne(int hostId, boolean clearLocalDataDirectories,
            StartAction startAction, boolean waitForReady, String placementGroup,
            boolean resetLogMessageMatchResults) throws IOException
    {
        PipeToFile ptf = null;
        CommandLine cmdln = (templateCmdLine.makeCopy());
        cmdln.setJavaProperty(clusterHostIdProperty, String.valueOf(hostId));
        if (isNewCli) {
            cmdln.m_startAction = StartAction.PROBE;
            cmdln.enableAdd(startAction == StartAction.JOIN);
            cmdln.hostCount(m_hostCount);
            String hostIdStr = cmdln.getJavaProperty(clusterHostIdProperty);
            String root = m_hostRoots.get(hostIdStr);
            //For new CLI dont pass deployment for probe.
            cmdln.voltdbRoot(root);
            cmdln.pathToDeployment(null);
            cmdln.setForceVoltdbCreate(clearLocalDataDirectories);
        }

        if (this.m_additionalProcessEnv != null) {
            for (String name : this.m_additionalProcessEnv.keySet()) {
                cmdln.setJavaProperty(name, this.m_additionalProcessEnv.get(name));
            }
        }
        try {
            cmdln.internalPort(internalPortGenerator.nextInternalPort(hostId));
            cmdln.coordinators(internalPortGenerator.getCoordinators());
            if (m_replicationPort != -1) {
                int index = m_hasLocalServer ? hostId + 1 : hostId;
                cmdln.drAgentStartPort(m_replicationPort + index);
            } else {
                // set the dragent port. it uses the start value and
                // the next two sequential port numbers - so burn those two.
                cmdln.drAgentStartPort(portGenerator.nextReplicationPort());
                portGenerator.next();
                portGenerator.next();
            }

            setDrPublicInterface(cmdln);

            // add the ipc ports
            if (m_target == BackendTarget.NATIVE_EE_IPC) {
                // set 1 port for the EE process
                cmdln.ipcPort(portGenerator.next());
            }
            if (m_target == BackendTarget.NATIVE_EE_VALGRIND_IPC) {
                EEProcess proc = m_eeProcs.get(hostId);
                assert(proc != null);
                cmdln.m_ipcPort = proc.port();
            }

            cmdln.port(portGenerator.nextClient());
            cmdln.adminPort(portGenerator.nextAdmin());
            if (cmdln.m_httpPort != Constants.HTTP_PORT_DISABLED) {
                cmdln.httpPort(portGenerator.nextHttp());
            }
            cmdln.timestampSalt(getRandomTimestampSalt());
            cmdln.setPlacementGroup(placementGroup);
            if (m_debug) {
                cmdln.debugPort(portGenerator.next());
            }

            cmdln.zkport(portGenerator.nextZkPort());
            if (!isNewCli && startAction == StartAction.JOIN) {
                cmdln.startCommand(startAction);
                int portNoToRejoin = m_cmdLines.get(0).internalPort();
                cmdln.leader(":" + portNoToRejoin);
                cmdln.enableAdd(true);
            }

            // If local directories are being cleared
            // generate a new subroot, otherwise reuse the existing directory
            File subroot = null;
            if (!isNewCli) {
                if (m_filePrefix != null) {
                    subroot = m_filePrefix;
                    m_subRoots.add(subroot);
                } else if (clearLocalDataDirectories) {
                    subroot = VoltFile.getNewSubroot();
                    m_subRoots.add(subroot);
                } else {
                    if (m_subRoots.size() <= hostId) {
                        m_subRoots.add(VoltFile.getNewSubroot());
                    }
                    subroot = m_subRoots.get(hostId);
                }
                cmdln.voltFilePrefix(subroot.getPath());
                cmdln.voltRoot(subroot.getPath() + File.separator + m_voltdbroot);
            }

            if ((m_versionOverrides != null) && (m_versionOverrides.length > hostId)) {
                assert(m_versionOverrides[hostId] != null);
                assert(m_versionCheckRegexOverrides[hostId] != null);
                cmdln.m_versionStringOverrideForTest = m_versionOverrides[hostId];
                cmdln.m_versionCompatibilityRegexOverrideForTest = m_versionCheckRegexOverrides[hostId];
                if ((m_buildStringOverrides != null) && (m_buildStringOverrides.length > hostId)) {
                    assert(m_buildStringOverrides[hostId] != null);
                    cmdln.m_buildStringOverrideForTest = m_buildStringOverrides[hostId];
                }
            }

            if ((m_modeOverrides != null) && (m_modeOverrides.length > hostId)) {
                assert(m_modeOverrides[hostId] != null);
                cmdln.m_modeOverrideForTest = m_modeOverrides[hostId];
            }

            cmdln.setMissingHostCount(m_missingHostCount);
            m_cmdLines.add(cmdln);
            m_procBuilder.command().clear();
            List<String> cmdlnList = cmdln.createCommandLine();
            String cmdLineFull = "Start cmd host=" + String.valueOf(hostId) + " :";
            for (String element : cmdlnList) {
                assert(element != null);
                cmdLineFull += " " + element;
            }
            log.info(cmdLineFull);
            System.out.println(cmdLineFull);
            m_procBuilder.command().addAll(cmdlnList);

            // write output to obj/release/testoutput/<test name>-n.txt
            // this may need to be more unique? Also very useful to just
            // set this to a hardcoded path and use "tail -f" to debug.
            String testoutputdir = cmdln.buildDir() + File.separator + "testoutput";
            System.out.println("Process output will be redirected to: " + testoutputdir);
            // make sure the directory exists
            File dir = new File(testoutputdir);
            if (dir.exists()) {
                assert (dir.isDirectory());
            }
            else {
                boolean status = dir.mkdirs();
                assert (status);
            }

            File dirFile = new VoltFile(testoutputdir);
            if (dirFile.listFiles() != null) {
                for (File f : dirFile.listFiles()) {
                    if (f.getName().startsWith(getName() + "-" + hostId)) {
                        f.delete();
                    }
                }
            }

            Process proc = m_procBuilder.start();
            m_cluster.add(proc);
            String fileName = testoutputdir
                    + File.separator
                    + "LC-"
                    + getFileName() + "-"
                    + m_clusterId + "-"
                    + hostId + "-"
                    + "idx" + String.valueOf(perLocalClusterExtProcessIndex++)
                    + ".txt";
            System.out.println("Process output can be found in: " + fileName);

            if (m_logMessageMatchPatterns == null) {
                ptf = new PipeToFile(
                        fileName,
                        proc.getInputStream(),
                        PipeToFile.m_initToken,
                        false,
                        proc);
            } else {
                if (m_logMessageMatchResults.containsKey(hostId)) {
                    if (resetLogMessageMatchResults) {
                        resetLogMessageMatchResults(hostId);
                    }
                } else {
                    m_logMessageMatchResults.put(hostId, new ConcurrentHashSet<>());
                }
                ptf = new PipeToFile(
                        fileName,
                        proc.getInputStream(),
                        PipeToFile.m_initToken,
                        false,
                        proc,
                        m_logMessageMatchPatterns,
                        m_logMessageMatchResults.get(hostId));
                ptf.setHostId(hostId);
            }

            m_pipes.add(ptf);
            ptf.setName("ClusterPipe:" + String.valueOf(hostId));
            ptf.start();
        }
        catch (IOException ex) {
            log.error("Failed to start cluster process:" + ex.getMessage(), ex);
            assert (false);
        }

        if (waitForReady && (startAction == StartAction.JOIN || startAction == StartAction.PROBE || startAction == StartAction.REJOIN)) {
            waitOnPTFReady(ptf, true, System.currentTimeMillis(), System.currentTimeMillis(), hostId);
        }

        if (hostId > (m_hostCount - 1)) {
            m_hostCount++;
            this.m_compiled = false; //Host count changed, should recompile
        }
    }

    private void setDrPublicInterface(CommandLine cmdln) {
        if (m_drPublicHost != null) {
            cmdln.m_drPublicHost = m_drPublicHost;
        }
        if (m_drPublicPort != -1) {
            cmdln.m_drPublicPort = m_drPublicPort;
        }
    }

    public void setNumberOfCoordinators(int i) {
        checkArgument(i > 0 && i <= m_hostCount,
                "coordinators count %s must be greater than 0, and less or equal to host count %s",
                i, m_hostCount);
        numberOfCoordinators = i;
    }

    /**
     * Use the weird portable java way to figure out if a cluster is alive
     */
    private boolean isProcessDead(Process p) {
        try {
            p.exitValue();
            return true; // if no exception, process died
        }
        catch (IllegalThreadStateException e) {
            return false; // process is still alive
        }
    }

    public boolean recoverOne(int hostId, Integer portOffset, String rejoinHost, boolean liveRejoin) {
        StartAction startAction = isNewCli ? StartAction.PROBE : (liveRejoin ? StartAction.LIVE_REJOIN : StartAction.REJOIN);
        return recoverOne(
                false,
                0,
                hostId,
                portOffset,
                rejoinHost,
                startAction);
    }

    public void joinOne(int hostId) {
        try {
            if (isNewCli && !m_hostRoots.containsKey(Integer.toString(hostId))) {
                initLocalServer(hostId, true);
            }
            startOne(hostId, true, StartAction.JOIN, true, null);
        }
        catch (IOException ioe) {
            throw new RuntimeException(ioe);
        }
    }

    public void joinOne(int hostId, String placementGroup) {
        try {
            if (isNewCli && !m_hostRoots.containsKey(Integer.toString(hostId))) {
                initLocalServer(hostId, true);
            }
            startOne(hostId, true, StartAction.JOIN, true, placementGroup);
        }
        catch (IOException ioe) {
            throw new RuntimeException(ioe);
        }
    }

    //create a new node and join to the cluster via rejoin
    public void rejoinOne(int hostId) {
        rejoinOne(hostId, true);
    }

    public void rejoinOne(int hostId, boolean clearLocalDataDirectories) {
        try {
            if (isNewCli && !m_hostRoots.containsKey(Integer.toString(hostId))) {
                initLocalServer(hostId, true);
            }
            startOne(hostId, clearLocalDataDirectories, StartAction.REJOIN, true, null);
        }
        catch (IOException ioe) {
            throw new RuntimeException(ioe);
        }
    }

    /**
     * join multiple nodes to the cluster
     * @param hostIds a set of new host ids
     */
    public void join(Set<Integer> hostIds) {
        for (int hostId : hostIds) {
            try {
                if (isNewCli && !m_hostRoots.containsKey(Integer.toString(hostId))) {
                    initLocalServer(hostId, true);
                }
                startOne(hostId, true, StartAction.JOIN, false, null);
            }
            catch (IOException ioe) {
                throw new RuntimeException(ioe);
            }
        }
        waitForAllReady();
    }

    /**
     * join multiple nodes to the cluster under their placement groups
     * @param hostIds a set of new host ids and their placement groups
     */
    public void join(Map<Integer, String> hostIdByPlacementGroup) {
        for (Map.Entry<Integer, String> entry : hostIdByPlacementGroup.entrySet()) {
            try {
                if (isNewCli && !m_hostRoots.containsKey(Integer.toString(entry.getKey()))) {
                    initLocalServer(entry.getKey(), true);
                }
                startOne(entry.getKey(), true, StartAction.JOIN, false, entry.getValue());
                if (m_delayBetweenNodeStartupMS > 0) {
                    try {
                        Thread.sleep(m_delayBetweenNodeStartupMS);
                    } catch (InterruptedException e) {
                    }
                }
            }
            catch (IOException ioe) {
                throw new RuntimeException(ioe);
            }
        }
        waitForAllReady();
    }

    public boolean recoverOne(int hostId, Integer portOffset, String rejoinHost) {
        return recoverOne(false, 0, hostId, portOffset, rejoinHost, StartAction.REJOIN);
    }

    private boolean recoverOne(boolean logtime, long startTime, int hostId) {
        return recoverOne( logtime, startTime, hostId, null, "", StartAction.REJOIN);
    }

    // Re-start a (dead) process. HostId is the enumeration of the host
    // in the cluster (0, 1, ... hostCount-1) -- not an hsid, for example.
    private boolean recoverOne(boolean logtime, long startTime, int hostId, Integer rejoinHostId,
                               String rejoinHost, StartAction startAction) {
        // Lookup the client interface port of the rejoin host
        // I have no idea why this code ignores the user's input
        // based on other state in this class except to say that whoever wrote
        // it this way originally probably eats kittens and hates cake.
        if (rejoinHostId == null || (m_hasLocalServer && hostId != 0)) {
            rejoinHostId = 0;
        }
        if (isNewCli) {
            //If this is new CLI we use probe
            startAction = StartAction.PROBE;
        }
        int portNoToRejoin = m_cmdLines.get(rejoinHostId).internalPort();

        if (hostId == 0 && m_hasLocalServer) {
            templateCmdLine.leaderPort(portNoToRejoin);
            try {
                startLocalServer(rejoinHostId, false, startAction);
                m_localServer.waitForRejoin();
            } catch (IOException ioe) {
                throw new RuntimeException(ioe);
            }
            return true;
        }

        // For some mythical reason rejoinHostId is not actually used for the newly created host,
        // hostNum is used by default (in fact hostNum should equal to hostId, otherwise some tests
        // may fail)
        log.info("Rejoining " + hostId + " to hostID: " + rejoinHostId);

        // rebuild the EE proc set.
        if (templateCmdLine.target().isIPC && m_eeProcs.contains(hostId)) {
            EEProcess eeProc = m_eeProcs.get(hostId);
            File valgrindOutputFile = null;
            try {
                valgrindOutputFile = eeProc.waitForShutdown();
            } catch (InterruptedException e) {
                throw new RuntimeException(e);
            }

            failIfValgrindErrors(valgrindOutputFile);
        }
        if (templateCmdLine.target().isIPC) {
            String logfile = "LocalCluster_host_" + hostId + ".log";
            m_eeProcs.set(hostId, new EEProcess(templateCmdLine.target(), m_siteCount, logfile));
        }

        PipeToFile ptf = null;
        long start = 0;
        try {
            CommandLine rejoinCmdLn = m_cmdLines.get(hostId);
            rejoinCmdLn.setForceVoltdbCreate(false);
            // some tests need this
            rejoinCmdLn.javaProperties = templateCmdLine.javaProperties;
            rejoinCmdLn.setJavaProperty(clusterHostIdProperty, String.valueOf(hostId));

            rejoinCmdLn.startCommand(startAction);
            rejoinCmdLn.setJavaProperty(clusterHostIdProperty, String.valueOf(hostId));

            // This shouldn't collide but apparently it sucks.
            // Bump it to avoid collisions on rejoin.
            if (m_debug) {
                rejoinCmdLn.debugPort(portGenerator.next());
            }
            rejoinCmdLn.leader(rejoinHost + ":" + String.valueOf(portNoToRejoin));

            rejoinCmdLn.m_port = portGenerator.nextClient();
            rejoinCmdLn.m_adminPort = portGenerator.nextAdmin();
            rejoinCmdLn.m_httpPort = portGenerator.nextHttp();
            rejoinCmdLn.m_zkInterface = "127.0.0.1:" + portGenerator.next();
            rejoinCmdLn.m_internalPort = internalPortGenerator.nextInternalPort(hostId);
            rejoinCmdLn.m_coordinators = internalPortGenerator.getCoordinators();
            setPortsFromConfig(hostId, rejoinCmdLn);
            if (this.m_additionalProcessEnv != null) {
                for (String name : this.m_additionalProcessEnv.keySet()) {
                    rejoinCmdLn.setJavaProperty(name, this.m_additionalProcessEnv.get(name));
                }
            }

            //rejoin can hotfix
            if ((m_versionOverrides != null) && (m_versionOverrides.length > hostId)) {
                assert(m_versionOverrides[hostId] != null);
                assert(m_versionCheckRegexOverrides[hostId] != null);
                rejoinCmdLn.m_versionStringOverrideForTest = m_versionOverrides[hostId];
                rejoinCmdLn.m_versionCompatibilityRegexOverrideForTest = m_versionCheckRegexOverrides[hostId];
                if ((m_buildStringOverrides != null) && (m_buildStringOverrides.length > hostId)) {
                    assert(m_buildStringOverrides[hostId] != null);
                    rejoinCmdLn.m_buildStringOverrideForTest = m_buildStringOverrides[hostId];
                }
            }
            //Rejoin does not do paused mode.

            List<String> rejoinCmdLnStr = rejoinCmdLn.createCommandLine();
            String cmdLineFull = "Rejoin cmd line:";
            for (String element : rejoinCmdLnStr) {
                cmdLineFull += " " + element;
            }
            log.info(cmdLineFull);

            m_procBuilder.command().clear();
            m_procBuilder.command().addAll(rejoinCmdLnStr);
            Process proc = m_procBuilder.start();
            start = System.currentTimeMillis();

            // write output to obj/release/testoutput/<test name>-n.txt
            // this may need to be more unique? Also very useful to just
            // set this to a hardcoded path and use "tail -f" to debug.
            String testoutputdir = rejoinCmdLn.buildDir() + File.separator + "testoutput";
            // make sure the directory exists
            File dir = new File(testoutputdir);
            if (dir.exists()) {
                assert(dir.isDirectory());
            }
            else {
                boolean status = dir.mkdirs();
                assert(status);
            }

            String filePath = testoutputdir +
                              File.separator +
                              "LC-" +
                              getFileName() + "-" +
                              hostId + "-" +
                              "idx" + String.valueOf(perLocalClusterExtProcessIndex++) +
                              ".rejoined.txt";

            if (m_logMessageMatchPatterns == null) {
                ptf = new PipeToFile(
                        filePath,
                        proc.getInputStream(),
                        PipeToFile.m_initToken,
                        false,
                        proc);
            } else {
                if (m_logMessageMatchResults.containsKey(hostId)) {
                    resetLogMessageMatchResults(hostId);
                } else {
                    m_logMessageMatchResults.put(hostId, new ConcurrentHashSet<>());
                }
                ptf = new PipeToFile(
                        filePath,
                        proc.getInputStream(),
                        PipeToFile.m_initToken,
                        false,
                        proc,
                        m_logMessageMatchPatterns,
                        m_logMessageMatchResults.get(hostId));
                ptf.setHostId(hostId);
            }

            synchronized (this) {
                m_pipes.set(hostId, ptf);
                // replace the existing dead proc
                m_cluster.set(hostId, proc);
                m_cmdLines.set(hostId, rejoinCmdLn);
            }
            Thread t = new Thread(ptf);
            t.setName("ClusterPipe:" + String.valueOf(hostId));
            t.start();
        }
        catch (IOException ex) {
            log.error("Failed to start recovering cluster process:" + ex.getMessage(), ex);
            assert (false);
        }
        m_running = true;
        return waitOnPTFReady(ptf, logtime, startTime, start, hostId);
    }

    /*
     * Wait for the PTF to report initialization/rejoin
     */
    private boolean waitOnPTFReady(PipeToFile ptf, boolean logtime, long startTime, long start, int hostId) {
        // wait for the joining site to be ready
        synchronized (ptf) {
            if (logtime) {
                System.out.println("********** pre witness: " + (System.currentTimeMillis() - startTime) + " ms");
            }
            while (ptf.m_witnessedReady.get() != true) {
                // if eof, then no point in waiting around
                if (ptf.m_eof.get()) {
                    System.out.println("PipeToFile: Reported EOF");
                    break;
                }
                // if process is dead, no point in waiting around
                if (isProcessDead(ptf.getProcess())) {
                    System.out.println("PipeToFile: Reported Dead Process");
                    break;
                }
                try {
                    // wait for explicit notification
                    ptf.wait(1000);
                }
                catch (InterruptedException ex) {
                    log.error(ex.toString(), ex);
                }
            }
        }
        if (ptf.m_witnessedReady.get()) {
            long finish = System.currentTimeMillis();
            log.info("Took " + (finish - start) +
                     " milliseconds, time from init was " + (finish - ptf.m_initTime));
            return true;
        }

        log.info("Recovering process exited before recovery completed");
        try {
            silentKillSingleHost(hostId, true);
        }
        catch (InterruptedException e) {
            e.printStackTrace();
        }
        return false;
    }

    synchronized public void shutdownSave(Client adminClient) throws IOException {
        ClientResponse resp = null;
        try {
            resp = adminClient.callProcedure("@PrepareShutdown");
        } catch (ProcCallException e) {
            throw new IOException(e.getCause());
        }
        if (resp == null) {
            throw new IOException("Failed to prepare for shutdown.");
        }
        final long sigil = resp.getResults()[0].asScalarLong();

        long sum = Long.MAX_VALUE;
        while (sum > 0) {
            try {
                resp = adminClient.callProcedure("@Statistics", "liveclients", 0);
            } catch (ProcCallException e) {
                throw new IOException(e.getCause());
            }
            VoltTable t = resp.getResults()[0];
            long trxn=0, bytes=0, msg=0;
            if (t.advanceRow()) {
                trxn = t.getLong(6);
                bytes = t.getLong(7);
                msg = t.getLong(8);
                sum =  trxn + bytes + msg;
            }
            System.out.printf("Outstanding transactions: %d, buffer bytes :%d, response messages:%d\n", trxn, bytes, msg);
            try {
                Thread.sleep(2000);
            } catch (InterruptedException ex) {
                ;
            }
        }
        if (sum != 0) {
            throw new IOException("Failed to clear any pending transactions.");
        }

        try{
            resp = adminClient.callProcedure("@Shutdown", sigil);
        } catch (ProcCallException e) {
            ;
        }
        System.out.println("@Shutdown: cluster has been shutdown via admin mode and last snapshot saved.");
    }

    @Override
    synchronized public void shutDown() throws InterruptedException {
        // there are couple of ways to shutdown. sysproc @kill could be
        // issued to listener. this would require that the test didn't
        // break the cluster somehow.  Or ... just old fashioned kill?

        try {
            if (m_localServer != null) {
                m_localServer.shutdown();
            }
        }
        catch (Exception e) {
            log.error("Failure to shutdown LocalCluster's in-process VoltDB server.", e);
        }
        finally {
            m_running = false;
        }
        shutDownExternal();

        VoltServerConfig.removeInstance(this);
    }

    public void killSingleHost(int hostNum) throws InterruptedException
    {
        log.info("Killing " + hostNum);
        if (hostNum == 0 && m_localServer != null) {
            m_localServer.shutdown();
        }
        else {
            silentKillSingleHost(hostNum, false);
        }
    }

    private void silentKillSingleHost(int hostNum, boolean forceKillEEProcs) throws InterruptedException {
        Process proc = null;
        //PipeToFile ptf = null;
        EEProcess eeProc = null;
        PipeToFile ptf;
        synchronized (this) {
           proc = m_cluster.get(hostNum);
           //ptf = m_pipes.get(hostNum);
           m_cluster.set(hostNum, null);
           ptf = m_pipes.get(hostNum);
           m_pipes.set(hostNum, null);
           if (m_eeProcs.size() > hostNum) {
               eeProc = m_eeProcs.get(hostNum);
           }
        }

        if (ptf != null && ptf.m_filename != null) {
            //new File(ptf.m_filename).delete();
        }
        if (proc != null) {
            proc.destroy();
            proc.waitFor();
        }

        // if (ptf != null) {
        //     new File(ptf.m_filename).delete();
        // }

        if (eeProc != null) {
            if (forceKillEEProcs) {
                eeProc.destroy();
            }
            File valgrindOutputFile = eeProc.waitForShutdown();
            failIfValgrindErrors(valgrindOutputFile);
        }
    }

    public void shutDownExternal() throws InterruptedException {
        shutDownExternal(false);
    }

    public void waitForNodesToShutdown() {
        if (m_cluster != null) {

            // join on all procs
            for (Process proc : m_cluster) {
                if (proc == null) {
                    continue;
                }
                int retval = 0;
                try {
                    retval = proc.waitFor();
                }
                catch (InterruptedException e) {
                    log.error("Unable to wait for Localcluster process to die: " + proc.toString(), e);
                }
                // exit code 143 is the forcible shutdown code from .destroy()
                if (retval != 0 && retval != 143)
                {
                    log.error("External VoltDB process terminated abnormally with return: " + retval);
                }
            }
        }

        if (m_cluster != null) {
            m_cluster.clear();
        }

        for (EEProcess proc : m_eeProcs) {
            File valgrindOutputFile = null;
            try {
                valgrindOutputFile = proc.waitForShutdown();
            }
            catch (InterruptedException e) {
                log.error("Unable to wait for EEProcess to die: " + proc.toString(), e);
            }

            failIfValgrindErrors(valgrindOutputFile);
        }

        m_eeProcs.clear();

        m_running = false;

    }

    public synchronized void shutDownExternal(boolean forceKillEEProcs)
    {
        if (m_cluster != null) {
            // kill all procs
            for (Process proc : m_cluster) {
                if (proc == null) {
                    continue;
                }
                proc.destroy();
            }
        }
        waitForNodesToShutdown();
    }

    @Override
    public String getListenerAddress(int hostId) {
        return getListenerAddress(hostId, false);
    }

    @Override
    public String getAdminAddress(int hostId) {
        return getListenerAddress(hostId, true);
    }

    private String getListenerAddress(int hostId, boolean useAdmin) {
        if (!m_running) {
            return null;
        }
        for (int i = 0; i < m_cmdLines.size(); i++) {
            CommandLine cl = m_cmdLines.get(i);
            String hostIdStr = cl.getJavaProperty(clusterHostIdProperty);

            if (hostIdStr.equals(String.valueOf(hostId))) {
                Process p = m_cluster.get(i);
                // if the process is alive, or is the in-process server
                if ((p != null) || (i == 0 && m_hasLocalServer)) {
                    return "localhost:" + (useAdmin ? cl.m_adminPort : cl.m_port);
                }
            }
        }
        return null;
    }

    @Override
    public int getListenerCount() {
        return m_cmdLines.size();
    }

    @Override
    public List<String> getListenerAddresses() {
        return getListenerAddresses(false);
    }

    public List<String> getListenerAddresses(boolean useAdmin) {
        if (!m_running) {
            return null;
        }
        ArrayList<String> listeners = new ArrayList<>();
        for (int i = 0; i < m_cmdLines.size(); i++) {
            CommandLine cl = m_cmdLines.get(i);
            Process p = m_cluster.get(i);
            // if the process is alive, or is the in-process server
            if ((p != null) || (i == 0 && m_hasLocalServer)) {
                listeners.add("localhost:" + (useAdmin ? cl.m_adminPort : cl.m_port));
            }
        }
        return listeners;
    }

    /**
     * This is used in generating the cluster name, to
     * avoid name conflicts between LocalCluster instances
     * that have the same site-host-Kfactor configuration,
     * but have other configuration differences.  This could
     * be used to differentiate between LocalCluster instances
     * with different initial JVM properties through m_additionalProcessEnv,
     * for example.
     * @param prefix
     */
    public void setPrefix(String prefix) {
        m_prefix  = prefix;
    }

    @Override
    public String getName() {
        String prefix = (m_prefix == null) ? "localCluster" : String.format("localCluster-%s", m_prefix);
        if (m_failureState == FailureState.ONE_FAILURE) {
            prefix += "OneFail";
        }
        if (m_failureState == FailureState.ONE_RECOVERING) {
            prefix += "OneRecov";
        }
        return prefix +
            "-" + String.valueOf(m_siteCount) +
            "-" + String.valueOf(m_hostCount) +
            "-" + templateCmdLine.target().display.toUpperCase();
    }

    String getFileName() {
        String prefix = m_callingClassName + "-" + m_callingMethodName;
        if (m_failureState == FailureState.ONE_FAILURE) {
            prefix += "-OneFail";
        }
        if (m_failureState == FailureState.ONE_RECOVERING) {
            prefix += "-OneRecov";
        }
        return prefix +
            "-" + String.valueOf(m_siteCount) +
            "-" + String.valueOf(m_hostCount) +
            "-" + templateCmdLine.target().display.toUpperCase();
    }

    @Override
    public int getNodeCount()
    {
        return m_hostCount;
    }

    public boolean areAllNonLocalProcessesDead() {
        for (Process proc : m_cluster){
            try {
                if (proc != null) {
                    proc.exitValue();
                }
            }
            catch (IllegalThreadStateException ex) {
                return false;
            }
        }
        return true;
    }

    public int getLiveNodeCount()
    {
        int count = 0;
        if (m_hasLocalServer)
        {
            count++;
        }

        if (m_cluster != null)
        {
            for (Process proc : m_cluster)
            {
                try
                {
                    if (proc != null)
                    {
                        proc.exitValue();
                    }
                }
                catch (IllegalThreadStateException ex)
                {
                    // not dead yet!
                    count++;
                }
            }
        }

        return count;
    }

    public int getBlessedPartitionDetectionProcId() {
        int currMin = Integer.MAX_VALUE;
        int currMinIdx = 0;
        for (int i = 0; i < m_pipes.size(); i++) {
            PipeToFile p = m_pipes.get(i);
            System.out.println("Index " + i + " had hostid: " + p.getHostId());
            if (p.getHostId() < currMin) {
                currMin = p.getHostId();
                currMinIdx = i;
                System.out.println("Setting index: " + i + " to blessed.");
            }
        }
        return currMinIdx;
    }

    @Override
    public void finalize() throws Throwable {
        try {
            shutDownExternal();
        }
        finally {
            super.finalize();
        }
    }

    class ShutDownHookThread implements Runnable {
        @Override
        public void run() {
            shutDownExternal(true);
        }
    }

    @Override
    public boolean isHSQL() {
        return templateCmdLine.target() == BackendTarget.HSQLDB_BACKEND;
    }

    public void setOverridesForHotfix(String[] versions, String[] regexOverrides, String[] buildStrings) {
        assert(buildStrings != null);

        m_buildStringOverrides = buildStrings;
        setOverridesForHotfix(versions, regexOverrides);
    }

    public void setOverridesForHotfix(String[] versions, String[] regexOverrides) {
        assert(versions != null);
        assert(regexOverrides != null);
        assert(versions.length == regexOverrides.length);

        m_versionOverrides = versions;
        m_versionCheckRegexOverrides = regexOverrides;
    }

    public void setOverridesForModes(String[] modes) {
        assert(modes != null);

        m_modeOverrides = modes;
    }

    public void clearOverridesForModes() {
        m_modeOverrides = null;
        if (m_cmdLines != null) {
            for (CommandLine commandLine : m_cmdLines) {
                commandLine.m_modeOverrideForTest = null;
            }
        }
<<<<<<< HEAD
=======
    }

    public void setOverridesForSitesperhost(Map<Integer, Integer> sphMap) {
        assert(sphMap != null);
        assert(!sphMap.isEmpty());

        m_sitesperhostOverrides = sphMap;
>>>>>>> 4f443ff4
    }

    public void setPlacementGroups(String[] placementGroups) {
        this.m_placementGroups = placementGroups;
    }
    @Override
    public void setMaxHeap(int heap) {
        templateCmdLine.setMaxHeap(heap);
    }

    public String getPathToDeployment() {
        return templateCmdLine.pathToDeployment();
    }

    public String zkinterface(int hostId) {
        return m_cmdLines.get(hostId).zkinterface();
    }

    public int drAgentStartPort(int hostId) {
        return m_cmdLines.get(hostId).drAgentStartPort();
    }

    public int internalPort(int hostId) {
        return m_cmdLines.get(hostId).internalPort();
    }

    public NavigableSet<String> coordinators(int hostId) {
        return m_cmdLines.get(hostId).coordinators();
    }

    public int port(int hostId) {
        return m_cmdLines.get(hostId).port();
    }

    public int httpPort(int hostId) {
        return m_cmdLines.get(hostId).httpPort();
    }

    public int adminPort(int hostId) {
        return m_cmdLines.get(hostId).adminPort();
    }

    public void setPortsFromConfig(int hostId, VoltDB.Configuration config) {
        CommandLine cl = m_cmdLines.get(hostId);
        assert(cl != null);
        cl.m_port = config.m_port;
        cl.m_adminPort = config.m_adminPort;
        cl.m_zkInterface = config.m_zkInterface;
        cl.m_internalPort = config.m_internalPort;
        cl.m_leader = config.m_leader;
        cl.m_coordinators = ImmutableSortedSet.copyOf(config.m_coordinators);
    }

    public static boolean isMemcheckDefined() {
        final String buildType = System.getenv().get("BUILD");
        if (buildType == null) {
            return false;
        }
        return buildType.toLowerCase().startsWith("memcheck");
    }

    @Override
    public boolean isValgrind() {
        System.out.println("----templateCmdLine.m_backend=" + templateCmdLine.m_backend);
        return templateCmdLine.m_backend == BackendTarget.NATIVE_EE_VALGRIND_IPC;
    }

    public static boolean isDebugDefined() {
        final String buildType = System.getenv().get("BUILD");
        if (buildType == null) {
            return false;
        }
        return buildType.toLowerCase().startsWith("debug");
    }

    @Override
    public boolean isDebug() {
        return isDebugDefined();
    }

    @Override
    public void createDirectory(File path) throws IOException {
        for (File root : m_subRoots) {
            File actualPath = new File(root, path.getPath());
            if (!actualPath.mkdirs()) {
                throw new IOException();
            }
        }
    }

    @Override
    public void deleteDirectory(File path) throws IOException {
        for (File root : m_subRoots) {
            File actualPath = new File(root, path.getPath());
            VoltFile.recursivelyDelete(actualPath);
        }
    }

    @Override
    public ArrayList<File> listFiles(File path) throws IOException {
        ArrayList<File> files = new ArrayList<>();
        for (File root : m_subRoots) {
            File actualPath = new File(root, path.getPath());
            for (File f : actualPath.listFiles()) {
                files.add(f);
            }
        }
        return files;
    }

    @Override
    public File[] getPathInSubroots(File path) throws IOException {
        File retval[] = new File[m_subRoots.size()];
        for (int ii = 0; ii < m_subRoots.size(); ii++) {
            retval[ii] = new File(m_subRoots.get(ii), path.getPath());
        }
        return retval;
    }

    /**
     * @return the m_expectedToCrash
     */
    public boolean isExpectedToCrash() {
        return m_expectedToCrash;
    }

    /**
     * @param m_expectedToCrash the m_expectedToCrash to set
     */
    public void setExpectedToCrash(boolean expectedToCrash) {
        this.m_expectedToCrash = expectedToCrash;
    }

    /**
     * @return the m_expectedToInitialize
     */
    public boolean isExpectedToInitialize() {
        return m_expectedToInitialize;
    }

    /**
     * @param m_expectedToInitialize the m_expectedToInitialize to set
     */
    public void setExpectedToInitialize(boolean expectedToInitialize) {
        this.m_expectedToInitialize = expectedToInitialize;
    }

    /**
     * @param watcher watcher to attach to active output pipes
     */
    public void setOutputWatcher(OutputWatcher watcher) {
        for (PipeToFile pipe : m_pipes) {
            if (pipe != null) {
                pipe.setWatcher(watcher);
            }
        }
    }

    @Override
    public int getLogicalPartitionCount() {
        return (m_siteCount * m_hostCount) / (m_kfactor + 1);
    }

    @Override
    public int getKfactor() {
        return m_kfactor;
    }

    /**
     * Parse the output file produced by valgrind and produce a JUnit failure if
     * valgrind found any errors.
     *
     * Deletes the valgrind file if there are no errors.
     *
     * @param valgrindOutputFile
     */
    public static void failIfValgrindErrors(File valgrindOutputFile) {
        if (valgrindOutputFile == null) {
            return;
        }

        List<String> valgrindErrors = new ArrayList<>();
        ValgrindXMLParser.processValgrindOutput(valgrindOutputFile, valgrindErrors);
        if (!valgrindErrors.isEmpty()) {
            String failString = "";
            for (final String error : valgrindErrors) {
                failString = failString + "\n" +  error;
            }
            org.junit.Assert.fail(failString);
        }
        else {
            valgrindOutputFile.delete();
        }
    }

    public static LocalCluster createOnly(String schemaDDL, int siteCount, int hostCount, int kfactor, int clusterId,
                                          int replicationPort, int remoteReplicationPort, String pathToVoltDBRoot, String jar,
                                          DrRoleType drRole, boolean hasLocalServer) throws IOException {
        VoltProjectBuilder builder = new VoltProjectBuilder();
        LocalCluster lc = compileBuilder(schemaDDL, siteCount, hostCount, kfactor, clusterId,
                replicationPort, remoteReplicationPort, pathToVoltDBRoot, jar, drRole, builder, null);
        lc.setHasLocalServer(hasLocalServer);
        lc.overrideAnyRequestForValgrind();
        lc.setJavaProperty("DR_QUERY_INTERVAL", "5");
        lc.setJavaProperty("DR_RECV_TIMEOUT", "5000");
        if (!lc.isNewCli()) {
            lc.setDeploymentAndVoltDBRoot(builder.getPathToDeployment(), pathToVoltDBRoot);
        }

        return lc;
    }

    public void startCluster() {
        if (!isNewCli()) {
            startUp(false);
        } else {
            startUp(true);
        }
    }

    // Use this for optionally enabling localServer in one of the DR clusters (usually for debugging)
    public static LocalCluster createLocalCluster(String schemaDDL, int siteCount, int hostCount, int kfactor, int clusterId,
                                                  int replicationPort, int remoteReplicationPort, String pathToVoltDBRoot, String jar,
                                                  DrRoleType drRole, boolean hasLocalServer) throws IOException {
        return createLocalCluster(schemaDDL, siteCount, hostCount, kfactor, clusterId, replicationPort, remoteReplicationPort,
                pathToVoltDBRoot, jar, drRole, hasLocalServer, null, null);
    }

    public static LocalCluster createLocalCluster(String schemaDDL, int siteCount, int hostCount, int kfactor, int clusterId,
                                                  int replicationPort, int remoteReplicationPort, String pathToVoltDBRoot, String jar,
                                                  DrRoleType drRole, boolean hasLocalServer, VoltProjectBuilder builder) throws IOException {
        return createLocalCluster(schemaDDL, siteCount, hostCount, kfactor, clusterId, replicationPort, remoteReplicationPort,
                pathToVoltDBRoot, jar, drRole, hasLocalServer, builder, null);
    }

    public static LocalCluster createLocalCluster(String schemaDDL, int siteCount, int hostCount, int kfactor, int clusterId,
                                                  int replicationPort, int remoteReplicationPort, String pathToVoltDBRoot, String jar,
                                                  DrRoleType drRole, boolean hasLocalServer, VoltProjectBuilder builder,
                                                  String callingMethodName) throws IOException {
        return createLocalCluster(schemaDDL, siteCount, hostCount, kfactor, clusterId, replicationPort, remoteReplicationPort,
                           pathToVoltDBRoot, jar, drRole, hasLocalServer, builder, callingMethodName, false, null);
    }

    public static LocalCluster createLocalCluster(String schemaDDL, int siteCount, int hostCount, int kfactor, int clusterId,
            int replicationPort, int remoteReplicationPort, String pathToVoltDBRoot, String jar, DrRoleType drRole,
            boolean hasLocalServer, VoltProjectBuilder builder, String callingMethodName, boolean enableSPIMigration,
            Map<String, String> javaProps) throws IOException {
        return createLocalCluster(schemaDDL, siteCount, hostCount, kfactor, clusterId, replicationPort,
                remoteReplicationPort, pathToVoltDBRoot, jar, drRole, hasLocalServer, builder, null,
                callingMethodName, enableSPIMigration, javaProps);
    }

    public static LocalCluster createLocalCluster(String schemaDDL, int siteCount, int hostCount, int kfactor,
                                                  int clusterId,
                                                  int replicationPort, int remoteReplicationPort, String pathToVoltDBRoot, String jar,
                                                  DrRoleType drRole, boolean hasLocalServer, VoltProjectBuilder builder,
                                                  String callingClassName, String callingMethodName,
                                                  boolean enableSPIMigration,
                                                  Map<String, String> javaProps) throws IOException {
        if (builder == null) {
            builder = new VoltProjectBuilder();
        }
        LocalCluster lc = compileBuilder(schemaDDL, siteCount, hostCount, kfactor, clusterId,
                replicationPort, remoteReplicationPort, pathToVoltDBRoot, jar, drRole, builder, callingClassName,
                callingMethodName);

        System.out.println("Starting local cluster.");
        lc.setHasLocalServer(hasLocalServer);
        lc.overrideAnyRequestForValgrind();
        lc.setJavaProperty("DR_QUERY_INTERVAL", "5");
        lc.setJavaProperty("DR_RECV_TIMEOUT", "5000");
        // temporary, until we always enable SPI migration
        if (enableSPIMigration) {
            lc.setJavaProperty("DISABLE_MIGRATE_PARTITION_LEADER", "false");
        }
        if (javaProps != null) {
            for (Map.Entry<String, String> prop : javaProps.entrySet()) {
                lc.setJavaProperty(prop.getKey(), prop.getValue());
            }
        }
        if (!lc.isNewCli()) {
            lc.setDeploymentAndVoltDBRoot(builder.getPathToDeployment(), pathToVoltDBRoot);
            lc.startUp(false);
        } else {
            lc.startUp(true);
        }

        for (int i = 0; i < hostCount; i++) {
            System.out.printf("Local cluster node[%d] ports: %d, %d, %d, %d\n",
                    i, lc.internalPort(i), lc.adminPort(i), lc.port(i), lc.drAgentStartPort(i));
        }
        return lc;
    }

    public void compileDeploymentOnly(VoltProjectBuilder voltProjectBuilder) {
        // NOTE: voltDbRoot must be set prior to calling this method if you care about it.
        // When this method was written no users cared about the deployment's voltdbroot path,
        // since staged catalog tests use multi-node clusters with node specific voltdbroots.
        templateCmdLine.pathToDeployment(voltProjectBuilder.compileDeploymentOnly(m_voltdbroot, m_hostCount, m_siteCount, m_kfactor, m_clusterId));
        m_compiled = true;
    }

    public static LocalCluster compileBuilder(String schemaDDL, int siteCount, int hostCount,
            int kfactor, int clusterId, int replicationPort,
            int remoteReplicationPort, String pathToVoltDBRoot, String jar,
            DrRoleType drRole, VoltProjectBuilder builder,
            String callingMethodName) throws IOException {
        return compileBuilder(schemaDDL, siteCount, hostCount, kfactor, clusterId, replicationPort,
                remoteReplicationPort, pathToVoltDBRoot, jar, drRole, builder, null, callingMethodName);
    }

    public static LocalCluster compileBuilder(String schemaDDL, int siteCount, int hostCount,
                                              int kfactor, int clusterId, int replicationPort,
                                              int remoteReplicationPort, String pathToVoltDBRoot, String jar,
                                              DrRoleType drRole, VoltProjectBuilder builder,
                                              String callingClassName, String callingMethodName) throws IOException {
        builder.addLiteralSchema(schemaDDL);
        if (drRole == DrRoleType.REPLICA) {
            builder.setDrReplica();
        } else if (drRole == DrRoleType.XDCR) {
            builder.setXDCR();
        }
        if (remoteReplicationPort != 0) {
            builder.setDRMasterHost("localhost:" + remoteReplicationPort);
        }
        builder.setUseDDLSchema(true);
        LocalCluster lc = new LocalCluster(jar, siteCount, hostCount, kfactor, clusterId, BackendTarget.NATIVE_EE_JNI);
        lc.setReplicationPort(replicationPort);
        if (callingClassName != null) {
            lc.setCallingClassName(callingClassName);
        }
        if (callingMethodName != null) {
            lc.setCallingMethodName(callingMethodName);
        }
        assert(lc.compile(builder, pathToVoltDBRoot));
        return lc;
    }

    public Client createClient(ClientConfig config) throws IOException {
        Client client = ClientFactory.createClient(config);
        for (String address : getListenerAddresses()) {
            client.createConnection(address);
        }
        return client;
    }

    public Client createAdminClient(ClientConfig config) throws IOException {
        Client client = ClientFactory.createClient(config);
        for (String address : getListenerAddresses(true)) {
            client.createConnection(address);
        }
        return client;
    }

    public void setDelayBetweenNodeStartup(long delayBetweenNodeStartup) {
        m_delayBetweenNodeStartupMS = delayBetweenNodeStartup;
    }

    // Reset the message match result
    public void resetLogMessageMatchResult(int hostNum, String regex) {
        assert(m_logMessageMatchPatterns != null);
        assert(m_logMessageMatchResults.containsKey(hostNum));
        assert(m_logMessageMatchPatterns.containsKey(regex));
        m_logMessageMatchResults.get(hostNum).remove(regex);
    }

    // Reset all the message match results
    public void resetLogMessageMatchResults() {
        m_logMessageMatchResults.values().stream().forEach(m -> m.clear());
    }

    // verify the presence of message in the log from specified host
    public boolean verifyLogMessage(int hostNum, String regex) {
        assertTrue(m_logMessageMatchPatterns != null);
        assertTrue(m_logMessageMatchResults.containsKey(hostNum));
        assertTrue(m_logMessageMatchPatterns.containsKey(regex));
        return m_logMessageMatchResults.get(hostNum).contains(regex);
    }

    // verify the presence of messages in the log from specified host
    private boolean logMessageContains(int hostId, List<String> patterns) {
        return patterns.stream().allMatch(s -> verifyLogMessage(hostId, s));
    }

    private boolean logMessageNotContains(int hostId, List<String> patterns) {
        return patterns.stream().allMatch(s -> !verifyLogMessage(hostId, s));
    }

    // Verify that the patterns provided exist in all the specified hosts
    // These patterns should have been added when constructing the class
    public boolean verifyLogMessages(List<Integer> hostIds, List<String> patterns) {
        return hostIds.stream().allMatch(id -> logMessageContains(id, patterns));
    }

    // Verify that none of the patterns provided exist in any of the specified hosts
    // These patterns should have been added when constructing the class
    public boolean verifyLogMessagesNotExist(List<Integer> hostIds, List<String> patterns) {
        return hostIds.stream().allMatch(id -> logMessageNotContains(id, patterns));
    }

    // verify that all the patterns exist in every host
    public boolean verifyLogMessages(List<String> patterns) {
        return m_logMessageMatchResults.keySet().stream().allMatch(id -> logMessageContains(id, patterns));
    }

    // verify that none of the patterns exist in any of the host
    public boolean verifyLogMessagesNotExist(List<String> patterns) {
        return m_logMessageMatchResults.keySet().stream().allMatch(id -> logMessageNotContains(id, patterns));
    }

    // verify a single pattern exists in every host
    public boolean verifyLogMessage(String regex) {
        return verifyLogMessages(Arrays.asList(new String[] {regex}));
    }

    // verify the message does not exist in all the logs
    public boolean verifyLogMessageNotExist(String regex) {
        return verifyLogMessagesNotExist(Arrays.asList(new String[] {regex}));
    }

    private void resetLogMessageMatchResults(int hostId) {
        assertTrue(m_logMessageMatchResults.containsKey(hostId));
        m_logMessageMatchResults.get(hostId).clear();
    }
}<|MERGE_RESOLUTION|>--- conflicted
+++ resolved
@@ -2070,16 +2070,6 @@
                 commandLine.m_modeOverrideForTest = null;
             }
         }
-<<<<<<< HEAD
-=======
-    }
-
-    public void setOverridesForSitesperhost(Map<Integer, Integer> sphMap) {
-        assert(sphMap != null);
-        assert(!sphMap.isEmpty());
-
-        m_sitesperhostOverrides = sphMap;
->>>>>>> 4f443ff4
     }
 
     public void setPlacementGroups(String[] placementGroups) {
