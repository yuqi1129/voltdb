/* This file is part of VoltDB.
 * Copyright (C) 2008-2014 VoltDB Inc.
 *
 * Permission is hereby granted, free of charge, to any person obtaining
 * a copy of this software and associated documentation files (the
 * "Software"), to deal in the Software without restriction, including
 * without limitation the rights to use, copy, modify, merge, publish,
 * distribute, sublicense, and/or sell copies of the Software, and to
 * permit persons to whom the Software is furnished to do so, subject to
 * the following conditions:
 *
 * The above copyright notice and this permission notice shall be
 * included in all copies or substantial portions of the Software.
 *
 * THE SOFTWARE IS PROVIDED "AS IS", WITHOUT WARRANTY OF ANY KIND,
 * EXPRESS OR IMPLIED, INCLUDING BUT NOT LIMITED TO THE WARRANTIES OF
 * MERCHANTABILITY, FITNESS FOR A PARTICULAR PURPOSE AND NONINFRINGEMENT.
 * IN NO EVENT SHALL THE AUTHORS BE LIABLE FOR ANY CLAIM, DAMAGES OR
 * OTHER LIABILITY, WHETHER IN AN ACTION OF CONTRACT, TORT OR OTHERWISE,
 * ARISING FROM, OUT OF OR IN CONNECTION WITH THE SOFTWARE OR THE USE OR
 * OTHER DEALINGS IN THE SOFTWARE.
 */

package org.voltdb.planner;

import java.util.ArrayList;
import java.util.List;

import org.voltdb.expressions.AbstractExpression;
import org.voltdb.plannodes.AbstractJoinPlanNode;
import org.voltdb.plannodes.AbstractPlanNode;
import org.voltdb.plannodes.AbstractScanPlanNode;
import org.voltdb.plannodes.AggregatePlanNode;
import org.voltdb.plannodes.DistinctPlanNode;
import org.voltdb.plannodes.HashAggregatePlanNode;
import org.voltdb.plannodes.IndexScanPlanNode;
import org.voltdb.plannodes.LimitPlanNode;
import org.voltdb.plannodes.OrderByPlanNode;
import org.voltdb.plannodes.ProjectionPlanNode;
import org.voltdb.plannodes.ReceivePlanNode;
import org.voltdb.plannodes.SendPlanNode;
import org.voltdb.plannodes.SeqScanPlanNode;
import org.voltdb.types.PlanNodeType;

public class TestPlansGroupBy extends PlannerTestCase {
    @Override
    protected void setUp() throws Exception {
        setupSchema(TestPlansGroupBy.class.getResource("testplans-groupby-ddl.sql"),
                "testplansgroupby", false);
        AbstractPlanNode.enableVerboseExplainForDebugging();
        AbstractExpression.enableVerboseExplainForDebugging();
    }

    @Override
    protected void tearDown() throws Exception {
        super.tearDown();
    }

    List<AbstractPlanNode> pns = new ArrayList<AbstractPlanNode>();

    public void testInlineSerialAgg_noGroupBy() {
        checkSimpleTableInlineAgg("SELECT SUM(A1) from T1");
        checkSimpleTableInlineAgg("SELECT MIN(A1) from T1");
        checkSimpleTableInlineAgg("SELECT MAX(A1) from T1");
        checkSimpleTableInlineAgg("SELECT COUNT(A1) from T1");

        checkSimpleTableInlineAgg("SELECT SUM(A1), COUNT(A1) from T1");

        // There is no index defined on column B3
        checkSimpleTableInlineAgg("SELECT SUM(A3) from T3 WHERE B3 > 3");
        checkSimpleTableInlineAgg("SELECT MIN(A3) from T3 WHERE B3 > 3");
        checkSimpleTableInlineAgg("SELECT MAX(A3) from T3 WHERE B3 > 3");
        checkSimpleTableInlineAgg("SELECT COUNT(A3) from T3 WHERE B3 > 3");

        // Index scan
        checkSimpleTableInlineAgg("SELECT SUM(A3) from T3 WHERE PKEY > 3");
        checkSimpleTableInlineAgg("SELECT MIN(A3) from T3 WHERE PKEY > 3");
        checkSimpleTableInlineAgg("SELECT MAX(A3) from T3 WHERE PKEY > 3");
        checkSimpleTableInlineAgg("SELECT COUNT(A3) from T3 WHERE PKEY > 3");
    }

    private void checkSimpleTableInlineAgg(String sql) {
        AbstractPlanNode p;
        pns = compileToFragments(sql);
        p = pns.get(0).getChild(0);
        assertTrue(p instanceof AggregatePlanNode);
        assertTrue(p.getChild(0) instanceof ReceivePlanNode);

        p = pns.get(1).getChild(0);
        assertTrue(p instanceof AbstractScanPlanNode);
        assertNotNull(p.getInlinePlanNode(PlanNodeType.PROJECTION));
        assertNotNull(p.getInlinePlanNode(PlanNodeType.AGGREGATE));
    }

    // AVG is optimized with SUM / COUNT, generating extra projection node
    // In future, inline projection for aggregation.
    public void testInlineSerialAgg_noGroupBy_special() {
      AbstractPlanNode p;
      pns = compileToFragments("SELECT AVG(A1) from T1");
      for (AbstractPlanNode apn: pns) {
          System.out.println(apn.toExplainPlanString());
      }
      p = pns.get(0).getChild(0);
      assertTrue(p instanceof ProjectionPlanNode);
      assertTrue(p.getChild(0) instanceof AggregatePlanNode);
      assertTrue(p.getChild(0).getChild(0) instanceof ReceivePlanNode);

      p = pns.get(1).getChild(0);
      assertTrue(p instanceof SeqScanPlanNode);
      assertNotNull(p.getInlinePlanNode(PlanNodeType.PROJECTION));
      assertNotNull(p.getInlinePlanNode(PlanNodeType.AGGREGATE));
    }

    public void testCountA1() {
        pns = compileToFragments("SELECT count(A1) from T1");
        for (AbstractPlanNode apn: pns) {
            System.out.println(apn.toExplainPlanString());
        }
    }

    public void testCountStar()
    {
        pns = compileToFragments("SELECT count(*) from T1");
        for (AbstractPlanNode apn: pns) {
            System.out.println(apn.toExplainPlanString());
        }
    }

    public void testCountDistinctA1() {
        pns = compileToFragments("SELECT count(distinct A1) from T1");
        for (AbstractPlanNode apn: pns) {
            System.out.println(apn.toExplainPlanString());
        }
    }

    public void testDistinctA1_Subquery() {
        AbstractPlanNode p;
        pns = compileToFragments("select * from (SELECT DISTINCT A1 FROM T1) temp");
        p = pns.get(0).getChild(0);
        assertTrue(p instanceof SeqScanPlanNode);
        assertTrue(p.getChild(0) instanceof ProjectionPlanNode);
        assertTrue(p.getChild(0).getChild(0) instanceof DistinctPlanNode);
        assertTrue(p.getChild(0).getChild(0).getChild(0) instanceof ReceivePlanNode);

        p = pns.get(1).getChild(0);
        assertTrue(p instanceof DistinctPlanNode);
        assertTrue(p.getChild(0) instanceof AbstractScanPlanNode);
    }

    public void testDistinctA1() {
        pns = compileToFragments("SELECT DISTINCT A1 FROM T1");
        for (AbstractPlanNode apn: pns) {
            System.out.println(apn.toExplainPlanString());
        }
    }

    public void testGroupByA1() {
        AbstractPlanNode p;
        AggregatePlanNode aggNode;
        pns = compileToFragments("SELECT A1 from T1 group by A1");
        p = pns.get(0).getChild(0);
        assertTrue(p instanceof AggregatePlanNode);
        assertTrue(p.getChild(0) instanceof ReceivePlanNode);

        p = pns.get(1).getChild(0);
        assertTrue(p instanceof AbstractScanPlanNode);
        // No index, inline hash aggregate
        assertNotNull(p.getInlinePlanNode(PlanNodeType.HASHAGGREGATE));

        // Having
        pns = compileToFragments("SELECT A1, count(*) from T1 group by A1 Having count(*) > 3");
        p = pns.get(0).getChild(0);
        assertTrue(p instanceof AggregatePlanNode);
        aggNode = (AggregatePlanNode)p;
        assertNotNull(aggNode.getPostPredicate());
        assertTrue(p.getChild(0) instanceof ReceivePlanNode);

        p = pns.get(1).getChild(0);
        assertTrue(p instanceof AbstractScanPlanNode);
        // No index, inline hash aggregate
        assertNotNull(p.getInlinePlanNode(PlanNodeType.HASHAGGREGATE));
        aggNode = (AggregatePlanNode)p.getInlinePlanNode(PlanNodeType.HASHAGGREGATE);
        assertNull(aggNode.getPostPredicate());

    }

    private void checkGroupByPartitionKey(boolean topAgg, boolean having) {
        AbstractPlanNode p;
        AggregatePlanNode aggNode;

        p = pns.get(0).getChild(0);
        if (topAgg) {
            assertTrue(p instanceof AggregatePlanNode);
            if (having) {
                aggNode = (AggregatePlanNode)p;
                assertNotNull(aggNode.getPostPredicate());
            }
        } else {
            assertTrue(p instanceof ProjectionPlanNode);
        }
        assertTrue(p.getChild(0) instanceof ReceivePlanNode);

        p = pns.get(1).getChild(0);
        // inline aggregate
        assertTrue(p instanceof AbstractScanPlanNode);
        assertNotNull(p.getInlinePlanNode(PlanNodeType.HASHAGGREGATE));

        if (having && !topAgg) {
            aggNode = (AggregatePlanNode)p.getInlinePlanNode(PlanNodeType.HASHAGGREGATE);
            assertNotNull(aggNode.getPostPredicate());
        }
    }

    public void testGroupByPartitionKey() {
        // Primary key is equal to partition key
        pns = compileToFragments("SELECT PKEY, COUNT(*) from T1 group by PKEY");
        // "its primary key index (for optimized grouping only)"
        // Not sure why not use serial aggregate instead
        checkGroupByPartitionKey(false, false);

        // Test Having expression
        pns = compileToFragments("SELECT PKEY, COUNT(*) from T1 group by PKEY Having count(*) > 3");
        checkGroupByPartitionKey(false, true);

        // Primary key is not equal to partition key
        pns = compileToFragments("SELECT A3, COUNT(*) from T3 group by A3");
        checkGroupByPartitionKey(false, false);

        // Test Having expression
        pns = compileToFragments("SELECT A3, COUNT(*) from T3 group by A3 Having count(*) > 3");
        checkGroupByPartitionKey(false, true);


        // Group by partition key and others
        pns = compileToFragments("SELECT B3, A3, COUNT(*) from T3 group by B3, A3");
        checkGroupByPartitionKey(false, false);

        // Test Having expression
        pns = compileToFragments("SELECT B3, A3, COUNT(*) from T3 group by B3, A3 Having count(*) > 3");
        checkGroupByPartitionKey(false, true);
    }

    public void testGroupByPartitionKey_Negative() {
        pns = compileToFragments("SELECT ABS(PKEY), COUNT(*) from T1 group by ABS(PKEY)");
        checkGroupByPartitionKey(true, false);

        pns = compileToFragments("SELECT ABS(PKEY), COUNT(*) from T1 group by ABS(PKEY) Having count(*) > 3");
        checkGroupByPartitionKey(true, true);
    }

    // Group by with index
    private void checkGroupByOnlyPlan(boolean twoFragments, boolean isHashAggregator,
            boolean isIndexScan) {
        AbstractPlanNode apn = pns.get(0).getChild(0);
        if (twoFragments) {
            assertTrue(apn.getPlanNodeType() == PlanNodeType.HASHAGGREGATE);
            apn = pns.get(1).getChild(0);
        }

        // For a single table aggregate, it is inline always.
        assertTrue(apn.getPlanNodeType() == (isIndexScan ? PlanNodeType.INDEXSCAN : PlanNodeType.SEQSCAN));
        if (isHashAggregator) {
            assertNotNull(apn.getInlinePlanNode(PlanNodeType.HASHAGGREGATE));
        } else {
            assertNotNull(apn.getInlinePlanNode(PlanNodeType.AGGREGATE));
        }
    }

    public void testGroupByOnly() {
        System.out.println("Starting testGroupByOnly");
        // Replicated Table

        // only GROUP BY cols in SELECT clause
        pns = compileToFragments("SELECT F_D1 FROM RF GROUP BY F_D1");
        checkGroupByOnlyPlan(false, false, true);

        // SELECT cols in GROUP BY and other aggregate cols
        pns = compileToFragments("SELECT F_D1, COUNT(*) FROM RF GROUP BY F_D1");
        checkGroupByOnlyPlan(false, false, true);

        // aggregate cols are part of keys of used index
        pns = compileToFragments("SELECT F_VAL1, SUM(F_VAL2) FROM RF GROUP BY F_VAL1");
        checkGroupByOnlyPlan(false, false, true);

        // expr index, full indexed case
        pns = compileToFragments("SELECT F_D1 + F_D2, COUNT(*) FROM RF GROUP BY F_D1 + F_D2");
        checkGroupByOnlyPlan(false, false, true);

        // function index, prefix indexed case
        pns = compileToFragments("SELECT ABS(F_D1), COUNT(*) FROM RF GROUP BY ABS(F_D1)");
        checkGroupByOnlyPlan(false, false, true);

        // order of GROUP BY cols is different of them in index definition
        // index on (ABS(F_D1), F_D2 - F_D3), GROUP BY on (F_D2 - F_D3, ABS(F_D1))
        pns = compileToFragments("SELECT F_D2 - F_D3, ABS(F_D1), COUNT(*) FROM RF GROUP BY F_D2 - F_D3, ABS(F_D1)");
        checkGroupByOnlyPlan(false, false, true);

        pns = compileToFragments("SELECT F_VAL1, F_VAL2, COUNT(*) FROM RF GROUP BY F_VAL2, F_VAL1");
        //*/ debug */ System.out.println("DEBUG: " + pns.get(0).toExplainPlanString());
        checkGroupByOnlyPlan(false, false, true);
        System.out.println("Finishing testGroupByOnly");

        // unoptimized case (only use second col of the index), but will be replaced in
        // SeqScanToIndexScan optimization for deterministic reason
        // use EXPR_RF_TREE1 not EXPR_RF_TREE2
        pns = compileToFragments("SELECT F_D2 - F_D3, COUNT(*) FROM RF GROUP BY F_D2 - F_D3");
        checkGroupByOnlyPlan(false, true, true);

        // unoptimized case: index is not scannable
        pns = compileToFragments("SELECT F_VAL3, COUNT(*) FROM RF GROUP BY F_VAL3");
        checkGroupByOnlyPlan(false, true, true);

        // unoptimized case: F_D2 is not prefix indexable
        pns = compileToFragments("SELECT F_D2, COUNT(*) FROM RF GROUP BY F_D2");
        checkGroupByOnlyPlan(false, true, true);

        // unoptimized case: no prefix index found for (F_D1, F_D2)
        pns = compileToFragments("SELECT F_D1, F_D2, COUNT(*) FROM RF GROUP BY F_D1, F_D2");
        checkGroupByOnlyPlan(false, true, true);

        // Partitioned Table
        pns = compileToFragments("SELECT F_D1 FROM F GROUP BY F_D1");
        checkGroupByOnlyPlan(true, true, true);

        pns = compileToFragments("SELECT F_D1, COUNT(*) FROM F GROUP BY F_D1");
        //*/ debug */ System.out.println("DEBUG: " + pns.get(0).toExplainPlanString());
        //*/ debug */ System.out.println("DEBUG: " + pns.get(1).toExplainPlanString());
        checkGroupByOnlyPlan(true, true, true);

        pns = compileToFragments("SELECT F_VAL1, SUM(F_VAL2) FROM F GROUP BY F_VAL1");
        checkGroupByOnlyPlan(true, true, true);

        pns = compileToFragments("SELECT F_D1 + F_D2, COUNT(*) FROM F GROUP BY F_D1 + F_D2");
        checkGroupByOnlyPlan(true, true, true);

        pns = compileToFragments("SELECT ABS(F_D1), COUNT(*) FROM F GROUP BY ABS(F_D1)");
        checkGroupByOnlyPlan(true, true, true);

        pns = compileToFragments("SELECT F_D2 - F_D3, ABS(F_D1), COUNT(*) FROM F GROUP BY F_D2 - F_D3, ABS(F_D1)");
        checkGroupByOnlyPlan(true, true, true);

        // unoptimized case (only uses second col of the index), will not be replaced in
        // SeqScanToIndexScan for determinism because of non-deterministic receive.
        // Use primary key index
        pns = compileToFragments("SELECT F_D2 - F_D3, COUNT(*) FROM F GROUP BY F_D2 - F_D3");
<<<<<<< HEAD
        checkGroupByOnlyPlan(true, true, true, false);
=======
        //* debug */ System.out.println("DEBUG 0: " + pns.get(0).getChild(0).toExplainPlanString());
        //* debug */ System.out.println("DEBUG 1: " + pns.get(1).getChild(0).toExplainPlanString());
        checkGroupByOnlyPlan(true, true, false);
>>>>>>> 7b85350e

        // unoptimized case (only uses second col of the index), will be replaced in
        // SeqScanToIndexScan for determinism.
        // use EXPR_F_TREE1 not EXPR_F_TREE2
        pns = compileToFragments("SELECT F_D2 - F_D3, COUNT(*) FROM RF GROUP BY F_D2 - F_D3");
        //*/ debug */ System.out.println(pns.get(0).toExplainPlanString());
        System.out.println("DEBUG 2: " + pns.get(0).getChild(0).toExplainPlanString());
        checkGroupByOnlyPlan(false, true, true);
    }

    public void testEdgeComplexRelatedCases() {
        pns = compileToFragments("select PKEY+A1 from T1 Order by PKEY+A1");
        AbstractPlanNode p = pns.get(0).getChild(0);
        assertTrue(p instanceof ProjectionPlanNode);
        assertTrue(p.getChild(0) instanceof OrderByPlanNode);
        assertTrue(p.getChild(0).getChild(0) instanceof ReceivePlanNode);

        p = pns.get(1).getChild(0);
        assertTrue(p instanceof AbstractScanPlanNode);

        // Useless order by clause.
        pns = compileToFragments("SELECT count(*)  FROM P1 order by PKEY");
        for ( AbstractPlanNode nd : pns) {
            System.out.println("PlanNode Explain string:\n" + nd.toExplainPlanString());
        }
        p = pns.get(0).getChild(0);
        assertTrue(p instanceof AggregatePlanNode);
        assertTrue(p.getChild(0) instanceof ReceivePlanNode);
        p = pns.get(1).getChild(0);
        assertTrue(p instanceof AbstractScanPlanNode);

        pns = compileToFragments("SELECT A1, count(*) as tag FROM P1 group by A1 order by tag, A1 limit 1");
        p = pns.get(0).getChild(0);

        // ENG-5066: now Limit is pushed under Projection
        assertTrue(p instanceof ProjectionPlanNode);
        assertTrue(p.getChild(0) instanceof LimitPlanNode);
        assertTrue(p.getChild(0).getChild(0) instanceof OrderByPlanNode);
        assertTrue(p.getChild(0).getChild(0).getChild(0) instanceof AggregatePlanNode);

        p = pns.get(1).getChild(0);
        // inline aggregate
        assertTrue(p instanceof AbstractScanPlanNode);
        assertNotNull(p.getInlinePlanNode(PlanNodeType.HASHAGGREGATE));

        pns = compileToFragments("SELECT F_D1, count(*) as tag FROM RF group by F_D1 order by tag");
        p = pns.get(0).getChild(0);
        /*/ to debug */ System.out.println("DEBUG: " + p.toExplainPlanString());
        assertTrue(p instanceof ProjectionPlanNode);
        assertTrue(p.getChild(0) instanceof OrderByPlanNode);
        p = p.getChild(0).getChild(0);
        assertTrue(p instanceof IndexScanPlanNode);
        assertNotNull(p.getInlinePlanNode(PlanNodeType.AGGREGATE));

        pns = compileToFragments("SELECT F_D1, count(*) FROM RF group by F_D1 order by 2");
        p = pns.get(0).getChild(0);
        /*/ to debug */ System.out.println("DEBUG: " + p.toExplainPlanString());
        assertTrue(p instanceof ProjectionPlanNode);
        //assertTrue(p.getChild(0) instanceof LimitPlanNode);
        assertTrue(p.getChild(0) instanceof OrderByPlanNode);
        p = p.getChild(0).getChild(0);
        assertTrue(p instanceof IndexScanPlanNode);
        assertNotNull(p.getInlinePlanNode(PlanNodeType.AGGREGATE));
    }

    private void checkHasComplexAgg(List<AbstractPlanNode> pns) {
        assertTrue(pns.size() > 0);
        boolean isDistributed = pns.size() > 1 ? true: false;

        for ( AbstractPlanNode nd : pns) {
            System.out.println("PlanNode Explain string:\n" + nd.toExplainPlanString());
        }

        AbstractPlanNode p = pns.get(0).getChild(0);
        assertTrue(p instanceof ProjectionPlanNode);
        while ( p.getChildCount() > 0) {
            p = p.getChild(0);
            assertFalse(p instanceof ProjectionPlanNode);
        }

        if (isDistributed) {
            p = pns.get(1).getChild(0);
            assertFalse(p instanceof ProjectionPlanNode);
        }
    }

    public void testComplexAggwithLimit() {
        pns = compileToFragments("SELECT A1, sum(A1), sum(A1)+11 FROM P1 GROUP BY A1 ORDER BY A1 LIMIT 2");
        checkHasComplexAgg(pns);

        // Test limit push down
        AbstractPlanNode p = pns.get(0).getChild(0);
        assertTrue(p instanceof ProjectionPlanNode);
        assertTrue(p.getChild(0) instanceof LimitPlanNode);
        assertTrue(p.getChild(0).getChild(0) instanceof OrderByPlanNode);
        assertTrue(p.getChild(0).getChild(0).getChild(0) instanceof AggregatePlanNode);

        p = pns.get(1).getChild(0);
        assertTrue(p instanceof LimitPlanNode);
        assertTrue(p.getChild(0) instanceof OrderByPlanNode);

        p = p.getChild(0).getChild(0);
        // inline aggregate
        assertTrue(p instanceof AbstractScanPlanNode);
        assertNotNull(p.getInlinePlanNode(PlanNodeType.HASHAGGREGATE));

    }

    public void testComplexAggwithDistinct() {
        pns = compileToFragments("SELECT A1, sum(A1), sum(distinct A1)+11 FROM P1 GROUP BY A1 ORDER BY A1");
        checkHasComplexAgg(pns);

        // Test aggregation node not push down with distinct
        AbstractPlanNode p = pns.get(0).getChild(0);
        assertTrue(p instanceof ProjectionPlanNode);
        assertTrue(p.getChild(0) instanceof OrderByPlanNode);
        assertTrue(p.getChild(0).getChild(0) instanceof AggregatePlanNode);

        p = pns.get(1).getChild(0);
        assertTrue(p instanceof AbstractScanPlanNode);
    }

    public void testComplexAggwithLimitDistinct() {
        pns = compileToFragments("SELECT A1, sum(A1), sum(distinct A1)+11 FROM P1 GROUP BY A1 ORDER BY A1 LIMIT 2");
        checkHasComplexAgg(pns);

        // Test no limit push down
        AbstractPlanNode p = pns.get(0).getChild(0);
        assertTrue(p instanceof ProjectionPlanNode);
        assertTrue(p.getChild(0) instanceof LimitPlanNode);
        assertTrue(p.getChild(0).getChild(0) instanceof OrderByPlanNode);
        assertTrue(p.getChild(0).getChild(0).getChild(0) instanceof AggregatePlanNode);

        p = pns.get(1).getChild(0);
        assertTrue(p instanceof AbstractScanPlanNode);
    }

    public void testComplexAggCase() {
        pns = compileToFragments("SELECT A1, sum(A1), sum(A1)+11 FROM P1 GROUP BY A1");
        checkHasComplexAgg(pns);

        pns = compileToFragments("SELECT A1, SUM(PKEY) as A2, (SUM(PKEY) / 888) as A3, (SUM(PKEY) + 1) as A4 FROM P1 GROUP BY A1");
        checkHasComplexAgg(pns);

        pns = compileToFragments("SELECT A1, SUM(PKEY), COUNT(PKEY), (AVG(PKEY) + 1) as A4 FROM P1 GROUP BY A1");
        checkHasComplexAgg(pns);
    }

    public void testComplexGroupby() {
        pns = compileToFragments("SELECT A1, ABS(A1), ABS(A1)+1, sum(B1) FROM P1 GROUP BY A1, ABS(A1)");
        checkHasComplexAgg(pns);

        // Check it can compile
        pns = compileToFragments("SELECT ABS(A1), sum(B1) FROM P1 GROUP BY ABS(A1)");
        AbstractPlanNode p = pns.get(0).getChild(0);
        //
        assertTrue(p instanceof AggregatePlanNode);

        p = pns.get(1).getChild(0);
        // inline aggregate
        assertTrue(p instanceof AbstractScanPlanNode);
        assertNotNull(p.getInlinePlanNode(PlanNodeType.HASHAGGREGATE));

        pns = compileToFragments("SELECT A1+PKEY, avg(B1) as tag FROM P1 GROUP BY A1+PKEY ORDER BY ABS(tag), A1+PKEY");
        checkHasComplexAgg(pns);
    }

    private void checkOptimizedAgg (List<AbstractPlanNode> pns, boolean optimized) {
        AbstractPlanNode p = pns.get(0).getChild(0);
        if (optimized) {
            assertTrue(p instanceof ProjectionPlanNode);
            assertTrue(p.getChild(0) instanceof AggregatePlanNode);

            p = pns.get(1).getChild(0);
            // push down for optimization
            assertTrue(p instanceof AbstractScanPlanNode);

            assertTrue(p.getInlinePlanNode(PlanNodeType.AGGREGATE) != null ||
                    p.getInlinePlanNode(PlanNodeType.HASHAGGREGATE) != null);
        } else {
            assertTrue(pns.size() == 1);
            assertTrue(p instanceof AbstractScanPlanNode);
            assertTrue(p.getInlinePlanNode(PlanNodeType.AGGREGATE) != null ||
                    p.getInlinePlanNode(PlanNodeType.HASHAGGREGATE) != null);
        }
    }

    public void testUnOptimizedAVG() {
        pns = compileToFragments("SELECT AVG(A1) FROM R1");
        checkOptimizedAgg(pns, false);

        pns = compileToFragments("SELECT A1, AVG(PKEY) FROM R1 GROUP BY A1");
        checkOptimizedAgg(pns, false);

        pns = compileToFragments("SELECT A1, AVG(PKEY)+1 FROM R1 GROUP BY A1");
        checkHasComplexAgg(pns);
        AbstractPlanNode p = pns.get(0).getChild(0);
        assertTrue(p instanceof ProjectionPlanNode);
        p = p.getChild(0);
        assertTrue(p instanceof AbstractScanPlanNode);
        assertTrue(p.getInlinePlanNode(PlanNodeType.AGGREGATE) != null ||
                p.getInlinePlanNode(PlanNodeType.HASHAGGREGATE) != null);
    }

    public void testOptimizedAVG() {
        pns = compileToFragments("SELECT AVG(A1) FROM P1");
        checkHasComplexAgg(pns);
        checkOptimizedAgg(pns, true);

        pns = compileToFragments("SELECT A1, AVG(PKEY) FROM P1 GROUP BY A1");
        checkHasComplexAgg(pns);
        // Test avg pushed down by replacing it with sum, count
        checkOptimizedAgg(pns, true);

        pns = compileToFragments("SELECT A1, AVG(PKEY)+1 FROM P1 GROUP BY A1");
        checkHasComplexAgg(pns);
        // Test avg pushed down by replacing it with sum, count
        checkOptimizedAgg(pns, true);
    }

    public void testGroupbyColsNotInDisplayCols() {
        pns = compileToFragments("SELECT sum(PKEY) FROM P1 GROUP BY A1");
        checkHasComplexAgg(pns);

        pns = compileToFragments("SELECT sum(PKEY), sum(PKEY) FROM P1 GROUP BY A1");
        checkHasComplexAgg(pns);
    }

    private void checkMVNoFix_NoAgg(
            String sql,
            boolean distinctPushdown) {
        // the first '-1' indicates that there is no top aggregation node.
        checkMVReaggreateFeature(sql, false,
                -1, -1,
                -1, -1,
                distinctPushdown, true, false, false);
    }

    private void checkMVNoFix_NoAgg(
            String sql, int numGroupbyOfTopAggNode, int numAggsOfTopAggNode,
            boolean distinctPushdown, boolean projectionNode,
            boolean aggPushdown, boolean aggInline) {

        checkMVReaggreateFeature(sql, false, numGroupbyOfTopAggNode, numAggsOfTopAggNode, -1, -1,
                distinctPushdown, projectionNode, aggPushdown, aggInline);

    }

    public void testNoFix_MVBasedQuery() {
        String sql = "";
        // (1) Table V_P1_NO_FIX_NEEDED:

        // Normal select queries
        checkMVNoFix_NoAgg("SELECT * FROM V_P1_NO_FIX_NEEDED", false);
        checkMVNoFix_NoAgg("SELECT V_SUM_C1 FROM V_P1_NO_FIX_NEEDED ORDER BY V_A1", false);
        checkMVNoFix_NoAgg("SELECT V_SUM_C1 FROM V_P1_NO_FIX_NEEDED LIMIT 1", false);
        checkMVNoFix_NoAgg("SELECT DISTINCT V_SUM_C1 FROM V_P1_NO_FIX_NEEDED", true);

        // Distributed group by query
        checkMVNoFix_NoAgg("SELECT V_SUM_C1 FROM V_P1_NO_FIX_NEEDED GROUP by V_SUM_C1",
                1, 0, false, false, true, true);
        checkMVNoFix_NoAgg("SELECT V_SUM_C1, sum(V_CNT) FROM V_P1_NO_FIX_NEEDED " +
                "GROUP by V_SUM_C1", 1, 1, false, false, true, true);

        // (2) Table V_P1 and V_P1_NEW:
        pns = compileToFragments("SELECT SUM(V_SUM_C1) FROM V_P1");
        checkMVReaggregateFeature(false, 0, 1, -1, -1, false, false, true, true);

        pns = compileToFragments("SELECT MIN(V_MIN_C1) FROM V_P1_NEW");
        checkMVReaggregateFeature(false, 0, 1, -1, -1, false, false, true, true);

        pns = compileToFragments("SELECT MAX(V_MAX_D1) FROM V_P1_NEW");
        checkMVReaggregateFeature(false, 0, 1, -1, -1, false, false, true, true);

        checkMVNoFix_NoAgg("SELECT MAX(V_MAX_D1) FROM V_P1_NEW GROUP BY V_A1", 1, 1, false, true, true, true);
        checkMVNoFix_NoAgg("SELECT V_A1, MAX(V_MAX_D1) FROM V_P1_NEW GROUP BY V_A1", 1, 1, false, false, true, true);
        checkMVNoFix_NoAgg("SELECT V_A1,V_B1, MAX(V_MAX_D1) FROM V_P1_NEW GROUP BY V_A1, V_B1", 2, 1, false, false, true, true);


        // (3) Join Query
        // Voter example query in 'Results' stored procedure.
        sql = "   SELECT a.contestant_name   AS contestant_name"
                + "        , a.contestant_number AS contestant_number"
                + "        , SUM(b.num_votes)    AS total_votes"
                + "     FROM v_votes_by_contestant_number_state AS b"
                + "        , contestants AS a"
                + "    WHERE a.contestant_number = b.contestant_number"
                + " GROUP BY a.contestant_name"
                + "        , a.contestant_number"
                + " ORDER BY total_votes DESC"
                + "        , contestant_number ASC"
                + "        , contestant_name ASC;";
        checkMVNoFix_NoAgg(sql, 2, 1, false, true, true, false);


        sql = "select sum(v_cnt) from v_p1 INNER JOIN v_r1 using(v_a1)";
        checkMVNoFix_NoAgg(sql, 0, 1, false, false, true, false);

        sql = "select v_p1.v_b1, sum(v_p1.v_sum_d1) from v_p1 INNER JOIN v_r1 on v_p1.v_a1 > v_r1.v_a1 " +
                "group by v_p1.v_b1;";
        checkMVNoFix_NoAgg(sql, 1, 1, false, false, true, false);

        sql = "select MAX(v_r1.v_a1) from v_p1 INNER JOIN v_r1 on v_p1.v_a1 = v_r1.v_a1 " +
                "INNER JOIN r1v on v_p1.v_a1 = r1v.v_a1 ";
        checkMVNoFix_NoAgg(sql, 0, 1, false, false, true, false);
    }

    public void testMVBasedQuery_EdgeCases() {
        // No aggregation will be pushed down.
        checkMVFix_TopAgg_ReAgg("SELECT count(*) FROM V_P1", 0, 1, 2, 0);
        checkMVFix_TopAgg_ReAgg("SELECT SUM(v_a1) FROM V_P1", 0, 1, 2, 0);
        checkMVFix_TopAgg_ReAgg("SELECT count(v_a1) FROM V_P1", 0, 1, 2, 0);
        checkMVFix_TopAgg_ReAgg("SELECT max(v_a1) FROM V_P1", 0, 1, 2, 0);

        // ENG-5386 opposite cases.
        checkMVFix_TopAgg_ReAgg("SELECT SUM(V_SUM_C1+1) FROM V_P1", 0, 1, 2, 1);
        checkMVFix_TopAgg_ReAgg("SELECT SUM(V_SUM_C1) FROM V_P1 WHERE V_SUM_C1 > 3", 0, 1, 2, 1);
        checkMVFix_TopAgg_ReAgg("SELECT V_SUM_C1, MAX(V_MAX_D1) FROM V_P1_NEW GROUP BY V_SUM_C1", 1, 1, 2, 2);

        // ENG-5669 HAVING edge cases.
        checkMVFix_TopAgg_ReAgg_with_TopProjection("SELECT SUM(V_SUM_C1) FROM V_P1 HAVING MAX(V_SUM_D1) > 3", 0, 2, 2, 2);

        pns = compileToFragments("SELECT SUM(V_SUM_C1) FROM V_P1 HAVING SUM(V_SUM_D1) > 3");
        checkMVReaggregateFeature(false, 0, 2, -1, -1, false, true, true, true);

        // No disctinct will be pushed down.
        // ENG-5364.
        // In future,  a little efficient way is to push down distinct for part of group by columns only.
        checkMVFix_reAgg("SELECT distinct v_a1 FROM V_P1", 2, 0);
        checkMVFix_reAgg("SELECT distinct v_cnt FROM V_P1", 2, 1);
    }

    public void testMVBasedQuery_NoAggQuery() {
        //        CREATE VIEW V_P1 (V_A1, V_B1, V_CNT, V_SUM_C1, V_SUM_D1)
        //        AS SELECT A1, B1, COUNT(*), SUM(C1), COUNT(D1)
        //        FROM P1  GROUP BY A1, B1;

        String[] tbs = {"V_P1", "V_P1_ABS"};
        for (String tb: tbs) {
            checkMVFix_reAgg("SELECT * FROM " + tb, 2, 3);
            checkMVFix_reAgg("SELECT * FROM " + tb + " order by V_A1", 2, 3);
            checkMVFix_reAgg("SELECT * FROM " + tb + " order by V_A1, V_B1", 2, 3);
            checkMVFix_reAgg("SELECT * FROM " + tb + " order by V_SUM_D1", 2, 3);
            checkMVFix_reAgg("SELECT * FROM " + tb + " limit 1", 2, 3);
            checkMVFix_reAgg("SELECT * FROM " + tb + " order by V_A1, V_B1 limit 1", 2, 3);
            checkMVFix_reAgg("SELECT v_sum_c1 FROM " + tb, 2, 1);
            checkMVFix_reAgg("SELECT v_sum_c1 FROM " + tb + " order by v_sum_c1", 2, 1);
            checkMVFix_reAgg("SELECT v_sum_c1 FROM " + tb + " order by v_sum_d1", 2, 2);
            checkMVFix_reAgg("SELECT v_sum_c1 FROM " + tb + " limit 1", 2, 1);
            checkMVFix_reAgg("SELECT v_sum_c1 FROM " + tb + " order by v_sum_c1 limit 1", 2, 1);
            // test distinct down.
            checkMVFix_reAgg("SELECT distinct v_sum_c1 FROM " + tb + " limit 1", 2, 1);
        }
    }

    public void testMVBasedQuery_AggQuery() {
        //      CREATE VIEW V_P1 (V_A1, V_B1, V_CNT, V_SUM_C1, V_SUM_D1)
        //      AS SELECT A1, B1, COUNT(*), SUM(C1), COUNT(D1)
        //      FROM P1  GROUP BY A1, B1;

        String[] tbs = {"V_P1", "V_P1_ABS"};

        for (String tb: tbs) {
            // Test set (1): group by
            checkMVFix_TopAgg_ReAgg("SELECT V_SUM_C1 FROM " + tb +
                    " GROUP by V_SUM_C1", 1, 0, 2, 1);

            // because we have order by.
            checkMVFix_TopAgg_ReAgg_with_TopProjection("SELECT V_SUM_C1 FROM " + tb +
                    " GROUP by V_SUM_C1 ORDER BY V_SUM_C1", 1, 0, 2, 1);

            checkMVFix_TopAgg_ReAgg_with_TopProjection("SELECT V_SUM_C1 FROM " + tb + " GROUP by V_SUM_C1 " +
                    "ORDER BY V_SUM_C1 LIMIT 5", 1, 0, 2, 1);

            checkMVFix_TopAgg_ReAgg("SELECT V_SUM_C1 FROM " + tb +
                    " GROUP by V_SUM_C1 LIMIT 5", 1, 0, 2, 1);

            checkMVFix_TopAgg_ReAgg_with_TopProjection("SELECT distinct V_SUM_C1 FROM " + tb +
                    " GROUP by V_SUM_C1 LIMIT 5", 1, 0, 2, 1);

            // Test set (2):
            checkMVFix_TopAgg_ReAgg("SELECT V_SUM_C1, sum(V_CNT) FROM " + tb +
                    " GROUP by V_SUM_C1", 1, 1, 2, 2);

            checkMVFix_TopAgg_ReAgg_with_TopProjection("SELECT V_SUM_C1, sum(V_CNT) FROM " + tb +
                    " GROUP by V_SUM_C1 ORDER BY V_SUM_C1", 1, 1, 2, 2);

            checkMVFix_TopAgg_ReAgg_with_TopProjection("SELECT V_SUM_C1, sum(V_CNT) FROM " + tb +
                    " GROUP by V_SUM_C1 ORDER BY V_SUM_C1 limit 2", 1, 1, 2, 2);

            // Distinct: No aggregation push down.
            checkMVFix_TopAgg_ReAgg_with_TopProjection("SELECT V_SUM_C1, sum(distinct V_CNT) " +
                    "FROM " + tb + " GROUP by V_SUM_C1 ORDER BY V_SUM_C1", 1, 1, 2, 2);

            // Test set (3)
            checkMVFix_TopAgg_ReAgg("SELECT V_A1,V_B1, V_SUM_C1, sum(V_SUM_D1) FROM " + tb +
                    " GROUP BY V_A1,V_B1, V_SUM_C1", 3, 1, 2, 2);

            checkMVFix_TopAgg_ReAgg_with_TopProjection("SELECT V_A1,V_B1, V_SUM_C1, sum(V_SUM_D1) FROM " + tb +
                    " GROUP BY V_A1,V_B1, V_SUM_C1 ORDER BY V_A1,V_B1, V_SUM_C1", 3, 1, 2, 2);

            checkMVFix_TopAgg_ReAgg_with_TopProjection("SELECT V_A1,V_B1, V_SUM_C1, sum(V_SUM_D1) FROM " + tb +
                    " GROUP BY V_A1,V_B1, V_SUM_C1 ORDER BY V_A1,V_B1, V_SUM_C1 LIMIT 5", 3, 1, 2, 2);

            checkMVFix_TopAgg_ReAgg_with_TopProjection("SELECT V_A1,V_B1, V_SUM_C1, sum(V_SUM_D1) FROM " + tb +
                    " GROUP BY V_A1,V_B1, V_SUM_C1 ORDER BY V_A1, V_SUM_C1 LIMIT 5", 3, 1, 2, 2);

            // Distinct: No aggregation push down.
            checkMVFix_TopAgg_ReAgg_with_TopProjection("SELECT V_A1,V_B1, V_SUM_C1, sum( distinct V_SUM_D1) FROM " +
                    tb + " GROUP BY V_A1,V_B1, V_SUM_C1 ORDER BY V_A1, V_SUM_C1 LIMIT 5", 3, 1, 2, 2);
        }
    }

    private void checkMVFixWithWhere(String sql, String aggFilter, String scanFilter) {
        pns = compileToFragments(sql);
        for (AbstractPlanNode apn: pns) {
            System.out.println(apn.toExplainPlanString());
        }
        checkMVFixWithWhere( aggFilter == null? null: new String[] {aggFilter},
                    scanFilter == null? null: new String[] {scanFilter});
    }

    private void checkMVFixWithWhere(String sql, Object aggFilters[]) {
        pns = compileToFragments(sql);
        for (AbstractPlanNode apn: pns) {
            System.out.println(apn.toExplainPlanString());
        }
        checkMVFixWithWhere(aggFilters, null);
    }

    private void checkMVFixWithWhere(Object aggFilters, Object scanFilters) {
        AbstractPlanNode p = pns.get(0);

        List<AbstractPlanNode> nodes = p.findAllNodesOfType(PlanNodeType.RECEIVE);
        assertEquals(1, nodes.size());
        p = nodes.get(0);

        // Find re-aggregation node.
        assertTrue(p instanceof ReceivePlanNode);
        assertTrue(p.getParent(0) instanceof HashAggregatePlanNode);
        HashAggregatePlanNode reAggNode = (HashAggregatePlanNode) p.getParent(0);
        String reAggNodeStr = reAggNode.toExplainPlanString().toLowerCase();

        // Find scan node.
        p = pns.get(1);
        assert (p.getScanNodeList().size() == 1);
        p = p.getScanNodeList().get(0);
        String scanNodeStr = p.toExplainPlanString().toLowerCase();

        if (aggFilters != null) {
            String[] aggFilterStrings = null;
            if (aggFilters instanceof String) {
                aggFilterStrings = new String[] { (String) aggFilters };
            } else {
                aggFilterStrings = (String[]) aggFilters;
            }
            for (String aggFilter : aggFilterStrings) {
                System.out.println(reAggNodeStr.contains(aggFilter
                        .toLowerCase()));
                assertTrue(reAggNodeStr.contains(aggFilter.toLowerCase()));
                System.out
                        .println(scanNodeStr.contains(aggFilter.toLowerCase()));
                assertFalse(scanNodeStr.contains(aggFilter.toLowerCase()));
            }
        } else {
            assertNull(reAggNode.getPostPredicate());
        }

        if (scanFilters != null) {
            String[] scanFilterStrings = null;
            if (scanFilters instanceof String) {
                scanFilterStrings = new String[] { (String) scanFilters };
            } else {
                scanFilterStrings = (String[]) scanFilters;
            }
            for (String scanFilter : scanFilterStrings) {
                System.out.println(reAggNodeStr.contains(scanFilter
                        .toLowerCase()));
                assertFalse(reAggNodeStr.contains(scanFilter.toLowerCase()));
                System.out.println(scanNodeStr.contains(scanFilter
                        .toLowerCase()));
                assertTrue(scanNodeStr.contains(scanFilter.toLowerCase()));
            }
        }
    }

    public void testMVBasedQuery_Where() {
        //      CREATE VIEW V_P1 (V_A1, V_B1, V_CNT, V_SUM_C1, V_SUM_D1)
        //      AS SELECT A1, B1, COUNT(*), SUM(C1), COUNT(D1)
        //      FROM P1  GROUP BY A1, B1;
        // Test
        boolean asItWas = AbstractExpression.disableVerboseExplainForDebugging();
        checkMVFixWithWhere("SELECT * FROM V_P1 where v_cnt = 1", "v_cnt = 1", null);
        checkMVFixWithWhere("SELECT * FROM V_P1 where v_a1 = 9", null, "v_a1 = 9");
        checkMVFixWithWhere("SELECT * FROM V_P1 where v_a1 = 9 AND v_cnt = 1", "v_cnt = 1", "v_a1 = 9");
        checkMVFixWithWhere("SELECT * FROM V_P1 where v_a1 = 9 OR v_cnt = 1", new String[] {"v_a1 = 9) OR ", "v_cnt = 1)"});
        checkMVFixWithWhere("SELECT * FROM V_P1 where v_a1 = v_cnt + 1", new String[] {"v_a1 = (", "v_cnt + 1)"});
        AbstractExpression.restoreVerboseExplainForDebugging(asItWas);
    }

    private void checkMVFixWithJoin_reAgg(String sql, int numGroupbyOfReaggNode, int numAggsOfReaggNode,
            Object aggFilter, String scanFilter) {
        checkMVFixWithJoin(sql, -1, -1, numGroupbyOfReaggNode, numAggsOfReaggNode, aggFilter, scanFilter);
    }

    private void checkMVFixWithJoin_reAgg_noOrder(String sql, int numGroupbyOfReaggNode, int numAggsOfReaggNode,
            Object aggFilters, Object scanFilters) {
        checkMVFixWithJoin_noOrder(sql, -1, -1, numGroupbyOfReaggNode, numAggsOfReaggNode, aggFilters, scanFilters);
    }

    private void checkMVFixWithJoin(String sql, int numGroupbyOfTopAggNode, int numAggsOfTopAggNode,
            int numGroupbyOfReaggNode, int numAggsOfReaggNode, Object aggFilter, Object scanFilter) {
        checkMVFixWithJoin_noOrder(sql, numGroupbyOfTopAggNode, numAggsOfTopAggNode, numGroupbyOfReaggNode, numAggsOfReaggNode,
                aggFilter, scanFilter);
    }

    private void checkMVFixWithJoin_noOrder(String sql, int numGroupbyOfTopAggNode, int numAggsOfTopAggNode,
            int numGroupbyOfReaggNode, int numAggsOfReaggNode, Object aggFilters, Object scanFilters) {

        String[] joinType = {"inner join", "left join", "right join"};

        for (int i = 0; i < joinType.length; i++) {
            String newsql = sql.replace("@joinType", joinType[i]);
            pns = compileToFragments(newsql);
            System.out.println("Query:" + newsql);
            // No join node under receive node.
            checkMVReaggregateFeature(true, numGroupbyOfTopAggNode, numAggsOfTopAggNode,
                    numGroupbyOfReaggNode, numAggsOfReaggNode, false, false, false, false);

            checkMVFixWithWhere(aggFilters, scanFilters);
        }
    }

    /**
     * No tested for Outer join, no 'using' unclear column reference tested.
     * Non-aggregation queries.
     */
    public void testMVBasedQuery_Join_NoAgg() {
        boolean asItWas = AbstractExpression.disableVerboseExplainForDebugging();
        String sql = "";

        // Two tables joins.
        sql = "select v_a1 from v_p1 @joinType v_r1 using(v_a1)";
        checkMVFixWithJoin_reAgg(sql, 2, 0, null, null);

        sql = "select v_a1 from v_p1 @joinType v_r1 using(v_a1) " +
                "where v_a1 > 1 and v_p1.v_cnt > 2 and v_r1.v_b1 < 3 ";
        checkMVFixWithJoin_reAgg(sql, 2, 1, "v_cnt > 2", null /* "v_a1 > 1" is optional */);

        sql = "select v_cnt from v_p1 @joinType v_r1 on v_p1.v_cnt = v_r1.v_cnt " +
                "where v_p1.v_cnt > 1 and v_p1.v_a1 > 2 and v_p1.v_sum_c1 < 3 and v_r1.v_b1 < 4 ";
        checkMVFixWithJoin_reAgg(sql, 2, 2,
                new String[] { "v_sum_c1 < 3)", "v_cnt > 1)" }, "v_a1 > 2");

        // join on different columns.
        sql = "select v_p1.v_cnt from v_r1 @joinType v_p1 on v_r1.v_sum_c1 = v_p1.v_sum_d1 ";
        checkMVFixWithJoin_reAgg(sql, 2, 2, null, null);


        // Three tables joins.
        sql = "select v_r1.v_a1, v_r1.v_cnt from v_p1 @joinType v_r1 on v_p1.v_a1 = v_r1.v_a1 " +
                "@joinType r1v on v_p1.v_a1 = r1v.v_a1 ";
        checkMVFixWithJoin_reAgg(sql, 2, 0, null, null);

        sql = "select v_r1.v_cnt, v_r1.v_a1 from v_p1 @joinType v_r1 on v_p1.v_cnt = v_r1.v_cnt " +
                "@joinType r1v on v_p1.v_cnt = r1v.v_cnt ";
        checkMVFixWithJoin_reAgg(sql, 2, 1, null, null);

        // join on different columns.
        sql = "select v_p1.v_cnt from v_r1 @joinType v_p1 on v_r1.v_sum_c1 = v_p1.v_sum_d1 " +
                "@joinType r1v on v_p1.v_cnt = r1v.v_sum_c1";
        checkMVFixWithJoin_reAgg(sql, 2, 2, null, null);

        sql = "select v_r1.v_cnt, v_r1.v_a1 from v_p1 @joinType v_r1 on v_p1.v_cnt = v_r1.v_cnt " +
                "@joinType r1v on v_p1.v_cnt = r1v.v_cnt " +
                "where v_p1.v_cnt > 1 and v_p1.v_a1 > 2 and v_p1.v_sum_c1 < 3 and v_r1.v_b1 < 4 ";
        checkMVFixWithJoin_reAgg_noOrder(sql, 2, 2,
                new String[] {"v_cnt > 1", "v_sum_c1 < 3"}, "v_a1 > 2");

        sql = "select v_r1.v_cnt, v_r1.v_a1 from v_p1 @joinType v_r1 on v_p1.v_cnt = v_r1.v_cnt " +
                "@joinType r1v on v_p1.v_cnt = r1v.v_cnt where v_p1.v_cnt > 1 and v_p1.v_a1 > 2 and " +
                "v_p1.v_sum_c1 < 3 and v_r1.v_b1 < 4 and r1v.v_sum_c1 > 6";
        checkMVFixWithJoin_reAgg_noOrder(sql, 2, 2,
                new String[] {"v_cnt > 1", "v_sum_c1 < 3"}, "v_a1 > 2");
        AbstractExpression.restoreVerboseExplainForDebugging(asItWas);
    }

    /**
     * No tested for Outer join, no 'using' unclear column reference tested.
     * Aggregation queries.
     */
    public void testMVBasedQuery_Join_Agg() {
        boolean asItWas = AbstractExpression.disableVerboseExplainForDebugging();
        String sql = "";

        // Two tables joins.
        sql = "select sum(v_a1) from v_p1 @joinType v_r1 using(v_a1)";
        checkMVFixWithJoin(sql, 0, 1, 2, 0, null, null);

        sql = "select sum(v_p1.v_a1) from v_p1 @joinType v_r1 on v_p1.v_a1 = v_r1.v_a1";
        checkMVFixWithJoin(sql, 0, 1, 2, 0, null, null);

        sql = "select sum(v_r1.v_a1) from v_p1 @joinType v_r1 on v_p1.v_a1 = v_r1.v_a1";
        checkMVFixWithJoin(sql, 0, 1, 2, 0, null, null);

        sql = "select v_p1.v_b1, sum(v_a1) from v_p1 @joinType v_r1 using(v_a1) group by v_p1.v_b1;";
        checkMVFixWithJoin(sql, 1, 1, 2, 0, null, null);

        sql = "select v_p1.v_b1, v_p1.v_cnt, sum(v_a1) from v_p1 @joinType v_r1 using(v_a1) " +
                "group by v_p1.v_b1, v_p1.v_cnt;";
        checkMVFixWithJoin(sql, 2, 1, 2, 1, null, null);

        sql = "select v_p1.v_b1, v_p1.v_cnt, sum(v_p1.v_a1) from v_p1 @joinType v_r1 on v_p1.v_a1 = v_r1.v_a1 " +
                "where v_p1.v_a1 > 1 AND v_p1.v_cnt < 8 group by v_p1.v_b1, v_p1.v_cnt;";
        checkMVFixWithJoin(sql, 2, 1, 2, 1, "v_cnt < 8", "v_a1 > 1");

        sql = "select v_p1.v_b1, v_p1.v_cnt, sum(v_a1), max(v_p1.v_sum_c1) from v_p1 @joinType v_r1 " +
                "on v_p1.v_a1 = v_r1.v_a1 " +
                "where v_p1.v_a1 > 1 AND v_p1.v_cnt < 8 group by v_p1.v_b1, v_p1.v_cnt;";
        checkMVFixWithJoin(sql, 2, 2, 2, 2, "v_cnt < 8", "v_a1 > 1");



        sql = "select v_r1.v_b1, sum(v_a1) from v_p1 @joinType v_r1 using(v_a1) group by v_r1.v_b1;";
        checkMVFixWithJoin(sql, 1, 1, 2, 0, null, null);

        sql = "select v_r1.v_b1, v_r1.v_cnt, sum(v_a1) from v_p1 @joinType v_r1 using(v_a1) " +
                "group by v_r1.v_b1, v_r1.v_cnt;";
        checkMVFixWithJoin(sql, 2, 1, 2, 0, null, null);

        sql = "select v_r1.v_b1, v_p1.v_cnt, sum(v_a1) from v_p1 @joinType v_r1 using(v_a1) " +
                "group by v_r1.v_b1, v_p1.v_cnt;";
        checkMVFixWithJoin(sql, 2, 1, 2, 1, null, null);


        // Three tables joins.
        sql = "select MAX(v_p1.v_a1) from v_p1 @joinType v_r1 on v_p1.v_a1 = v_r1.v_a1 " +
                "@joinType r1v on v_p1.v_a1 = r1v.v_a1 ";
        checkMVFixWithJoin(sql, 0, 1, 2, 0, null, null);

        sql = "select MIN(v_p1.v_cnt) from v_p1 @joinType v_r1 on v_p1.v_cnt = v_r1.v_cnt " +
                "@joinType r1v on v_p1.v_cnt = r1v.v_cnt ";
        checkMVFixWithJoin(sql, 0, 1, 2, 1, null, null);

        sql = "select MIN(v_p1.v_cnt) from v_p1 @joinType v_r1 on v_p1.v_cnt = v_r1.v_cnt " +
                "@joinType r1v on v_p1.v_cnt = r1v.v_cnt " +
                "where v_p1.v_cnt > 1 AND v_p1.v_a1 < 5 AND v_r1.v_b1 > 9";
        checkMVFixWithJoin(sql, 0, 1, 2, 1, "v_cnt > 1", "v_a1 < 5");


        sql = "select v_p1.v_cnt, v_p1.v_b1, SUM(v_p1.v_sum_d1) " +
                "from v_p1 @joinType v_r1 on v_p1.v_cnt = v_r1.v_cnt @joinType r1v on v_p1.v_cnt = r1v.v_cnt " +
                "group by v_p1.v_cnt, v_p1.v_b1";
        checkMVFixWithJoin(sql, 2, 1, 2, 2, null, null);

        sql = "select v_p1.v_cnt, v_p1.v_b1, SUM(v_p1.v_sum_d1), MAX(v_r1.v_a1)  " +
                "from v_p1 @joinType v_r1 on v_p1.v_cnt = v_r1.v_cnt @joinType r1v on v_p1.v_cnt = r1v.v_cnt " +
                "group by v_p1.v_cnt, v_p1.v_b1";
        checkMVFixWithJoin(sql, 2, 2, 2, 2, null, null);

        sql = "select v_p1.v_cnt, v_p1.v_b1, SUM(v_p1.v_sum_d1) " +
                "from v_p1 @joinType v_r1 on v_p1.v_cnt = v_r1.v_cnt @joinType r1v on v_p1.v_cnt = r1v.v_cnt " +
                "where v_p1.v_cnt > 1 and v_p1.v_a1 > 2 and v_p1.v_sum_c1 < 3 and v_r1.v_b1 < 4 " +
                "group by v_p1.v_cnt, v_p1.v_b1 ";
        checkMVFixWithJoin(sql, 2, 1, 2, 3, new String[] { "v_sum_c1 < 3)", "v_cnt > 1)" }, "v_a1 > 2");
        AbstractExpression.restoreVerboseExplainForDebugging(asItWas);
    }

    public void testENG5385() {
        boolean asItWas = AbstractExpression.disableVerboseExplainForDebugging();
        String sql = "";

        sql = "select v_a1 from v_p1 left join v_r1 on v_p1.v_a1 = v_r1.v_a1 AND v_p1.v_cnt = 2 ";
        checkMVFixWithJoin_reAgg(sql, 2, 1, "v_cnt = 2", null);

        // When ENG-5385 is fixed, use the next line to check its plan.
//        checkMVFixWithJoin_reAgg(sql, 2, 1, null, null);
        AbstractExpression.restoreVerboseExplainForDebugging(asItWas);
    }

    public void testENG389_Having() {
        boolean asItWas = AbstractExpression.disableVerboseExplainForDebugging();
        //      CREATE VIEW V_P1 (V_A1, V_B1, V_CNT, V_SUM_C1, V_SUM_D1)
        //      AS SELECT A1, B1, COUNT(*), SUM(C1), COUNT(D1)
        //      FROM P1  GROUP BY A1, B1;

        String sql = "";

        failToCompile("select sum(V_A1) from v_r1 having v_cnt > 3", "invalid HAVING expression");
        failToCompile("select sum(V_A1) from v_r1 having 3 > 3", "does not support HAVING clause without aggregation");

        sql = "select V_A1, count(v_cnt) from v_r1 group by v_a1 having count(v_cnt) > 1; ";
        checkHavingClause(sql, true, ".v_cnt) having (column#1 > 1)");

        sql = "select sum(V_A1) from v_r1 having avg(v_cnt) > 3; ";
        checkHavingClause(sql, true, ".v_cnt) having (column#1 > 3)");

        sql = "select avg(v_cnt) from v_r1 having avg(v_cnt) > 3; ";
        checkHavingClause(sql, true, ".v_cnt) having (column#0 > 3)");
        AbstractExpression.restoreVerboseExplainForDebugging(asItWas);
    }

    private void checkHavingClause(String sql, boolean aggInline, Object aggPostFilters) {
        pns = compileToFragments(sql);
        for (AbstractPlanNode apn: pns) {
            System.out.println(apn.toExplainPlanString());
        }

        AbstractPlanNode p = pns.get(0);
        AggregatePlanNode aggNode;

        ArrayList<AbstractPlanNode> nodesList = p.findAllNodesOfType(PlanNodeType.AGGREGATE);
        assertEquals(1, nodesList.size());
        p = nodesList.get(0);

        boolean isInline = p.isInline();
        assertEquals(aggInline, isInline);

        assertTrue(p instanceof AggregatePlanNode);
        aggNode = (AggregatePlanNode) p;


        String aggNodeStr = aggNode.toExplainPlanString().toLowerCase();

        if (aggPostFilters != null) {
            String[] aggFilterStrings = null;
            if (aggPostFilters instanceof String) {
                aggFilterStrings = new String[] { (String) aggPostFilters };
            } else {
                aggFilterStrings = (String[]) aggPostFilters;
            }
            for (String aggFilter : aggFilterStrings) {
                assertTrue(aggNodeStr.contains(aggFilter.toLowerCase()));
            }
        } else {
            assertNull(aggNode.getPostPredicate());
        }
    }

    private void checkMVFix_reAgg(
            String sql,
            int numGroupbyOfReaggNode, int numAggsOfReaggNode) {

        checkMVReaggreateFeature(sql, true,
                -1, -1,
                numGroupbyOfReaggNode, numAggsOfReaggNode,
                false, true, false, false);
    }

    private void checkMVFix_TopAgg_ReAgg(
            String sql,
            int numGroupbyOfTopAggNode, int numAggsOfTopAggNode,
            int numGroupbyOfReaggNode, int numAggsOfReaggNode) {

        checkMVReaggreateFeature(sql, true,
                numGroupbyOfTopAggNode, numAggsOfTopAggNode,
                numGroupbyOfReaggNode, numAggsOfReaggNode,
                false, false, false, false);
    }

    private void checkMVFix_TopAgg_ReAgg_with_TopProjection(
            String sql,
            int numGroupbyOfTopAggNode, int numAggsOfTopAggNode,
            int numGroupbyOfReaggNode, int numAggsOfReaggNode) {

        checkMVReaggreateFeature(sql, true,
                numGroupbyOfTopAggNode, numAggsOfTopAggNode,
                numGroupbyOfReaggNode, numAggsOfReaggNode,
                false, true, false, false);
    }


    // topNode, reAggNode
    private void checkMVReaggreateFeature(
            String sql, boolean needFix,
            int numGroupbyOfTopAggNode, int numAggsOfTopAggNode,
            int numGroupbyOfReaggNode, int numAggsOfReaggNode,
            boolean distinctPushdown, boolean projectionNode,
            boolean aggPushdown, boolean aggInline) {

        pns = compileToFragments(sql);
        for (AbstractPlanNode apn: pns) {
            System.out.println(apn.toExplainPlanString());
        }
        checkMVReaggregateFeature(needFix, numGroupbyOfTopAggNode, numAggsOfTopAggNode,
                numGroupbyOfReaggNode, numAggsOfReaggNode,
                distinctPushdown, projectionNode, aggPushdown, aggInline);
    }

    // topNode, reAggNode
    private void checkMVReaggregateFeature(
            boolean needFix,
            int numGroupbyOfTopAggNode, int numAggsOfTopAggNode,
            int numGroupbyOfReaggNode, int numAggsOfReaggNode,
            boolean distinctPushdown, boolean projectionNode,
            boolean aggPushdown, boolean aggInline) {

        assertTrue(pns.size() == 2);
        AbstractPlanNode p = pns.get(0);
        assertTrue(p instanceof SendPlanNode);
        p = p.getChild(0);

        if (projectionNode) {
            assertTrue(p instanceof ProjectionPlanNode);
            p = p.getChild(0);
        }

        if (p instanceof LimitPlanNode) {
            // No limit pushed down.
            p = p.getChild(0);
        }

        if (p instanceof OrderByPlanNode) {
            p = p.getChild(0);
        }
        if (p instanceof DistinctPlanNode) {
            p = p.getChild(0);
        }

        HashAggregatePlanNode reAggNode = null;

        List<AbstractPlanNode> nodes = p.findAllNodesOfType(PlanNodeType.RECEIVE);
        assertEquals(1, nodes.size());
        AbstractPlanNode receiveNode = nodes.get(0);

        // Indicates that there is no top aggregation node.
        if (numGroupbyOfTopAggNode == -1 ) {
            if (needFix) {
                p = receiveNode.getParent(0);
                assertTrue(p instanceof HashAggregatePlanNode);
                reAggNode = (HashAggregatePlanNode) p;

                assertEquals(numGroupbyOfReaggNode, reAggNode.getGroupByExpressionsSize());
                assertEquals(numAggsOfReaggNode, reAggNode.getAggregateTypesSize());

                p = p.getChild(0);
            }
            assertTrue(p instanceof ReceivePlanNode);

            p = pns.get(1);
            assertTrue(p instanceof SendPlanNode);
            p = p.getChild(0);

            if (distinctPushdown) {
                assertTrue(p instanceof DistinctPlanNode);
                p = p.getChild(0);
            }
            assertTrue(p instanceof AbstractScanPlanNode);
        } else {
            assertTrue(p instanceof AggregatePlanNode);
            AggregatePlanNode topAggNode = (AggregatePlanNode) p;

            assertEquals(numGroupbyOfTopAggNode, topAggNode.getGroupByExpressionsSize());
            assertEquals(numAggsOfTopAggNode, topAggNode.getAggregateTypesSize());
            p = p.getChild(0);

            if (needFix) {
                p = receiveNode.getParent(0);
                assertTrue(p instanceof HashAggregatePlanNode);
                reAggNode = (HashAggregatePlanNode) p;

                assertEquals(numGroupbyOfReaggNode, reAggNode.getGroupByExpressionsSize());
                assertEquals(numAggsOfReaggNode, reAggNode.getAggregateTypesSize());

                p = p.getChild(0);
            }
            assertTrue(p instanceof ReceivePlanNode);

            // Test the second part
            p = pns.get(1);
            assertTrue(p instanceof SendPlanNode);
            p = p.getChild(0);

            if (aggPushdown) {
                assertTrue(!needFix);
                if (aggInline) {
                    assertTrue(p.getInlinePlanNode(PlanNodeType.AGGREGATE) != null ||
                            p.getInlinePlanNode(PlanNodeType.HASHAGGREGATE) != null);
                } else {
                    assertTrue(p instanceof AggregatePlanNode);
                    p = p.getChild(0);
                }
            }

            if (needFix) {
                assertTrue(p instanceof AbstractScanPlanNode);
            } else {
                assertTrue(p instanceof AbstractScanPlanNode ||
                        p instanceof AbstractJoinPlanNode);
            }
        }

    }
}<|MERGE_RESOLUTION|>--- conflicted
+++ resolved
@@ -343,13 +343,7 @@
         // SeqScanToIndexScan for determinism because of non-deterministic receive.
         // Use primary key index
         pns = compileToFragments("SELECT F_D2 - F_D3, COUNT(*) FROM F GROUP BY F_D2 - F_D3");
-<<<<<<< HEAD
-        checkGroupByOnlyPlan(true, true, true, false);
-=======
-        //* debug */ System.out.println("DEBUG 0: " + pns.get(0).getChild(0).toExplainPlanString());
-        //* debug */ System.out.println("DEBUG 1: " + pns.get(1).getChild(0).toExplainPlanString());
-        checkGroupByOnlyPlan(true, true, false);
->>>>>>> 7b85350e
+        checkGroupByOnlyPlan(true, true, true);
 
         // unoptimized case (only uses second col of the index), will be replaced in
         // SeqScanToIndexScan for determinism.
