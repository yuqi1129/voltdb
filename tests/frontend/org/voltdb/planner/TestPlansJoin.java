/* This file is part of VoltDB.
 * Copyright (C) 2008-2013 VoltDB Inc.
 *
 * Permission is hereby granted, free of charge, to any person obtaining
 * a copy of this software and associated documentation files (the
 * "Software"), to deal in the Software without restriction, including
 * without limitation the rights to use, copy, modify, merge, publish,
 * distribute, sublicense, and/or sell copies of the Software, and to
 * permit persons to whom the Software is furnished to do so, subject to
 * the following conditions:
 *
 * The above copyright notice and this permission notice shall be
 * included in all copies or substantial portions of the Software.
 *
 * THE SOFTWARE IS PROVIDED "AS IS", WITHOUT WARRANTY OF ANY KIND,
 * EXPRESS OR IMPLIED, INCLUDING BUT NOT LIMITED TO THE WARRANTIES OF
 * MERCHANTABILITY, FITNESS FOR A PARTICULAR PURPOSE AND NONINFRINGEMENT.
 * IN NO EVENT SHALL THE AUTHORS BE LIABLE FOR ANY CLAIM, DAMAGES OR
 * OTHER LIABILITY, WHETHER IN AN ACTION OF CONTRACT, TORT OR OTHERWISE,
 * ARISING FROM, OUT OF OR IN CONNECTION WITH THE SOFTWARE OR THE USE OR
 * OTHER DEALINGS IN THE SOFTWARE.
 */

package org.voltdb.planner;

import java.util.List;

import org.voltdb.expressions.AbstractExpression;
import org.voltdb.plannodes.AbstractJoinPlanNode;
import org.voltdb.plannodes.AbstractPlanNode;
import org.voltdb.plannodes.AbstractScanPlanNode;
import org.voltdb.plannodes.IndexScanPlanNode;
import org.voltdb.plannodes.NestLoopIndexPlanNode;
import org.voltdb.plannodes.NestLoopPlanNode;
import org.voltdb.plannodes.ReceivePlanNode;
import org.voltdb.plannodes.SeqScanPlanNode;
import org.voltdb.types.ExpressionType;
import org.voltdb.types.IndexLookupType;
import org.voltdb.types.JoinType;
import org.voltdb.types.PlanNodeType;

public class TestPlansJoin extends PlannerTestCase {

    public void testBasicInnerJoin() {
        // select * with ON clause should return all columns from all tables
        AbstractPlanNode pn = compile("select * FROM R1 JOIN R2 ON R1.C = R2.C");
        AbstractPlanNode n = pn.getChild(0).getChild(0);
        assertTrue(n instanceof NestLoopPlanNode);
        //assertEquals(JoinType.INNER, nlj.getJoinType());
        for (int ii = 0; ii < 2; ii++) {
            assertTrue(n.getChild(ii) instanceof SeqScanPlanNode);
        }
        assertEquals(5, pn.getOutputSchema().getColumns().size());

        // select * with USING clause should contain only one column for each column from the USING expression
        pn = compile("select * FROM R1 JOIN R2 USING(C)");
        assertTrue(pn.getChild(0).getChild(0) instanceof NestLoopPlanNode);
        assertEquals(4, pn.getOutputSchema().getColumns().size());

        pn = compile("select A,C,D FROM R1 JOIN R2 ON R1.C = R2.C");
        n = pn.getChild(0).getChild(0);
        assertTrue(n instanceof NestLoopPlanNode);
        assertEquals(3, pn.getOutputSchema().getColumns().size());

        pn = compile("select A,C,D FROM R1 JOIN R2 USING(C)");
        n = pn.getChild(0).getChild(0);
        assertTrue(n instanceof NestLoopPlanNode);
        assertEquals(3, pn.getOutputSchema().getColumns().size());

        pn = compile("select R1.A, R2.C, R1.D FROM R1 JOIN R2 ON R1.C = R2.C");
        n = pn.getChild(0).getChild(0);
        assertTrue(n instanceof NestLoopPlanNode);
        assertEquals(3, pn.getOutputSchema().getColumns().size());
        assertTrue("R1".equalsIgnoreCase(pn.getOutputSchema().getColumns().get(0).getTableName()));
        assertTrue("R2".equalsIgnoreCase(pn.getOutputSchema().getColumns().get(1).getTableName()));

        // The output table for C canbe either R1 or R2 because it's an INNER join
        pn = compile("select R1.A, C, R1.D FROM R1 JOIN R2 USING(C)");
        n = pn.getChild(0).getChild(0);
        String table = pn.getOutputSchema().getColumns().get(1).getTableName();
        assertTrue(n instanceof NestLoopPlanNode);
        assertEquals(3, pn.getOutputSchema().getColumns().size());
        assertTrue(pn.getOutputSchema().getColumns().get(0).getTableName().equalsIgnoreCase("R1"));
        assertTrue("R2".equalsIgnoreCase(table) || "R1".equalsIgnoreCase(table));

        // Column from USING expression can not have qualifier in the SELECT clause
        failToCompile("select R1.C FROM R1 JOIN R2 USING(C)",
                      "user lacks privilege or object not found: R1.C");
        failToCompile("select R2.C FROM R1 JOIN R2 USING(C)",
                      "user lacks privilege or object not found: R2.C");
        failToCompile("select R2.C FROM R1 JOIN R2 USING(X)",
                      "user lacks privilege or object not found: X");
        failToCompile("select R2.C FROM R1 JOIN R2 ON R1.X = R2.X",
                      "user lacks privilege or object not found: R1.X");
    }

    public void testBasicThreeTableInnerJoin() {
        AbstractPlanNode pn = compile("select * FROM R1 JOIN R2 ON R1.C = R2.C JOIN R3 ON R3.C = R2.C");
        AbstractPlanNode n = pn.getChild(0).getChild(0);
        assertTrue(n instanceof NestLoopPlanNode);
        assertTrue(n.getChild(0) instanceof NestLoopPlanNode);
        assertTrue(n.getChild(1) instanceof SeqScanPlanNode);
        assertEquals(7, pn.getOutputSchema().getColumns().size());

        pn = compile("select R1.C, R2.C R3.C FROM R1 INNER JOIN R2 ON R1.C = R2.C INNER JOIN R3 ON R3.C = R2.C");
        n = pn.getChild(0).getChild(0);
        assertTrue(n instanceof NestLoopPlanNode);
        assertTrue(n.getChild(0) instanceof NestLoopPlanNode);
        assertTrue(n.getChild(1) instanceof SeqScanPlanNode);

        pn = compile("select C FROM R1 INNER JOIN R2 USING (C) INNER JOIN R3 USING(C)");
        n = pn.getChild(0).getChild(0);
        assertTrue(n instanceof NestLoopPlanNode);
        assertTrue(n.getChild(0) instanceof NestLoopPlanNode);
        assertTrue(n.getChild(1) instanceof SeqScanPlanNode);
        assertEquals(1, pn.getOutputSchema().getColumns().size());

        pn = compile("select C FROM R1 INNER JOIN R2 USING (C), R3 WHERE R1.A = R3.A");
        n = pn.getChild(0).getChild(0);
        assertTrue(n instanceof NestLoopPlanNode);
        assertTrue(n.getChild(0) instanceof NestLoopIndexPlanNode);
        assertTrue(n.getChild(1) instanceof SeqScanPlanNode);
        assertEquals(1, pn.getOutputSchema().getColumns().size());

        failToCompile("select C, R3.C FROM R1 INNER JOIN R2 USING (C) INNER JOIN R3 ON R1.C = R3.C",
                      "user lacks privilege or object not found: R1.C");
    }

    public void testScanJoinConditions() {
        AbstractPlanNode pn = compile("select * FROM R1 WHERE R1.C = 0");
        AbstractPlanNode n = pn.getChild(0);
        assertTrue(n instanceof AbstractScanPlanNode);
        AbstractScanPlanNode scan = (AbstractScanPlanNode) n;
        AbstractExpression p = scan.getPredicate();
        assertEquals(ExpressionType.COMPARE_EQUAL, p.getExpressionType());

        pn = compile("select * FROM R1, R2 WHERE R1.A = R2.A AND R1.C > 0");
        n = pn.getChild(0).getChild(0);
        assertTrue(n instanceof AbstractJoinPlanNode);
        p = ((AbstractJoinPlanNode) n).getJoinPredicate();
        assertEquals(ExpressionType.COMPARE_EQUAL, p.getExpressionType());
        n = n.getChild(0);
        assertTrue(n instanceof AbstractScanPlanNode);
        assertTrue(((AbstractScanPlanNode) n).getTargetTableName().equalsIgnoreCase("R1"));
        p = ((AbstractScanPlanNode) n).getPredicate();
        assertEquals(ExpressionType.COMPARE_GREATERTHAN, p.getExpressionType());

        pn = compile("select * FROM R1, R2 WHERE R1.A = R2.A AND R1.C > R2.C");
        n = pn.getChild(0).getChild(0);
        assertTrue(n instanceof AbstractJoinPlanNode);
        p = ((AbstractJoinPlanNode) n).getJoinPredicate();
        assertEquals(ExpressionType.CONJUNCTION_AND, p.getExpressionType());
        assertEquals(ExpressionType.COMPARE_EQUAL, p.getLeft().getExpressionType());
        assertEquals(ExpressionType.COMPARE_LESSTHAN, p.getRight().getExpressionType());
        assertNull(((AbstractScanPlanNode)n.getChild(0)).getPredicate());
        assertNull(((AbstractScanPlanNode)n.getChild(1)).getPredicate());

        pn = compile("select * FROM R1 JOIN R2 ON R1.A = R2.A WHERE R1.C > 0");
        n = pn.getChild(0).getChild(0);
        assertTrue(n instanceof AbstractJoinPlanNode);
        p = ((AbstractJoinPlanNode) n).getJoinPredicate();
        assertEquals(ExpressionType.COMPARE_EQUAL, p.getExpressionType());
        n = n.getChild(0);
        assertTrue(n instanceof AbstractScanPlanNode);
        assertTrue("R1".equalsIgnoreCase(((AbstractScanPlanNode) n).getTargetTableName()));
        p = ((AbstractScanPlanNode) n).getPredicate();
        assertEquals(ExpressionType.COMPARE_GREATERTHAN, p.getExpressionType());

        pn = compile("select * FROM R1 JOIN R2 ON R1.A = R2.A WHERE R1.C > R2.C");
        n = pn.getChild(0).getChild(0);
        assertTrue(n instanceof AbstractJoinPlanNode);
        p = ((AbstractJoinPlanNode) n).getJoinPredicate();
        assertEquals(ExpressionType.CONJUNCTION_AND, p.getExpressionType());
        assertEquals(ExpressionType.COMPARE_EQUAL, p.getLeft().getExpressionType());
        assertEquals(ExpressionType.COMPARE_LESSTHAN, p.getRight().getExpressionType());
        assertNull(((AbstractScanPlanNode)n.getChild(0)).getPredicate());
        assertNull(((AbstractScanPlanNode)n.getChild(1)).getPredicate());

        pn = compile("select * FROM R1, R2, R3 WHERE R1.A = R2.A AND R1.C = R3.C AND R1.A > 0");
        n = pn.getChild(0).getChild(0);
        assertTrue(n instanceof AbstractJoinPlanNode);
        p = ((AbstractJoinPlanNode) n).getJoinPredicate();
        assertEquals(ExpressionType.COMPARE_EQUAL, p.getExpressionType());
        AbstractPlanNode c = n.getChild(0);
        assertTrue(c instanceof AbstractJoinPlanNode);
        p = ((AbstractJoinPlanNode) c).getJoinPredicate();
        assertEquals(ExpressionType.COMPARE_EQUAL, p.getExpressionType());
        c = c.getChild(0);
        assertTrue(c instanceof AbstractScanPlanNode);
        p = ((AbstractScanPlanNode) c).getPredicate();
        assertEquals(ExpressionType.COMPARE_GREATERTHAN, p.getExpressionType());
        c = n.getChild(1);
        assertTrue("R3".equalsIgnoreCase(((AbstractScanPlanNode) c).getTargetTableName()));
        assertEquals(null, ((AbstractScanPlanNode) c).getPredicate());

        pn = compile("select * FROM R1 JOIN R2 on R1.A = R2.A AND R1.C = R2.C where R1.A > 0");
        n = pn.getChild(0).getChild(0);
        assertTrue(n instanceof AbstractJoinPlanNode);
        p = ((AbstractJoinPlanNode) n).getJoinPredicate();
        assertEquals(ExpressionType.CONJUNCTION_AND, p.getExpressionType());
        assertEquals(ExpressionType.COMPARE_EQUAL, p.getLeft().getExpressionType());
        assertEquals(ExpressionType.COMPARE_EQUAL, p.getRight().getExpressionType());
        n = n.getChild(0);
        assertTrue(n instanceof AbstractScanPlanNode);
        assertTrue("R1".equalsIgnoreCase(((AbstractScanPlanNode) n).getTargetTableName()));
        p = ((AbstractScanPlanNode) n).getPredicate();
        assertEquals(ExpressionType.COMPARE_GREATERTHAN, p.getExpressionType());

        pn = compile("select A,C FROM R1 JOIN R2 USING (A, C)");
        n = pn.getChild(0).getChild(0);
        assertTrue(n instanceof AbstractJoinPlanNode);
        p = ((AbstractJoinPlanNode) n).getJoinPredicate();
        assertEquals(ExpressionType.CONJUNCTION_AND, p.getExpressionType());
        assertEquals(ExpressionType.COMPARE_EQUAL, p.getLeft().getExpressionType());
        assertEquals(ExpressionType.COMPARE_EQUAL, p.getRight().getExpressionType());

        pn = compile("select A,C FROM R1 JOIN R2 USING (A, C) WHERE A > 0");
        n = pn.getChild(0).getChild(0);
        assertTrue(n instanceof AbstractJoinPlanNode);
        p = ((AbstractJoinPlanNode) n).getJoinPredicate();
        assertEquals(ExpressionType.CONJUNCTION_AND, p.getExpressionType());
        assertEquals(ExpressionType.COMPARE_EQUAL, p.getLeft().getExpressionType());
        assertEquals(ExpressionType.COMPARE_EQUAL, p.getRight().getExpressionType());
        n = n.getChild(0);
        assertTrue(n instanceof AbstractScanPlanNode);
        scan = (AbstractScanPlanNode) n;
        assertEquals(ExpressionType.COMPARE_GREATERTHAN, scan.getPredicate().getExpressionType());

        pn = compile("select * FROM R1 JOIN R2 ON R1.A = R2.A JOIN R3 ON R1.C = R3.C WHERE R1.A > 0");
        n = pn.getChild(0).getChild(0);
        assertTrue(n instanceof NestLoopPlanNode);
        p = ((NestLoopPlanNode) n).getJoinPredicate();
        assertEquals(ExpressionType.COMPARE_EQUAL, p.getExpressionType());
        n = n.getChild(0);
        assertTrue(n instanceof NestLoopPlanNode);
        NestLoopPlanNode nlj = (NestLoopPlanNode) n;
        assertEquals(ExpressionType.COMPARE_EQUAL, nlj.getJoinPredicate().getExpressionType());
<<<<<<< HEAD
        n = n.getChild(0);
        assertTrue(n instanceof AbstractJoinPlanNode);
        p = ((AbstractJoinPlanNode) n).getJoinPredicate();
        assertEquals(ExpressionType.COMPARE_EQUAL, p.getExpressionType());
=======
>>>>>>> 438d1d0c
        n = n.getChild(0);
        assertTrue(n instanceof AbstractScanPlanNode);
        assertTrue(((AbstractScanPlanNode) n).getTargetTableName().equalsIgnoreCase("R1"));
        p = ((AbstractScanPlanNode) n).getPredicate();
        assertEquals(ExpressionType.COMPARE_GREATERTHAN, p.getExpressionType());
    }

    public void testTransitiveValueEquivalenceConditions() {
        // R1.A = R2.A AND R2.A = 1 => R1.A = 1 AND R2.A = 1
        AbstractPlanNode pn = compile("select * FROM R1 LEFT JOIN R2 ON R1.A = R2.A AND R2.A = 1 ");
        AbstractPlanNode n = pn.getChild(0).getChild(0);
        assertTrue(n instanceof AbstractJoinPlanNode);
        AbstractJoinPlanNode jn = (AbstractJoinPlanNode) n;
        assertNull(jn.getJoinPredicate());
        AbstractExpression p = jn.getPreJoinPredicate();
        assertNotNull(p);
        assertEquals(ExpressionType.COMPARE_EQUAL, p.getExpressionType());
        assertEquals(ExpressionType.VALUE_CONSTANT, p.getLeft().getExpressionType());
        assertEquals(ExpressionType.VALUE_TUPLE, p.getRight().getExpressionType());
        assertTrue(jn.getChild(1) instanceof SeqScanPlanNode);
        SeqScanPlanNode ssn = (SeqScanPlanNode)jn.getChild(1);
        assertNotNull(ssn.getPredicate());
        p = ssn.getPredicate();
        assertEquals(ExpressionType.COMPARE_EQUAL, p.getExpressionType());
        assertEquals(ExpressionType.VALUE_TUPLE, p.getLeft().getExpressionType());
        assertEquals(ExpressionType.VALUE_CONSTANT, p.getRight().getExpressionType());

        // Same test but now R2 is outer table R1.A = R2.A AND R2.A = 1 => R1.A = 1 AND R2.A = 1
        pn = compile("select * FROM R2 LEFT JOIN R1 ON R1.A = R2.A AND R2.A = 1 ");
        n = pn.getChild(0).getChild(0);
        assertTrue(n instanceof AbstractJoinPlanNode);
        jn = (AbstractJoinPlanNode) n;
        assertNull(jn.getJoinPredicate());
        p = jn.getPreJoinPredicate();
        assertNotNull(p);
        assertEquals(ExpressionType.COMPARE_EQUAL, p.getExpressionType());
        assertEquals(ExpressionType.VALUE_TUPLE, p.getLeft().getExpressionType());
        assertEquals(ExpressionType.VALUE_CONSTANT, p.getRight().getExpressionType());
        assertTrue(jn.getChild(1) instanceof SeqScanPlanNode);
        ssn = (SeqScanPlanNode)jn.getChild(1);
        assertNotNull(ssn.getPredicate());
        p = ssn.getPredicate();
        assertEquals(ExpressionType.COMPARE_EQUAL, p.getExpressionType());
        assertEquals(ExpressionType.VALUE_TUPLE, p.getLeft().getExpressionType());
        assertEquals(ExpressionType.VALUE_CONSTANT, p.getRight().getExpressionType());

        // R1.A = R2.A AND R2.C = 1 => R1.A = R2.A AND R2.C = 1
        pn = compile("select * FROM R1 LEFT JOIN R2 ON R1.A = R2.A AND R2.C = 1 ");
        n = pn.getChild(0).getChild(0);
        assertTrue(n instanceof AbstractJoinPlanNode);
        p = ((AbstractJoinPlanNode) n).getJoinPredicate();
        assertNotNull(p);
        assertEquals(ExpressionType.COMPARE_EQUAL, p.getExpressionType());
        AbstractExpression l = p.getLeft();
        AbstractExpression r = p.getRight();
        assertEquals(ExpressionType.VALUE_TUPLE, l.getExpressionType());
        assertEquals(ExpressionType.VALUE_TUPLE, r.getExpressionType());

        // R1.A = R2.A AND ABS(R2.C) = 1 => R1.A = R2.A AND ABS(R2.C) = 1
        pn = compile("select * FROM R1 LEFT JOIN R2 ON R1.A = R2.A AND ABS(R2.C) = 1 ");
        n = pn.getChild(0).getChild(0);
        assertTrue(n instanceof AbstractJoinPlanNode);
        p = ((AbstractJoinPlanNode) n).getJoinPredicate();
        assertNotNull(p);
        assertEquals(ExpressionType.COMPARE_EQUAL, p.getExpressionType());
        l = p.getLeft();
        r = p.getRight();
        assertEquals(ExpressionType.VALUE_TUPLE, l.getExpressionType());
        assertEquals(ExpressionType.VALUE_TUPLE, r.getExpressionType());

        // R1.A = R3.A - NLIJ
        pn = compile("select * FROM R1 LEFT JOIN R3 ON R1.A = R3.A");
        n = pn.getChild(0).getChild(0);
        assertTrue(n instanceof NestLoopIndexPlanNode);

        // R1.A = R3.A and R1.A = 4 =>  R3.A = 4 and R1.A = 4  -- NLJ/IndexScan
        pn = compile("select * FROM R1 LEFT JOIN R3 ON R1.A = R3.A and R1.A = 4");
        n = pn.getChild(0).getChild(0);
        assertTrue(n instanceof NestLoopPlanNode);
        p = ((AbstractJoinPlanNode) n).getJoinPredicate();
        // R1.A = R3.A and R3.A = 4 =>  R3.A = 4 and R1.A = 4  -- NLJ/IndexScan
        pn = compile("select * FROM R1 LEFT JOIN R3 ON R1.A = R3.A and R3.A = 4");
        n = pn.getChild(0).getChild(0);
        assertTrue(n instanceof NestLoopPlanNode);
        p = ((AbstractJoinPlanNode) n).getJoinPredicate();


    }

    public void testFunctionJoinConditions() {
        AbstractPlanNode pn = compile("select * FROM R1 JOIN R2 ON ABS(R1.A) = ABS(R2.A) ");
        AbstractPlanNode n = pn.getChild(0).getChild(0);
        assertTrue(n instanceof AbstractJoinPlanNode);
        AbstractExpression p = ((AbstractJoinPlanNode) n).getJoinPredicate();
        assertEquals(ExpressionType.COMPARE_EQUAL, p.getExpressionType());
        assertEquals(ExpressionType.FUNCTION, p.getLeft().getExpressionType());
        assertEquals(ExpressionType.FUNCTION, p.getRight().getExpressionType());

        pn = compile("select * FROM R1 ,R2 WHERE ABS(R1.A) = ABS(R2.A) ");
        n = pn.getChild(0).getChild(0);
        assertTrue(n instanceof AbstractJoinPlanNode);
        p = ((AbstractJoinPlanNode) n).getJoinPredicate();
        assertEquals(ExpressionType.COMPARE_EQUAL, p.getExpressionType());
        assertEquals(ExpressionType.FUNCTION, p.getLeft().getExpressionType());
        assertEquals(ExpressionType.FUNCTION, p.getRight().getExpressionType());

        pn = compile("select * FROM R1 ,R2");
        n = pn.getChild(0).getChild(0);
        assertTrue(n instanceof AbstractJoinPlanNode);
        p = ((AbstractJoinPlanNode) n).getJoinPredicate();
        assertNull(p);

        // USING expression can have only comma separated list of column names
        failToCompile("select * FROM R1 JOIN R2 USING (ABS(A))",
                      "user lacks privilege or object not found: ABS");
    }

    public void testIndexJoinConditions() {
        AbstractPlanNode pn = compile("select * FROM R3 WHERE R3.A = 0");
        AbstractPlanNode n = pn.getChild(0);
        assertTrue(n instanceof IndexScanPlanNode);
        assertNull(((IndexScanPlanNode) n).getPredicate());

        pn = compile("select * FROM R3 WHERE R3.A > 0 and R3.A < 5 and R3.C = 4");
        n = pn.getChild(0);
        assertTrue(n instanceof IndexScanPlanNode);
        IndexScanPlanNode indexScan = (IndexScanPlanNode) n;
        AbstractExpression p = indexScan.getPredicate();
        assertEquals(ExpressionType.COMPARE_EQUAL, p.getExpressionType());
        p = indexScan.getEndExpression();
        assertEquals(ExpressionType.COMPARE_LESSTHAN, p.getExpressionType());
        assertEquals(IndexLookupType.GT, indexScan.getLookupType());

        pn = compile("select * FROM R3, R2 WHERE R3.A = R2.A AND R3.C > 0 and R2.C >= 5");
        n = pn.getChild(0).getChild(0);
        assertTrue(n instanceof NestLoopIndexPlanNode);
        assertNull(((NestLoopIndexPlanNode) n).getJoinPredicate());
        indexScan = (IndexScanPlanNode)n.getInlinePlanNode(PlanNodeType.INDEXSCAN);
        assertEquals(IndexLookupType.EQ, indexScan.getLookupType());
        assertEquals(ExpressionType.COMPARE_EQUAL, indexScan.getEndExpression().getExpressionType());
        assertEquals(ExpressionType.COMPARE_GREATERTHAN, indexScan.getPredicate().getExpressionType());
        AbstractPlanNode seqScan = n.getChild(0);
        assertTrue(seqScan instanceof SeqScanPlanNode);
        assertEquals(ExpressionType.COMPARE_GREATERTHANOREQUALTO, ((SeqScanPlanNode)seqScan).getPredicate().getExpressionType());

        pn = compile("select * FROM R3 JOIN R2 ON R3.A = R2.A WHERE R3.C > 0 and R2.C >= 5");
        n = pn.getChild(0).getChild(0);
        assertTrue(n instanceof NestLoopIndexPlanNode);
        assertNull(((NestLoopIndexPlanNode) n).getJoinPredicate());
        indexScan = (IndexScanPlanNode)n.getInlinePlanNode(PlanNodeType.INDEXSCAN);
        assertEquals(IndexLookupType.EQ, indexScan.getLookupType());
        assertEquals(ExpressionType.COMPARE_EQUAL, indexScan.getEndExpression().getExpressionType());
        seqScan = n.getChild(0);
        assertTrue(seqScan instanceof SeqScanPlanNode);
        assertEquals(ExpressionType.COMPARE_GREATERTHANOREQUALTO, ((SeqScanPlanNode)seqScan).getPredicate().getExpressionType());

        pn = compile("select * FROM R3 JOIN R2 USING(A) WHERE R3.C > 0 and R2.C >= 5");
        n = pn.getChild(0).getChild(0);
        assertTrue(n instanceof NestLoopIndexPlanNode);
        assertNull(((NestLoopIndexPlanNode) n).getJoinPredicate());
        indexScan = (IndexScanPlanNode)n.getInlinePlanNode(PlanNodeType.INDEXSCAN);
        assertEquals(IndexLookupType.EQ, indexScan.getLookupType());
        assertEquals(ExpressionType.COMPARE_EQUAL, indexScan.getEndExpression().getExpressionType());
        seqScan = n.getChild(0);
        assertTrue(seqScan instanceof SeqScanPlanNode);
        assertEquals(ExpressionType.COMPARE_GREATERTHANOREQUALTO, ((SeqScanPlanNode)seqScan).getPredicate().getExpressionType());

        pn = compile("select * FROM R3 JOIN R2 ON R3.A = R2.A JOIN R1 ON R2.A = R1.A WHERE R3.C > 0 and R2.C >= 5");
        n = pn.getChild(0).getChild(0);
        assertTrue(n instanceof NestLoopPlanNode);
        p = ((NestLoopPlanNode) n).getJoinPredicate();
        assertEquals(ExpressionType.COMPARE_EQUAL, p.getExpressionType());
        assertEquals(ExpressionType.VALUE_TUPLE, p.getLeft().getExpressionType());
        assertEquals(ExpressionType.VALUE_TUPLE, p.getRight().getExpressionType());
        seqScan = n.getChild(1);
        assertTrue(seqScan instanceof SeqScanPlanNode);
        n = n.getChild(0);
        assertTrue(n instanceof NestLoopIndexPlanNode);
        NestLoopIndexPlanNode nlij = (NestLoopIndexPlanNode) n;
        indexScan = (IndexScanPlanNode)nlij.getInlinePlanNode(PlanNodeType.INDEXSCAN);
        assertEquals(IndexLookupType.EQ, indexScan.getLookupType());
        assertEquals(ExpressionType.COMPARE_EQUAL, indexScan.getEndExpression().getExpressionType());
        seqScan = nlij.getChild(0);
        assertTrue(seqScan instanceof SeqScanPlanNode);
        assertEquals(ExpressionType.COMPARE_GREATERTHANOREQUALTO, ((SeqScanPlanNode)seqScan).getPredicate().getExpressionType());

    }

    public void testIndexInnerJoin() {
        AbstractPlanNode pn = compile("select * FROM R3 JOIN R1 ON R1.C = R3.A");
        AbstractPlanNode n = pn.getChild(0).getChild(0);
        assertTrue(n instanceof NestLoopIndexPlanNode);
        assertTrue(n.getChild(0) instanceof SeqScanPlanNode);
        assertNotNull(n.getInlinePlanNode(PlanNodeType.INDEXSCAN));
    }

   public void testMultiColumnJoin() {
       // Test multi column condition on non index columns
       AbstractPlanNode pn = compile("select A, C FROM R2 JOIN R1 USING(A, C)");
       AbstractPlanNode n = pn.getChild(0).getChild(0);
       assertTrue(n instanceof NestLoopPlanNode);
       NestLoopPlanNode nlj = (NestLoopPlanNode) n;
       AbstractExpression pred = nlj.getJoinPredicate();
       assertNotNull(pred);
       assertEquals(ExpressionType.CONJUNCTION_AND, pred.getExpressionType());

       pn = compile("select R1.A, R2.A FROM R2 JOIN R1 on R1.A = R2.A and R1.C = R2.C");
       n = pn.getChild(0).getChild(0);
       assertTrue(n instanceof NestLoopPlanNode);
       nlj = (NestLoopPlanNode) n;
       pred = nlj.getJoinPredicate();
       assertNotNull(pred);
       assertEquals(ExpressionType.CONJUNCTION_AND, pred.getExpressionType());

      // Test multi column condition on index columns
       pn = compile("select A FROM R2 JOIN R3 USING(A)");
       n = pn.getChild(0).getChild(0);
       assertTrue(n instanceof NestLoopIndexPlanNode);
       NestLoopIndexPlanNode nlij = (NestLoopIndexPlanNode) n;
       assertEquals(IndexLookupType.EQ, ((IndexScanPlanNode) nlij.getInlinePlanNode(PlanNodeType.INDEXSCAN)).getLookupType());

       pn = compile("select R3.A, R2.A FROM R2 JOIN R3 ON R3.A = R2.A");
       n = pn.getChild(0).getChild(0);
       assertTrue(n instanceof NestLoopIndexPlanNode);
       nlij = (NestLoopIndexPlanNode) n;
       pred = ((IndexScanPlanNode) nlij.getInlinePlanNode(PlanNodeType.INDEXSCAN)).getPredicate();
       assertEquals(IndexLookupType.EQ, ((IndexScanPlanNode) nlij.getInlinePlanNode(PlanNodeType.INDEXSCAN)).getLookupType());

       pn = compile("select A, C FROM R3 JOIN R2 USING(A, C)");
       n = pn.getChild(0).getChild(0);
       assertTrue(n instanceof NestLoopIndexPlanNode);
       nlij = (NestLoopIndexPlanNode) n;
       pred = ((IndexScanPlanNode) nlij.getInlinePlanNode(PlanNodeType.INDEXSCAN)).getPredicate();
       assertNotNull(pred);
       assertEquals(ExpressionType.COMPARE_EQUAL, pred.getExpressionType());

       pn = compile("select R3.A, R2.A FROM R3 JOIN R2 ON R3.A = R2.A AND R3.C = R2.C");
       n = pn.getChild(0).getChild(0);
       assertTrue(n instanceof NestLoopIndexPlanNode);
       nlij = (NestLoopIndexPlanNode) n;
       pred = ((IndexScanPlanNode) nlij.getInlinePlanNode(PlanNodeType.INDEXSCAN)).getPredicate();
       assertNotNull(pred);
       assertEquals(ExpressionType.COMPARE_EQUAL, pred.getExpressionType());
       }

   public void testDistributedInnerJoin() {
       // JOIN replicated and one distributed table
       AbstractPlanNode pn = compile("select * FROM R1 JOIN P2 ON R1.C = P2.A");
       AbstractPlanNode n = pn.getChild(0).getChild(0);
       assertTrue(n instanceof ReceivePlanNode);

       // Join multiple distributed tables on the partitioned column
       pn = compile("select * FROM P1 JOIN P2 USING(A)");
       n = pn.getChild(0).getChild(0);
       assertTrue(n instanceof ReceivePlanNode);

       // Two Distributed tables join on non-partitioned column
       failToCompile("select * FROM P1 JOIN P2 ON P1.C = P2.E",
                     "Join of multiple partitioned tables has insufficient join criteria.");
   }

    public void testBasicOuterJoin() {
        // select * with ON clause should return all columns from all tables
        AbstractPlanNode pn = compile("select * FROM R1 LEFT JOIN R2 ON R1.C = R2.C");
        AbstractPlanNode n = pn.getChild(0).getChild(0);
        assertTrue(n instanceof NestLoopPlanNode);
        NestLoopPlanNode nl = (NestLoopPlanNode) n;
        assertEquals(JoinType.LEFT, nl.getJoinType());
        assertEquals(2, nl.getChildCount());
        AbstractPlanNode c0 = nl.getChild(0);
        assertTrue(c0 instanceof SeqScanPlanNode);
        assertTrue("R1".equalsIgnoreCase(((SeqScanPlanNode) c0).getTargetTableName()));
        AbstractPlanNode c1 = nl.getChild(1);
        assertTrue(c0 instanceof SeqScanPlanNode);
        assertTrue("R2".equalsIgnoreCase(((SeqScanPlanNode) c1).getTargetTableName()));

        pn = compile("select * FROM R1 LEFT JOIN R2 ON R1.C = R2.C AND R1.A = 5");
        n = pn.getChild(0).getChild(0);
        assertTrue(n instanceof NestLoopPlanNode);
        nl = (NestLoopPlanNode) n;
        assertEquals(JoinType.LEFT, nl.getJoinType());
        assertEquals(2, nl.getChildCount());
        c0 = nl.getChild(0);
        assertTrue(c0 instanceof SeqScanPlanNode);
        assertTrue("R1".equalsIgnoreCase(((SeqScanPlanNode) c0).getTargetTableName()));
        c1 = nl.getChild(1);
        assertTrue(c0 instanceof SeqScanPlanNode);
        assertTrue("R2".equalsIgnoreCase(((SeqScanPlanNode) c1).getTargetTableName()));
    }

    public void testRightOuterJoin() {
        // select * FROM R1 RIGHT JOIN R2 ON R1.C = R2.C => select * FROM R2 LEFT JOIN R1 ON R1.C = R2.C
        AbstractPlanNode pn = compile("select * FROM R1 RIGHT JOIN R2 ON R1.C = R2.C");
        AbstractPlanNode n = pn.getChild(0).getChild(0);
        assertTrue(n instanceof NestLoopPlanNode);
        NestLoopPlanNode nl = (NestLoopPlanNode) n;
        assertEquals(JoinType.LEFT, nl.getJoinType());
        assertEquals(2, nl.getChildCount());
        AbstractPlanNode c0 = nl.getChild(0);
        assertTrue(c0 instanceof SeqScanPlanNode);
        assertTrue("R2".equalsIgnoreCase(((SeqScanPlanNode) c0).getTargetTableName()));
        AbstractPlanNode c1 = nl.getChild(1);
        assertTrue(c1 instanceof SeqScanPlanNode);
        assertTrue("R1".equalsIgnoreCase(((SeqScanPlanNode) c1).getTargetTableName()));

        // Same but with distributed table
        pn = compile("select * FROM P1 RIGHT JOIN R2 ON P1.C = R2.C");
        n = pn.getChild(0).getChild(0);
        assertTrue(n instanceof NestLoopPlanNode);
        nl = (NestLoopPlanNode) n;
        assertEquals(JoinType.LEFT, nl.getJoinType());
        assertEquals(2, nl.getChildCount());
        c0 = nl.getChild(0);
        assertTrue(c0 instanceof SeqScanPlanNode);
        assertTrue("R2".equalsIgnoreCase(((SeqScanPlanNode) c0).getTargetTableName()));
        c1 = nl.getChild(1);
        assertTrue(c1 instanceof ReceivePlanNode);

    }

    public void testSeqScanOuterJoinCondition() {
        // R1.C = R2.C Inner-Outer join Expr stays at the NLJ as Join predicate
        AbstractPlanNode pn = compile("select * FROM R1 LEFT JOIN R2 ON R1.C = R2.C");
        AbstractPlanNode n = pn.getChild(0).getChild(0);
        assertTrue(n instanceof NestLoopPlanNode);
        NestLoopPlanNode nl = (NestLoopPlanNode) n;
        assertEquals(ExpressionType.COMPARE_EQUAL, nl.getJoinPredicate().getExpressionType());
        assertNull(nl.getWherePredicate());
        assertEquals(2, nl.getChildCount());
        SeqScanPlanNode c0 = (SeqScanPlanNode) nl.getChild(0);
        assertNull(c0.getPredicate());
        SeqScanPlanNode c1 = (SeqScanPlanNode) nl.getChild(1);
        assertNull(c1.getPredicate());

        // R1.C = R2.C Inner-Outer join Expr stays at the NLJ as Join predicate
        // R1.A > 0 Outer Join Expr stays at the the NLJ as pre-join predicate
        // R2.A < 0 Inner Join Expr is pushed down to the inner SeqScan node
        pn = compile("select * FROM R1 LEFT JOIN R2 ON R1.C = R2.C AND R1.A > 0 AND R2.A < 0");
        n = pn.getChild(0).getChild(0);
        assertTrue(n instanceof NestLoopPlanNode);
        nl = (NestLoopPlanNode) n;
        assertNotNull(nl.getPreJoinPredicate());
        AbstractExpression p = nl.getPreJoinPredicate();
        assertEquals(ExpressionType.COMPARE_GREATERTHAN, p.getExpressionType());
        assertNotNull(nl.getJoinPredicate());
        p = nl.getJoinPredicate();
        assertEquals(ExpressionType.COMPARE_EQUAL, p.getExpressionType());
        assertNull(nl.getWherePredicate());
        assertEquals(2, nl.getChildCount());
        c0 = (SeqScanPlanNode) nl.getChild(0);
        assertNull(c0.getPredicate());
        c1 = (SeqScanPlanNode) nl.getChild(1);
        assertNotNull(c1.getPredicate());
        p = c1.getPredicate();
        assertEquals(ExpressionType.COMPARE_LESSTHAN, p.getExpressionType());

        // R1.C = R2.C Inner-Outer join Expr stays at the NLJ as Join predicate
        // (R1.A > 0 OR R2.A < 0) Inner-Outer join Expr stays at the NLJ as Join predicate
        pn = compile("select * FROM R1 LEFT JOIN R2 ON R1.C = R2.C AND (R1.A > 0 OR R2.A < 0)");
        n = pn.getChild(0).getChild(0);
        assertTrue(n instanceof NestLoopPlanNode);
        nl = (NestLoopPlanNode) n;
        p = nl.getJoinPredicate();
        assertEquals(ExpressionType.CONJUNCTION_AND, p.getExpressionType());
        assertEquals(ExpressionType.CONJUNCTION_OR, p.getLeft().getExpressionType());
        assertNull(nl.getWherePredicate());
        assertEquals(2, nl.getChildCount());
        c0 = (SeqScanPlanNode) nl.getChild(0);
        assertNull(c0.getPredicate());
        c1 = (SeqScanPlanNode) nl.getChild(1);
        assertNull(c1.getPredicate());

        // R1.C = R2.C Inner-Outer join Expr stays at the NLJ as Join predicate
        // R1.A > 0 Outer Where Expr is pushed down to the outer SeqScan node
        // R2.A IS NULL Inner Where Expr stays at the the NLJ as post join (where) predicate
        // (R1.C > R2.C OR R2.C IS NULL) Inner-Outer Where stays at the the NLJ as post join (where) predicate
        pn = compile("select * FROM R1 LEFT JOIN R2 ON R1.C = R2.C WHERE R1.A > 0 AND R2.A IS NULL AND (R1.C > R2.C OR R2.C IS NULL)");
        n = pn.getChild(0).getChild(0);
        assertTrue(n instanceof NestLoopPlanNode);
        nl = (NestLoopPlanNode) n;
        assertEquals(JoinType.LEFT, nl.getJoinType());
        assertNotNull(nl.getJoinPredicate());
        p = nl.getJoinPredicate();
        assertEquals(ExpressionType.COMPARE_EQUAL, p.getExpressionType());
        AbstractExpression w = nl.getWherePredicate();
        assertNotNull(w);
        assertEquals(ExpressionType.CONJUNCTION_AND, w.getExpressionType());
        assertEquals(ExpressionType.OPERATOR_IS_NULL, w.getRight().getExpressionType());
        assertEquals(ExpressionType.CONJUNCTION_OR, w.getLeft().getExpressionType());
        assertEquals(2, nl.getChildCount());
        c0 = (SeqScanPlanNode) nl.getChild(0);
        assertEquals(ExpressionType.COMPARE_GREATERTHAN, c0.getPredicate().getExpressionType());
        c1 = (SeqScanPlanNode) nl.getChild(1);
        assertNull(c1.getPredicate());

        // R3.A = R2.A Inner-Outer index join Expr. NLJ predicate.
        // R3.A > 3 Index Outer where expr pushed down to IndexScanPlanNode
        // R3.C < 0 non-index Outer where expr pushed down to IndexScanPlanNode as a predicate
        pn = compile("select * FROM R3 LEFT JOIN R2 ON R3.A = R2.A WHERE R3.A > 3 AND R3.C < 0");
        n = pn.getChild(0).getChild(0);
        assertTrue(n instanceof NestLoopPlanNode);
        nl = (NestLoopPlanNode) n;
        assertEquals(JoinType.LEFT, nl.getJoinType());
        AbstractPlanNode outerScan = n.getChild(0);
        assertTrue(outerScan instanceof IndexScanPlanNode);
        IndexScanPlanNode indexScan = (IndexScanPlanNode) outerScan;
        assertEquals(IndexLookupType.GT, indexScan.getLookupType());
        assertNotNull(indexScan.getPredicate());
        assertEquals(ExpressionType.COMPARE_LESSTHAN, indexScan.getPredicate().getExpressionType());

        // R3.C = R2.C Inner-Outer non-index join Expr. NLJ predicate.
        // R3.A > 3 Index null rejecting inner where expr pushed down to IndexScanPlanNode
        // NLJ is simplified to be INNER
        pn = compile("select * FROM R2 LEFT JOIN R3 ON R3.C = R2.C WHERE R3.A > 3");
        n = pn.getChild(0).getChild(0);
        assertTrue(n instanceof NestLoopPlanNode);
        nl = (NestLoopPlanNode) n;
        assertEquals(JoinType.INNER, nl.getJoinType());
        outerScan = n.getChild(1);
        assertTrue(outerScan instanceof IndexScanPlanNode);
        indexScan = (IndexScanPlanNode) outerScan;
        assertEquals(IndexLookupType.GT, indexScan.getLookupType());
        assertNull(indexScan.getPredicate());

        pn = compile("select * FROM R2 LEFT JOIN R3 ON R3.A = R2.C WHERE R3.A > 3");
        n = pn.getChild(0).getChild(0);
        assertTrue(n instanceof NestLoopIndexPlanNode);
        NestLoopIndexPlanNode nli = (NestLoopIndexPlanNode) n;
        assertEquals(JoinType.INNER, nli.getJoinType());
   }

    public void testDistributedSeqScanOuterJoinCondition() {
        // Distributed Outer table
        List<AbstractPlanNode> lpn;
        AbstractPlanNode pn;
        AbstractPlanNode n;
        lpn = compileToFragments("select * FROM P1 LEFT JOIN R2 ON P1.C = R2.C");
        assertEquals(2, lpn.size());
        n = lpn.get(1).getChild(0);
        assertTrue(n instanceof NestLoopPlanNode);
        assertEquals(2, n.getChildCount());
        assertTrue(n.getChild(0) instanceof SeqScanPlanNode);
        assertTrue(n.getChild(1) instanceof SeqScanPlanNode);

        // Distributed Inner table
        pn = compile("select * FROM R2 LEFT JOIN P1 ON P1.C = R2.C");
        n = pn.getChild(0).getChild(0);
        assertTrue(n instanceof NestLoopPlanNode);
        NestLoopPlanNode nl = (NestLoopPlanNode) n;
        assertEquals(2, nl.getChildCount());
        assertTrue(nl.getChild(0) instanceof SeqScanPlanNode);
        assertTrue(nl.getChild(1) instanceof ReceivePlanNode);

        // Distributed Inner and Outer table joined on the partition column
        lpn = compileToFragments("select * FROM P1 LEFT JOIN P4 ON P1.A = P4.A");
        assertEquals(2, lpn.size());
        n = lpn.get(1).getChild(0);
        assertTrue(n instanceof NestLoopPlanNode);
        assertEquals(2, n.getChildCount());
        assertTrue(n.getChild(0) instanceof SeqScanPlanNode);
        assertTrue(n.getChild(1) instanceof SeqScanPlanNode);

        // Distributed Inner and Outer table joined on the non-partition column
        failToCompile("select * FROM P1 LEFT JOIN P4 ON P1.A = P4.E",
                "Join of multiple partitioned tables has insufficient join criteria");
    }

    public void testBasicIndexOuterJoin() {
        // R3 is indexed but it's the outer table and the join expression must stay at the NLJ
        // so index can't be used
        AbstractPlanNode pn = compile("select * FROM R3 LEFT JOIN R2 ON R3.A = R2.C");
        AbstractPlanNode n = pn.getChild(0).getChild(0);
        assertTrue(n instanceof NestLoopPlanNode);
        NestLoopPlanNode nl = (NestLoopPlanNode) n;
        assertEquals(JoinType.LEFT, nl.getJoinType());
        assertEquals(2, nl.getChildCount());
        AbstractPlanNode c0 = nl.getChild(0);
        assertTrue(c0 instanceof SeqScanPlanNode);
        assertTrue(((SeqScanPlanNode) c0).getTargetTableName().equalsIgnoreCase("R3"));
        AbstractPlanNode c1 = nl.getChild(1);
        assertTrue(c0 instanceof SeqScanPlanNode);
        assertTrue(((SeqScanPlanNode) c1).getTargetTableName().equalsIgnoreCase("R2"));

        // R3 is indexed but it's the outer table so index can't be used
        pn = compile("select * FROM R2 RIGHT JOIN R3 ON R3.A = R2.C");
        n = pn.getChild(0).getChild(0);
        assertTrue(n instanceof NestLoopPlanNode);
        nl = (NestLoopPlanNode) n;
        assertEquals(JoinType.LEFT, nl.getJoinType());
        assertEquals(2, nl.getChildCount());
        c0 = nl.getChild(0);
        assertTrue(c0 instanceof SeqScanPlanNode);
        assertTrue(((SeqScanPlanNode) c0).getTargetTableName().equalsIgnoreCase("R3"));
        c1 = nl.getChild(1);
        assertTrue(c0 instanceof SeqScanPlanNode);
        assertTrue(((SeqScanPlanNode) c1).getTargetTableName().equalsIgnoreCase("R2"));

        pn = compile("select * FROM R2 LEFT JOIN R3 ON R2.C = R3.A");
        n = pn.getChild(0).getChild(0);
        assertTrue(n instanceof NestLoopIndexPlanNode);
        NestLoopIndexPlanNode nli = (NestLoopIndexPlanNode) n;
        assertEquals(JoinType.LEFT, nli.getJoinType());
        assertEquals(1, nli.getChildCount());
        c0 = nli.getChild(0);
        assertTrue(c0 instanceof SeqScanPlanNode);
        assertTrue(((SeqScanPlanNode) c0).getTargetTableName().equalsIgnoreCase("R2"));
        c1 = nli.getInlinePlanNode(PlanNodeType.INDEXSCAN);
        assertNotNull(c1);
        assertTrue(((IndexScanPlanNode) c1).getTargetTableName().equalsIgnoreCase("R3"));
      }

    public void testIndexOuterJoinConditions() {
        // R1.C = R3.A Inner-Outer index join Expr. NLIJ/Inlined IndexScan
        // R3.C > 0 Inner Join Expr is pushed down to the inlined IndexScan node as a predicate
        // R2.A < 6 Outer Join Expr is a pre-join predicate for NLIJ
        AbstractPlanNode pn = compile("select * FROM R2 LEFT JOIN R3 ON R3.A = R2.A AND R3.C > 0 AND R2.A < 6");
        AbstractPlanNode n = pn.getChild(0).getChild(0);
        assertTrue(n instanceof NestLoopIndexPlanNode);
        NestLoopIndexPlanNode nlij = (NestLoopIndexPlanNode) n;
        assertEquals(JoinType.LEFT, nlij.getJoinType());
        assertNotNull(nlij.getPreJoinPredicate());
        AbstractExpression p = nlij.getPreJoinPredicate();
        assertEquals(ExpressionType.COMPARE_LESSTHAN, p.getExpressionType());
        assertNull(nlij.getJoinPredicate());
        assertNull(nlij.getWherePredicate());
        IndexScanPlanNode indexScan = (IndexScanPlanNode)n.getInlinePlanNode(PlanNodeType.INDEXSCAN);
        assertEquals(IndexLookupType.EQ, indexScan.getLookupType());
        assertEquals(ExpressionType.COMPARE_EQUAL, indexScan.getEndExpression().getExpressionType());
        assertEquals(ExpressionType.COMPARE_GREATERTHAN, indexScan.getPredicate().getExpressionType());
        AbstractPlanNode c1 = n.getChild(0);
        assertTrue(c1 instanceof SeqScanPlanNode);
        assertNull(((SeqScanPlanNode)c1).getPredicate());

        // R1.C = R3.A Inner-Outer non-index join Expr. NLJ/IndexScan
        // R3.A > 0 Inner index Join Expr is pushed down to the inner IndexScan node as an index
        // R3.C != 0 Non-index Inner Join Expression is pushed down to the inner IndexScan node as a predicate
        // R2.A < 6 Outer Join Expr is a pre-join predicate for NLJ
        pn = compile("select * FROM R2 LEFT JOIN R3 ON R3.C = R2.A AND R3.A > 0 AND R3.C != 0 AND R2.A < 6");
        n = pn.getChild(0).getChild(0);
        assertTrue(n instanceof NestLoopPlanNode);
        NestLoopPlanNode nlj = (NestLoopPlanNode) n;
        assertEquals(JoinType.LEFT, nlj.getJoinType());
        assertNotNull(nlj.getPreJoinPredicate());
        p = nlj.getPreJoinPredicate();
        assertEquals(ExpressionType.COMPARE_LESSTHAN, p.getExpressionType());
        assertNotNull(nlj.getJoinPredicate());
        assertEquals(ExpressionType.COMPARE_EQUAL, nlj.getJoinPredicate().getExpressionType());
        assertNull(nlj.getWherePredicate());
        c1 = n.getChild(0);
        assertTrue(c1 instanceof SeqScanPlanNode);
        assertNull(((SeqScanPlanNode)c1).getPredicate());
        AbstractPlanNode c2 = n.getChild(1);
        assertTrue(c2 instanceof IndexScanPlanNode);
        indexScan = (IndexScanPlanNode) c2;
        assertEquals(IndexLookupType.GT, indexScan.getLookupType());
        assertNotNull(indexScan.getPredicate());
        assertEquals(ExpressionType.COMPARE_NOTEQUAL, indexScan.getPredicate().getExpressionType());

        // R2.A = R3.A Inner-Outer index join Expr. NLIJ/Inlined IndexScan
        // R3.A IS NULL Inner where expr - part of the NLIJ where predicate
        // R2.A < 6 OR R3.C IS NULL Inner-Outer where expr - part of the NLIJ where predicate
        // R2.A > 3 Outer where expr - pushed down to the outer node
        pn = compile("select * FROM R2 LEFT JOIN R3 ON R3.A = R2.A WHERE R3.A IS NULL AND R2.A > 3 AND (R2.A < 6 OR R3.C IS NULL)");
        n = pn.getChild(0).getChild(0);
        assertTrue(n instanceof NestLoopIndexPlanNode);
        assertEquals(((NestLoopIndexPlanNode) n).getJoinType(), JoinType.LEFT);
        assertNull(((NestLoopIndexPlanNode) n).getPreJoinPredicate());
        assertNull(((NestLoopIndexPlanNode) n).getJoinPredicate());
        assertNotNull(((NestLoopIndexPlanNode) n).getWherePredicate());
        AbstractExpression w = ((NestLoopIndexPlanNode) n).getWherePredicate();
        assertEquals(ExpressionType.CONJUNCTION_AND, w.getExpressionType());
        assertEquals(ExpressionType.OPERATOR_IS_NULL, w.getRight().getExpressionType());
        assertEquals(ExpressionType.CONJUNCTION_OR, w.getLeft().getExpressionType());
        indexScan = (IndexScanPlanNode)n.getInlinePlanNode(PlanNodeType.INDEXSCAN);
        assertEquals(IndexLookupType.EQ, indexScan.getLookupType());
        assertEquals(ExpressionType.COMPARE_EQUAL, indexScan.getEndExpression().getExpressionType());
        c1 = n.getChild(0);
        assertTrue(c1 instanceof SeqScanPlanNode);
        assertEquals(ExpressionType.COMPARE_GREATERTHAN, ((SeqScanPlanNode)c1).getPredicate().getExpressionType());

    }

    public void XXX() {
        // Distributed Outer table
        List<AbstractPlanNode> lpn;
        AbstractPlanNode pn;
        AbstractPlanNode n;
        lpn = compileToFragments("select * FROM P1 LEFT JOIN R2 ON P1.C = R2.C");
        assertEquals(2, lpn.size());
        n = lpn.get(1).getChild(0);
        assertTrue(n instanceof NestLoopPlanNode);
        assertEquals(2, n.getChildCount());
        assertTrue(n.getChild(0) instanceof SeqScanPlanNode);
        assertTrue(n.getChild(1) instanceof SeqScanPlanNode);

        // Distributed Inner table
        pn = compile("select * FROM R2 LEFT JOIN P1 ON P1.C = R2.C");
        n = pn.getChild(0).getChild(0);
        assertTrue(n instanceof NestLoopPlanNode);
        NestLoopPlanNode nl = (NestLoopPlanNode) n;
        assertEquals(2, nl.getChildCount());
        assertTrue(nl.getChild(0) instanceof SeqScanPlanNode);
        assertTrue(nl.getChild(1) instanceof ReceivePlanNode);

        // Distributed Inner and Outer table joined on the partition column
        lpn = compileToFragments("select * FROM P1 LEFT JOIN P4 ON P1.A = P4.A");
        assertEquals(2, lpn.size());
        n = lpn.get(1).getChild(0);
        assertTrue(n instanceof NestLoopPlanNode);
        assertEquals(2, n.getChildCount());
        assertTrue(n.getChild(0) instanceof SeqScanPlanNode);
        assertTrue(n.getChild(1) instanceof SeqScanPlanNode);

        // Distributed Inner and Outer table joined on the non-partition column
        failToCompile("select * FROM P1 LEFT JOIN P4 ON P1.A = P4.E",
                "Join of multiple partitioned tables has insufficient join criteria");
    }

    public void testDistributedIndexJoinConditions() {
        // Distributed outer table, replicated inner -NLIJ/inlined IndexScan
        List<AbstractPlanNode> lpn;
        //AbstractPlanNode pn;
        AbstractPlanNode n;
        lpn = compileToFragments("select * FROM P1 LEFT JOIN R3 ON P1.C = R3.A");
        assertEquals(2, lpn.size());
        n = lpn.get(1).getChild(0);
        assertTrue(n instanceof NestLoopIndexPlanNode);
        assertEquals(1, n.getChildCount());
        assertTrue(n.getChild(0) instanceof SeqScanPlanNode);

        // Distributed inner  and replicated outer tables -NLJ/IndexScan
        lpn = compileToFragments("select *  FROM R3 LEFT JOIN P2 ON R3.A = P2.A AND P2.A < 0 AND P2.E > 3 WHERE P2.A IS NULL");
        assertEquals(2, lpn.size());
        n = lpn.get(0).getChild(0).getChild(0);
        assertTrue(n instanceof NestLoopPlanNode);
        assertEquals(JoinType.LEFT, ((NestLoopPlanNode) n).getJoinType());
        assertNotNull(((NestLoopPlanNode) n).getJoinPredicate());
        assertNotNull(((NestLoopPlanNode) n).getWherePredicate());
        AbstractPlanNode c = n.getChild(0);
        assertTrue(c instanceof SeqScanPlanNode);
        c = n.getChild(1);
        assertTrue(c instanceof ReceivePlanNode);
        n = lpn.get(1).getChild(0);
        assertTrue(n instanceof IndexScanPlanNode);
        IndexScanPlanNode in = (IndexScanPlanNode) n;

        assertNotNull(in.getPredicate());

        assertEquals(ExpressionType.CONJUNCTION_AND, in.getPredicate().getExpressionType());
        assertEquals(IndexLookupType.LT, in.getLookupType());
        assertEquals(ExpressionType.CONJUNCTION_AND, in.getPredicate().getLeft().getExpressionType());
        assertEquals(ExpressionType.COMPARE_GREATERTHAN, in.getPredicate().getLeft().getLeft().getExpressionType());
        assertEquals(ExpressionType.OPERATOR_NOT, in.getPredicate().getLeft().getRight().getExpressionType());
        assertEquals(ExpressionType.COMPARE_LESSTHAN, in.getPredicate().getRight().getExpressionType());

        // Distributed inner  and outer tables -NLIJ/inlined IndexScan
        lpn = compileToFragments("select *  FROM P2 RIGHT JOIN P3 ON P3.A = P2.A AND P2.A < 0 WHERE P2.A IS NULL");
        assertEquals(2, lpn.size());
        n = lpn.get(1).getChild(0);
        assertTrue(n instanceof NestLoopIndexPlanNode);
        assertEquals(JoinType.LEFT, ((NestLoopIndexPlanNode) n).getJoinType());
        assertNull(((NestLoopIndexPlanNode) n).getJoinPredicate());
        assertNotNull(((NestLoopIndexPlanNode) n).getWherePredicate());
        AbstractExpression w = ((NestLoopIndexPlanNode) n).getWherePredicate();
        assertEquals(ExpressionType.OPERATOR_IS_NULL, w.getExpressionType());
        IndexScanPlanNode indexScan = (IndexScanPlanNode)n.getInlinePlanNode(PlanNodeType.INDEXSCAN);
        assertEquals(IndexLookupType.EQ, indexScan.getLookupType());
        assertEquals(ExpressionType.COMPARE_EQUAL, indexScan.getEndExpression().getExpressionType());
        w = indexScan.getPredicate();
        assertNotNull(w);
        assertEquals(ExpressionType.COMPARE_LESSTHAN, w.getExpressionType());
    }


   public void testNonSupportedJoin() {
       // JOIN with parentheses (HSQL limitation)
       failToCompile("select R2.C FROM (R1 JOIN R2 ON R1.C = R2.C) JOIN R3 ON R1.C = R3.C",
                     "user lacks privilege or object not found: R1.C");
       // JOIN with join hierarchy (HSQL limitation)
       failToCompile("select * FROM R1 JOIN R2 JOIN R3 ON R1.C = R2.C ON R1.C = R3.C",
                     "unexpected token");
       // FUUL JOIN. Temporary restriction
       failToCompile("select R1.C FROM R1 FULL JOIN R2 ON R1.C = R2.C",
                     "VoltDB does not support full outer joins");
       failToCompile("select R1.C FROM R1 FULL OUTER JOIN R2 ON R1.C = R2.C",
                     "VoltDB does not support full outer joins");
       // OUTER JOIN with >5 tables.
       // Temporary commented out
       //failToCompile("select R1.C FROM R3,R2, P1, P2, P3 LEFT OUTER JOIN R1 ON R1.C = R2.C WHERE R3.A = R2.A and R2.A = P1.A and P1.A = P2.A and P3.A = P2.A",
       //              "join of > 5 tables was requested without specifying a join order");
       // INNER JOIN with >5 tables.
       failToCompile("select R1.C FROM R3,R2, P1, P2, P3, R1 WHERE R3.A = R2.A and R2.A = P1.A and P1.A = P2.A and P3.A = P2.A and R1.C = R2.C",
                     "join of > 5 tables was requested without specifying a join order");
       // Self JOIN . Temporary restriction
       failToCompile("select R1.C FROM R1 LEFT OUTER JOIN R2 ON R1.C = R2.C RIGHT JOIN R2 ON R2.C = R1.C",
                     "VoltDB does not support self joins, consider using views instead");
       // OUTER JOIN with more then two tables. Temporary restriction
       failToCompile("select R1.C FROM R1 LEFT OUTER JOIN R2 ON R1.C = R2.C RIGHT JOIN R3 ON R3.C = R1.C",
                     "VoltDB does not support outer joins with more than two tables involved");
       failToCompile("select R1.C FROM R1 LEFT JOIN R2 ON R1.C = R2.C, R3 WHERE R3.C = R1.C",
                     "VoltDB does not support outer joins with more than two tables involved");
   }


   public void testOuterJoinSimplification() {
       AbstractPlanNode pn = compile("select * FROM R1 LEFT JOIN R2 ON R1.C = R2.C WHERE R2.C IS NOT NULL");
       AbstractPlanNode n = pn.getChild(0).getChild(0);
       assertTrue(n instanceof NestLoopPlanNode);
       assertEquals(((NestLoopPlanNode) n).getJoinType(), JoinType.INNER);

       pn = compile("select * FROM R1 LEFT JOIN R2 ON R1.C = R2.C WHERE R2.C > 0");
       n = pn.getChild(0).getChild(0);
       assertTrue(n instanceof NestLoopPlanNode);
       assertEquals(((NestLoopPlanNode) n).getJoinType(), JoinType.INNER);

       pn = compile("select * FROM R1 RIGHT JOIN R2 ON R1.C = R2.C WHERE R1.C > 0");
       n = pn.getChild(0).getChild(0);
       assertTrue(n instanceof NestLoopPlanNode);
       assertEquals(((NestLoopPlanNode) n).getJoinType(), JoinType.INNER);

       pn = compile("select * FROM R1 RIGHT JOIN R2 ON R1.C = R2.C WHERE R1.C > 0");
       n = pn.getChild(0).getChild(0);
       assertTrue(n instanceof NestLoopPlanNode);
       assertEquals(((NestLoopPlanNode) n).getJoinType(), JoinType.INNER);

       pn = compile("select * FROM R1 LEFT JOIN R3 ON R1.C = R3.C WHERE R3.A > 0");
       n = pn.getChild(0).getChild(0);
       assertTrue(n instanceof NestLoopPlanNode);
       assertEquals(((NestLoopPlanNode) n).getJoinType(), JoinType.INNER);

       pn = compile("select * FROM R1 LEFT JOIN R3 ON R1.C = R3.A WHERE R3.A > 0");
       n = pn.getChild(0).getChild(0);
       assertTrue(n instanceof NestLoopIndexPlanNode);
       assertEquals(((NestLoopIndexPlanNode) n).getJoinType(), JoinType.INNER);

       pn = compile("select * FROM R1 LEFT JOIN R2 ON R1.C = R2.C WHERE ABS(R2.C) <  10");
       n = pn.getChild(0).getChild(0);
       assertTrue(n instanceof NestLoopPlanNode);
       assertEquals(((NestLoopPlanNode) n).getJoinType(), JoinType.INNER);

       pn = compile("select * FROM R1 RIGHT JOIN R2 ON R1.C = R2.C WHERE ABS(R1.C) <  10");
       n = pn.getChild(0).getChild(0);
       assertTrue(n instanceof NestLoopPlanNode);
       assertEquals(((NestLoopPlanNode) n).getJoinType(), JoinType.INNER);

       pn = compile("select * FROM R1 LEFT JOIN R2 ON R1.C = R2.C WHERE ABS(R1.C) <  10");
       n = pn.getChild(0).getChild(0);
       assertTrue(n instanceof NestLoopPlanNode);
       assertEquals(((NestLoopPlanNode) n).getJoinType(), JoinType.LEFT);

       pn = compile("select * FROM R1 RIGHT JOIN R2 ON R1.C = R2.C WHERE ABS(R2.C) <  10");
       n = pn.getChild(0).getChild(0);
       assertTrue(n instanceof NestLoopPlanNode);
       assertEquals(((NestLoopPlanNode) n).getJoinType(), JoinType.LEFT);

       pn = compile("select * FROM R1 LEFT JOIN R2 ON R1.C = R2.C WHERE ABS(R2.C) <  10 AND R1.C = 3");
       n = pn.getChild(0).getChild(0);
       assertTrue(n instanceof NestLoopPlanNode);
       assertEquals(((NestLoopPlanNode) n).getJoinType(), JoinType.INNER);

       pn = compile("select * FROM R1 LEFT JOIN R2 ON R1.C = R2.C WHERE ABS(R2.C) <  10 OR R2.C IS NOT NULL");
       n = pn.getChild(0).getChild(0);
       assertTrue(n instanceof NestLoopPlanNode);
       assertEquals(((NestLoopPlanNode) n).getJoinType(), JoinType.INNER);

       pn = compile("select * FROM R1 LEFT JOIN R2 ON R1.C = R2.C WHERE ABS(R1.C) <  10 AND R1.C > 3");
       n = pn.getChild(0).getChild(0);
       assertTrue(n instanceof NestLoopPlanNode);
       assertEquals(((NestLoopPlanNode) n).getJoinType(), JoinType.LEFT);

       pn = compile("select * FROM R1 LEFT JOIN R2 ON R1.C = R2.C WHERE ABS(R1.C) <  10 OR R2.C IS NOT NULL");
       n = pn.getChild(0).getChild(0);
       assertTrue(n instanceof NestLoopPlanNode);
       assertEquals(((NestLoopPlanNode) n).getJoinType(), JoinType.LEFT);
   }

    @Override
    protected void setUp() throws Exception {
        setupSchema(TestJoinOrder.class.getResource("testplans-join-ddl.sql"), "testplansjoin", false);
    }

}<|MERGE_RESOLUTION|>--- conflicted
+++ resolved
@@ -235,13 +235,6 @@
         assertTrue(n instanceof NestLoopPlanNode);
         NestLoopPlanNode nlj = (NestLoopPlanNode) n;
         assertEquals(ExpressionType.COMPARE_EQUAL, nlj.getJoinPredicate().getExpressionType());
-<<<<<<< HEAD
-        n = n.getChild(0);
-        assertTrue(n instanceof AbstractJoinPlanNode);
-        p = ((AbstractJoinPlanNode) n).getJoinPredicate();
-        assertEquals(ExpressionType.COMPARE_EQUAL, p.getExpressionType());
-=======
->>>>>>> 438d1d0c
         n = n.getChild(0);
         assertTrue(n instanceof AbstractScanPlanNode);
         assertTrue(((AbstractScanPlanNode) n).getTargetTableName().equalsIgnoreCase("R1"));
@@ -962,11 +955,6 @@
        assertTrue(n instanceof NestLoopPlanNode);
        assertEquals(((NestLoopPlanNode) n).getJoinType(), JoinType.INNER);
 
-       pn = compile("select * FROM R1 RIGHT JOIN R2 ON R1.C = R2.C WHERE R1.C > 0");
-       n = pn.getChild(0).getChild(0);
-       assertTrue(n instanceof NestLoopPlanNode);
-       assertEquals(((NestLoopPlanNode) n).getJoinType(), JoinType.INNER);
-
        pn = compile("select * FROM R1 LEFT JOIN R3 ON R1.C = R3.C WHERE R3.A > 0");
        n = pn.getChild(0).getChild(0);
        assertTrue(n instanceof NestLoopPlanNode);
