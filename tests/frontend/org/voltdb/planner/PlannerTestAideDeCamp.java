/* This file is part of VoltDB.
 * Copyright (C) 2008-2018 VoltDB Inc.
 *
 * Permission is hereby granted, free of charge, to any person obtaining
 * a copy of this software and associated documentation files (the
 * "Software"), to deal in the Software without restriction, including
 * without limitation the rights to use, copy, modify, merge, publish,
 * distribute, sublicense, and/or sell copies of the Software, and to
 * permit persons to whom the Software is furnished to do so, subject to
 * the following conditions:
 *
 * The above copyright notice and this permission notice shall be
 * included in all copies or substantial portions of the Software.
 *
 * THE SOFTWARE IS PROVIDED "AS IS", WITHOUT WARRANTY OF ANY KIND,
 * EXPRESS OR IMPLIED, INCLUDING BUT NOT LIMITED TO THE WARRANTIES OF
 * MERCHANTABILITY, FITNESS FOR A PARTICULAR PURPOSE AND NONINFRINGEMENT.
 * IN NO EVENT SHALL THE AUTHORS BE LIABLE FOR ANY CLAIM, DAMAGES OR
 * OTHER LIABILITY, WHETHER IN AN ACTION OF CONTRACT, TORT OR OTHERWISE,
 * ARISING FROM, OUT OF OR IN CONNECTION WITH THE SOFTWARE OR THE USE OR
 * OTHER DEALINGS IN THE SOFTWARE.
 */

package org.voltdb.planner;

import java.net.URL;
import java.net.URLDecoder;
import java.util.ArrayList;
import java.util.List;

import org.hsqldb_voltpatches.HSQLInterface;
import org.hsqldb_voltpatches.HSQLInterface.HSQLParseException;
import org.hsqldb_voltpatches.VoltXMLElement;
import org.json_voltpatches.JSONException;
import org.json_voltpatches.JSONObject;
import org.voltdb.catalog.Catalog;
import org.voltdb.catalog.Database;
import org.voltdb.catalog.Procedure;
import org.voltdb.catalog.Statement;
import org.voltdb.catalog.StmtParameter;
import org.voltdb.compiler.DatabaseEstimates;
import org.voltdb.compiler.DeterminismMode;
import org.voltdb.compiler.VoltCompiler;
import org.voltdb.compiler.VoltCompiler.DdlProceduresToLoad;
import org.voltdb.expressions.ParameterValueExpression;
import org.voltdb.plannodes.AbstractPlanNode;
import org.voltdb.plannodes.PlanNodeList;
import org.voltdb.types.PlannerType;
import org.voltdb.types.QueryType;
import org.voltdb.utils.BuildDirectoryUtils;

/**
 * Some utility functions to compile SQL statements for plan generation tests.
 */
public class PlannerTestAideDeCamp {

    private final Procedure proc;
    private final HSQLInterface hsql;
    private final Database db;
    int compileCounter = 0;

    private CompiledPlan m_currentPlan = null;

    /**
     * Loads the schema at ddlurl and setups a voltcompiler / hsql instance.
     * @param ddlurl URL to the schema/ddl file.
     * @param basename Unique string, JSON plans [basename]-stmt-#_json.txt on disk
     * @throws Exception
     */
    public PlannerTestAideDeCamp(URL ddlurl, String basename) throws Exception {
        assert(ddlurl != null);
        String schemaPath = URLDecoder.decode(ddlurl.getPath(), "UTF-8");
        VoltCompiler compiler = new VoltCompiler(false);
        hsql = HSQLInterface.loadHsqldb(ParameterizationInfo.getParamStateManager());
        VoltCompiler.DdlProceduresToLoad no_procs = DdlProceduresToLoad.NO_DDL_PROCEDURES;
        compiler.loadSchema(hsql, no_procs, schemaPath);
        db = compiler.getCatalogDatabase();
        proc = db.getProcedures().add(basename);
    }

    public void tearDown() {
    }

    public Database getDatabase() {
        return db;
    }

    public VoltXMLElement compileToXML(String sql) throws HSQLParseException {
        return hsql.getXMLCompiledStatement(sql);
    }
    /**
     * Compile a statement and return the head of the plan.
     * @param sql
     * @param detMode
     */
    CompiledPlan compileAdHocPlan(PlannerType plannerType, String sql, DeterminismMode detMode) {
        compile(plannerType, sql, 0, null, true, false, detMode);
        return m_currentPlan;
    }

    CompiledPlan compileAdHocPlan(PlannerType plannerType, String sql, boolean inferPartitioning, boolean singlePartition, DeterminismMode detMode) {
        compile(plannerType, sql, 0, null, inferPartitioning, singlePartition, detMode);
        return m_currentPlan;
    }

    List<AbstractPlanNode> compile(PlannerType plannerType, String sql, int paramCount, boolean inferPartitioning, boolean singlePartition, String joinOrder) {
        return compile(plannerType, sql, paramCount, joinOrder, inferPartitioning, singlePartition, DeterminismMode.SAFER);
    }

    /**
     * Compile and cache the statement and plan and return the final plan graph.
     */
    private List<AbstractPlanNode> compile(PlannerType plannerType, String sql, int paramCount, String joinOrder, boolean inferPartitioning, boolean forceSingle, DeterminismMode detMode)
    {
        String stmtLabel = "stmt-" + String.valueOf(compileCounter++);

        Statement catalogStmt = proc.getStatements().add(stmtLabel);
        catalogStmt.setSqltext(sql);
        catalogStmt.setSinglepartition(forceSingle);

        // determine the type of the query
        QueryType qtype = QueryType.SELECT;
        catalogStmt.setReadonly(true);
        if (sql.toLowerCase().startsWith("insert")) {
            qtype = QueryType.INSERT;
            catalogStmt.setReadonly(false);
        }
        if (sql.toLowerCase().startsWith("update")) {
            qtype = QueryType.UPDATE;
            catalogStmt.setReadonly(false);
        }
        if (sql.toLowerCase().startsWith("delete")) {
            qtype = QueryType.DELETE;
            catalogStmt.setReadonly(false);
        }
        catalogStmt.setQuerytype(qtype.getValue());
        // name will look like "basename-stmt-#"
        String name = catalogStmt.getParent().getTypeName() + "-" + catalogStmt.getTypeName();

        DatabaseEstimates estimates = new DatabaseEstimates();
        TrivialCostModel costModel = new TrivialCostModel();
        StatementPartitioning partitioning;
        if (inferPartitioning) {
            partitioning = StatementPartitioning.inferPartitioning();
        } else if (forceSingle) {
            partitioning = StatementPartitioning.forceSP();
        } else {
            partitioning = StatementPartitioning.forceMP();
        }
        String procName = catalogStmt.getParent().getTypeName();

<<<<<<< HEAD

        CompiledPlan plan;
        // Keep this lock until we figure out how to do parallel planning
        synchronized (QueryPlanner.class) {
            if (PlannerType.VOLTDB == plannerType) {
                planner.parse();
                plan = planner.plan();
            } else {
                plan = planner.planUsingCalcite();
            }
=======
        CompiledPlan plan = null;
        // This try-with-resources block acquires a global lock on all planning
        // This is required until we figure out how to do parallel planning.
        try (QueryPlanner planner = new QueryPlanner(sql, stmtLabel, procName, db,
                partitioning, hsql, estimates, false,
                costModel, null, joinOrder, detMode, false)) {

            planner.parse();
            plan = planner.plan();
            assert(plan != null);
>>>>>>> b5e0e03a
        }

        // Partitioning optionally inferred from the planning process.
        if (partitioning.isInferred()) {
            catalogStmt.setSinglepartition(partitioning.isInferredSingle());
        }

        // Input Parameters
        // We will need to update the system catalogs with this new information
        for (int i = 0; i < plan.getParameters().length; ++i) {
            StmtParameter catalogParam = catalogStmt.getParameters().add(String.valueOf(i));
            ParameterValueExpression pve = plan.getParameters()[i];
            catalogParam.setJavatype(pve.getValueType().getValue());
            catalogParam.setIsarray(pve.getParamIsVector());
            catalogParam.setIndex(i);
        }

        List<PlanNodeList> nodeLists = new ArrayList<>();
        nodeLists.add(new PlanNodeList(plan.rootPlanGraph, false));
        if (plan.subPlanGraph != null) {
            nodeLists.add(new PlanNodeList(plan.subPlanGraph, false));
        }

        // Now update our catalog information
        // HACK: We're using the node_tree's hashCode() as it's name. It would be really
        //     nice if the Catalog code give us an guid without needing a name first...

        String json = null;
        try {
            JSONObject jobj = new JSONObject(nodeLists.get(0).toJSONString());
            json = jobj.toString(4);
        } catch (JSONException e2) {
            // TODO Auto-generated catch block
            e2.printStackTrace();
            System.exit(-1);
            return null;
        }

        //
        // We then stick a serialized version of PlanNodeTree into a PlanFragment
        //
        try {
            BuildDirectoryUtils.writeFile("statement-plans", name + "_json.txt", json, true);
            BuildDirectoryUtils.writeFile("statement-plans", name + ".dot", nodeLists.get(0).toDOTString("name"), true);
        } catch (Exception e) {
            e.printStackTrace();
        }

        List<AbstractPlanNode> plannodes = new ArrayList<>();
        for (PlanNodeList nodeList : nodeLists) {
            plannodes.add(nodeList.getRootPlanNode());
        }

        m_currentPlan = plan;
        return plannodes;
    }

    public Catalog getCatalog() {
        return db.getCatalog();
    }
    public String getCatalogString() {
        return db.getCatalog().serialize();
    }
}<|MERGE_RESOLUTION|>--- conflicted
+++ resolved
@@ -149,29 +149,20 @@
         }
         String procName = catalogStmt.getParent().getTypeName();
 
-<<<<<<< HEAD
-
-        CompiledPlan plan;
-        // Keep this lock until we figure out how to do parallel planning
-        synchronized (QueryPlanner.class) {
+        CompiledPlan plan = null;
+        // This try-with-resources block acquires a global lock on all planning
+        // This is required until we figure out how to do parallel planning.
+        try (QueryPlanner planner = new QueryPlanner(sql, stmtLabel, procName, db,
+                partitioning, hsql, estimates, false,
+                costModel, null, joinOrder, detMode, false)) {
+
             if (PlannerType.VOLTDB == plannerType) {
                 planner.parse();
                 plan = planner.plan();
             } else {
                 plan = planner.planUsingCalcite();
             }
-=======
-        CompiledPlan plan = null;
-        // This try-with-resources block acquires a global lock on all planning
-        // This is required until we figure out how to do parallel planning.
-        try (QueryPlanner planner = new QueryPlanner(sql, stmtLabel, procName, db,
-                partitioning, hsql, estimates, false,
-                costModel, null, joinOrder, detMode, false)) {
-
-            planner.parse();
-            plan = planner.plan();
             assert(plan != null);
->>>>>>> b5e0e03a
         }
 
         // Partitioning optionally inferred from the planning process.
