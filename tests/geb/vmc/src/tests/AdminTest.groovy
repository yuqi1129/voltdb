/**
 * Created by anrai on 2/12/15.
 */


package vmcTest.tests

import org.junit.Test
import vmcTest.pages.*
import geb.Page.*

/**
 * This class contains tests of the 'Admin' tab of the VoltDB Management
 * Center (VMC) page, which is the VoltDB (new) web UI.
 */

class AdminTest extends TestBase {
    static String initialPrefix
    static String initialFreq
    static String initialFreqUnit
    static String initialRetained

    static String initialHeartTimeout
    static String initialQueryTimeout

    static boolean revertAutosnapshots = false
    static boolean revertHeartTimeout = false
    static boolean revertQueryTimeout = false

	int count = 0
    def setup() { // called before each test
        count = 0

		while(count<numberOfTrials) {
			count ++
			try {
				setup: 'Open VMC page'
				to VoltDBManagementCenterPage
				page.loginIfNeeded()
				expect: 'to be on VMC page'
				at VoltDBManagementCenterPage

				when: 'click the Admin link (if needed)'
				page.openAdminPage()
				then: 'should be on Admin page'
				at AdminPage

				break
			} catch (org.openqa.selenium.ElementNotVisibleException e) {
				println("ElementNotVisibleException: Unable to Start the test")
				println("Retrying")
			}
		}
    }


    // DIRECTORIES

    def "check Directories title"() {
        int count = 0
        testStatus = false

       	expect: 'at Admin Page'

        while(count<numberOfTrials) {
        	count ++
        	try {
		    	when:
				waitFor(waitTime) {
				    directories.title.isDisplayed()
				    directories.title.text().toLowerCase().equals("Directories".toLowerCase())
				}
				then:
				testStatus = true
				break
		    } catch(geb.waiting.WaitTimeoutException e) {
		    	println("RETRYING: WaitTimeoutException occured")
		    } catch(org.openqa.selenium.StaleElementReferenceException e) {
		    	println("RETRYING: StaleElementReferenceException occured")
		    }
        }
        if(testStatus == true) {
        	println("PASS")
        }
        else {
        	println("FAIL: Test didn't pass in " + numberOfTrials + " trials")
        	assert false
        }
        println()
    }

    def "check Root title"() {
        int count = 0
        testStatus = false

       	expect: 'at Admin Page'

        while(count<numberOfTrials) {
        	count ++
        	try {
		    	when:
				waitFor(waitTime) {
				    directories.rootTitle.isDisplayed()
            		directories.rootTitle.text().toLowerCase().equals("Root (Destination)".toLowerCase())
				}
				then:
				testStatus = true
				break
		    } catch(geb.waiting.WaitTimeoutException e) {
		    	println("RETRYING: WaitTimeoutException occured")
		    } catch(org.openqa.selenium.StaleElementReferenceException e) {
		    	println("RETRYING: StaleElementReferenceException occured")
		    }
        }
        if(testStatus == true) {
        	println("PASS")
        }
        else {
        	println("FAIL: Test didn't pass in " + numberOfTrials + " trials")
        	assert false
        }
        println()
    }

    def "check Snapshot title"() {
        int count = 0
        testStatus = false

       	expect: 'at Admin Page'

        while(count<numberOfTrials) {
        	count ++
        	try {
		    	when:
				waitFor(waitTime) {
				   	directories.snapshotTitle.isDisplayed()
           			directories.snapshotTitle.text().toLowerCase().equals("Snapshot".toLowerCase())
				}
				then:
				testStatus = true
				break
		    } catch(geb.waiting.WaitTimeoutException e) {
		    	println("RETRYING: WaitTimeoutException occured")
		    } catch(org.openqa.selenium.StaleElementReferenceException e) {
		    	println("RETRYING: StaleElementReferenceException occured")
		    }
        }
		if(testStatus == true) {
        	println("PASS")
        }
        else {
        	println("FAIL: Test didn't pass in " + numberOfTrials + " trials")
        	assert false
        }
        println()
    }

    def "check Export Overflow title"() {
        int count = 0
        testStatus = false

       	expect: 'at Admin Page'

        while(count<numberOfTrials) {
        	count ++
        	try {
		    	when:
				waitFor(waitTime) {
				   	directories.exportOverflowTitle.isDisplayed()
            		directories.exportOverflowTitle.text().toLowerCase().equals("Export Overflow".toLowerCase())
				}
				then:
				testStatus = true
				break
		    } catch(geb.waiting.WaitTimeoutException e) {
		    	println("RETRYING: WaitTimeoutException occured")
		    } catch(org.openqa.selenium.StaleElementReferenceException e) {
		    	println("RETRYING: StaleElementReferenceException occured")
		    }
        }
        if(testStatus == true) {
        	println("PASS")
        }
        else {
        	println("FAIL: Test didn't pass in " + numberOfTrials + " trials")
        	assert false
        }
        println()
    }

    def "check Command Logs title"() {
        int count = 0
        testStatus = false

       	expect: 'at Admin Page'

        while(count<numberOfTrials) {
        	count ++
        	try {
		    	when:
				waitFor(waitTime) {
				   	directories.commandLogsTitle.isDisplayed()
            		directories.commandLogsTitle.text().toLowerCase().equals("Command Log".toLowerCase())
				}
				then:
				testStatus = true
				break
		    } catch(geb.waiting.WaitTimeoutException e) {
		    	println("RETRYING: WaitTimeoutException occured")
		    } catch(org.openqa.selenium.StaleElementReferenceException e) {
		    	println("RETRYING: StaleElementReferenceException occured")
		    }
        }
        if(testStatus == true) {
        	println("PASS")
        }
        else {
        	println("FAIL: Test didn't pass in " + numberOfTrials + " trials")
        	assert false
        }
        println()
    }

    def "check Command Log Snapshots title"() {
        int count = 0
        testStatus = false

       	expect: 'at Admin Page'

        while(count<numberOfTrials) {
        	count ++
        	try {
		    	when:
				waitFor(waitTime) {
				   	directories.commandLogSnapshotTitle.isDisplayed()
           			directories.commandLogSnapshotTitle.text().toLowerCase().equals("Command Log Snapshots".toLowerCase())
				}
				then:
				testStatus = true
				break
		    } catch(geb.waiting.WaitTimeoutException e) {
		    	println("RETRYING: WaitTimeoutException occured")
		    } catch(org.openqa.selenium.StaleElementReferenceException e) {
		    	println("RETRYING: StaleElementReferenceException occured")
		    }
        }
        if(testStatus == true) {
        	println("PASS")
        }
        else {
        	println("FAIL: Test didn't pass in " + numberOfTrials + " trials")
        	assert false
        }
        println()
    }

    def "check Root Value not empty"() {
        int count = 0
        testStatus = false

       	expect: 'at Admin Page'

        while(count<numberOfTrials) {
        	count ++
        	try {
		    	when:
				waitFor(waitTime) {
				   	directories.rootValue.isDisplayed()
            		!directories.rootValue.text().equals("")
				}
				then:
				testStatus = true
				break
		    } catch(geb.waiting.WaitTimeoutException e) {
		    	println("RETRYING: WaitTimeoutException occured")
		    } catch(org.openqa.selenium.StaleElementReferenceException e) {
		    	println("RETRYING: StaleElementReferenceException occured")
		    }
        }
        if(testStatus == true) {
        	println("PASS")
        }
        else {
        	println("FAIL: Test didn't pass in " + numberOfTrials + " trials")
        	assert false
        }
        println()
    }

    def "check SnapShot Value not empty"() {
        int count = 0
        testStatus = false

       	expect: 'at Admin Page'

        while(count<numberOfTrials) {
        	count ++
        	try {
		    	when:
				waitFor(waitTime) {
				   	directories.snapshotValue.isDisplayed()
            		!directories.snapshotValue.text().equals("")
				}
				then:
				testStatus = true
				break
		    } catch(geb.waiting.WaitTimeoutException e) {
		    	println("RETRYING: WaitTimeoutException occured")
		    } catch(org.openqa.selenium.StaleElementReferenceException e) {
		    	println("RETRYING: StaleElementReferenceException occured")
		    }
        }
        if(testStatus == true) {
        	println("PASS")
        }
        else {
        	println("FAIL: Test didn't pass in " + numberOfTrials + " trials")
        	assert false
        }
        println()
    }

    def "check Export Overflow Value not empty"() {
        int count = 0
        testStatus = false

       	expect: 'at Admin Page'

        while(count<numberOfTrials) {
        	count ++
        	try {
		    	when:
				waitFor(waitTime) {
				   	directories.exportOverflowValue.isDisplayed()
            		!directories.exportOverflowValue.text().equals("")
				}
				then:
				testStatus = true
				break
		    } catch(geb.waiting.WaitTimeoutException e) {
		    	println("RETRYING: WaitTimeoutException occured")
		    } catch(org.openqa.selenium.StaleElementReferenceException e) {
		    	println("RETRYING: StaleElementReferenceException occured")
		    }
        }
        if(testStatus == true) {
        	println("PASS")
        }
        else {
        	println("FAIL: Test didn't pass in " + numberOfTrials + " trials")
        	assert false
        }
        println()
    }

    def "check Command Logs Value not empty"() {
        int count = 0
        testStatus = false

       	expect: 'at Admin Page'

        while(count<numberOfTrials) {
        	count ++
        	try {
		    	when:
				waitFor(waitTime) {
				   	directories.commandLogsValue.isDisplayed()
           	 		!directories.commandLogsValue.text().equals("")
				}
				then:
				testStatus = true
				break
		    } catch(geb.waiting.WaitTimeoutException e) {
		    	println("RETRYING: WaitTimeoutException occured")
		    } catch(org.openqa.selenium.StaleElementReferenceException e) {
		    	println("RETRYING: StaleElementReferenceException occured")
		    }
        }
        if(testStatus == true) {
        	println("PASS")
        }
        else {
        	println("FAIL: Test didn't pass in " + numberOfTrials + " trials")
        	assert false
        }
        println()
    }

    def "check Log Snapshot Value not empty"() {
        int count = 0
        testStatus = false

       	expect: 'at Admin Page'

        while(count<numberOfTrials) {
        	count ++
        	try {
		    	when:
				waitFor(waitTime) {
				   	directories.commandLogSnapshotValue.isDisplayed()
            		!directories.commandLogSnapshotValue.text().equals("")
				}
				then:
				testStatus = true
				break
		    } catch(geb.waiting.WaitTimeoutException e) {
		    	println("RETRYING: WaitTimeoutException occured")
		    } catch(org.openqa.selenium.StaleElementReferenceException e) {
		    	println("RETRYING: StaleElementReferenceException occured")
		    }
        }
        if(testStatus == true) {
        	println("PASS")
        }
        else {
        	println("FAIL: Test didn't pass in " + numberOfTrials + " trials")
        	assert false
        }
        println()
    }

    // OVERVIEW

    def "check title"() {
        int count = 0
        testStatus = false

       	expect: 'at Admin Page'

        while(count<numberOfTrials) {
        	count ++
        	try {
		    	when:
				waitFor(waitTime) {
				   	overview.title.isDisplayed()
            		overview.title.text().toLowerCase().equals("Overview".toLowerCase())
				}
				then:
				testStatus = true
				break
		    } catch(geb.waiting.WaitTimeoutException e) {
		    	println("RETRYING: WaitTimeoutException occured")
		    } catch(org.openqa.selenium.StaleElementReferenceException e) {
		    	println("RETRYING: StaleElementReferenceException occured")
		    }
        }
        if(testStatus == true) {
        	println("PASS")
        }
        else {
        	println("FAIL: Test didn't pass in " + numberOfTrials + " trials")
        	assert false
        }
        println()
    }

    def "check Site Per Host"() {
        int count = 0
        testStatus = false

       	expect: 'at Admin Page'

        while(count<numberOfTrials) {
        	count ++
        	try {
		    	when:
				waitFor(waitTime) {
				   	overview.sitePerHost.isDisplayed()
           	 		overview.sitePerHost.text().toLowerCase().equals("Sites Per Host".toLowerCase())
				}
				then:
				testStatus = true
				break
		    } catch(geb.waiting.WaitTimeoutException e) {
		    	println("RETRYING: WaitTimeoutException occured")
		    } catch(org.openqa.selenium.StaleElementReferenceException e) {
		    	println("RETRYING: StaleElementReferenceException occured")
		    }
        }
        if(testStatus == true) {
        	println("PASS")
        }
        else {
        	println("FAIL: Test didn't pass in " + numberOfTrials + " trials")
        	assert false
        }
        println()
    }

    def "check K-safety"() {
        int count = 0
        testStatus = false

       	expect: 'at Admin Page'

        while(count<numberOfTrials) {
        	count ++
        	try {
		    	when:
				waitFor(waitTime) {
				   	overview.ksafety.isDisplayed()
            		overview.ksafety.text().toLowerCase().equals("K-safety".toLowerCase())
				}
				then:
				testStatus = true
				break
		    } catch(geb.waiting.WaitTimeoutException e) {
		    	println("RETRYING: WaitTimeoutException occured")
		    } catch(org.openqa.selenium.StaleElementReferenceException e) {
		    	println("RETRYING: StaleElementReferenceException occured")
		    }
        }
        if(testStatus == true) {
        	println("PASS")
        }
        else {
        	println("FAIL: Test didn't pass in " + numberOfTrials + " trials")
        	assert false
        }
        println()
    }

    def "check Partition Detection"() {
        int count = 0
        testStatus = false

       	expect: 'at Admin Page'

        while(count<numberOfTrials) {
        	count ++
        	try {
		    	when:
				waitFor(waitTime) {
				   	overview.partitionDetection.isDisplayed()
            		overview.partitionDetection.text().toLowerCase().equals("Partition detection".toLowerCase())
				}
				then:
				testStatus = true
				break
		    } catch(geb.waiting.WaitTimeoutException e) {
		    	println("RETRYING: WaitTimeoutException occured")
		    } catch(org.openqa.selenium.StaleElementReferenceException e) {
		    	println("RETRYING: StaleElementReferenceException occured")
		    }
        }
        if(testStatus == true) {
        	println("PASS")
        }
        else {
        	println("FAIL: Test didn't pass in " + numberOfTrials + " trials")
        	assert false
        }
        println()
    }

    def "check Security"() {
        int count = 0
        testStatus = false

       	expect: 'at Admin Page'

        while(count<numberOfTrials) {
        	count ++
        	try {
		    	when:
				waitFor(waitTime) {
				   	overview.security.isDisplayed()
            		overview.security.text().toLowerCase().equals("Security".toLowerCase())
				}
				then:
				testStatus = true
				break
		    } catch(geb.waiting.WaitTimeoutException e) {
		    	println("RETRYING: WaitTimeoutException occured")
		    } catch(org.openqa.selenium.StaleElementReferenceException e) {
		    	println("RETRYING: StaleElementReferenceException occured")
		    }
        }
        if(testStatus == true) {
        	println("PASS")
        }
        else {
        	println("FAIL: Test didn't pass in " + numberOfTrials + " trials")
        	assert false
        }
        println()
    }

    def "check HTTP Access"() {
        int count = 0
        testStatus = false

       	expect: 'at Admin Page'

        while(count<numberOfTrials) {
        	count ++
        	try {
		    	when:
				waitFor(waitTime) {
				   	overview.httpAccess.isDisplayed()
            		overview.httpAccess.text().toLowerCase().equals("HTTP Access".toLowerCase())
				}
				then:
				testStatus = true
				break
		    } catch(geb.waiting.WaitTimeoutException e) {
		    	println("RETRYING: WaitTimeoutException occured")
		    } catch(org.openqa.selenium.StaleElementReferenceException e) {
		    	println("RETRYING: StaleElementReferenceException occured")
		    }
        }
        if(testStatus == true) {
        	println("PASS")
        }
        else {
        	println("FAIL: Test didn't pass in " + numberOfTrials + " trials")
        	assert false
        }
        println()
    }

    def "check Auto Snapshots"() {
        int count = 0
        testStatus = false

       	expect: 'at Admin Page'

        while(count<numberOfTrials) {
        	count ++
        	try {
		    	when:
				waitFor(waitTime) {
				   	overview.autoSnapshots.isDisplayed()
            		overview.autoSnapshots.text().toLowerCase().equals("Auto Snapshots".toLowerCase())
				}
				then:
				testStatus = true
				break
		    } catch(geb.waiting.WaitTimeoutException e) {
		    	println("RETRYING: WaitTimeoutException occured")
		    } catch(org.openqa.selenium.StaleElementReferenceException e) {
		    	println("RETRYING: StaleElementReferenceException occured")
		    }
        }
        if(testStatus == true) {
        	println("PASS")
        }
        else {
        	println("FAIL: Test didn't pass in " + numberOfTrials + " trials")
        	assert false
        }
        println()
    }

    def "check Command Logging"() {
        int count = 0
        testStatus = false

       	expect: 'at Admin Page'

        while(count<numberOfTrials) {
        	count ++
        	try {
		    	when:
				waitFor(waitTime) {
				   	overview.commandLogging.isDisplayed()
            		overview.commandLogging.text().toLowerCase().equals("Command Logging".toLowerCase())
				}
				then:
				testStatus = true
				break
		    } catch(geb.waiting.WaitTimeoutException e) {
		    	println("RETRYING: WaitTimeoutException occured")
		    } catch(org.openqa.selenium.StaleElementReferenceException e) {
		    	println("RETRYING: StaleElementReferenceException occured")
		    }
        }
        if(testStatus == true) {
        	println("PASS")
        }
        else {
        	println("FAIL: Test didn't pass in " + numberOfTrials + " trials")
        	assert false
        }
        println()
    }

    def "check Export"() {
        int count = 0
        testStatus = false

       	expect: 'at Admin Page'

        while(count<numberOfTrials) {
        	count ++
        	try {
		    	when:
				waitFor(waitTime) {
				   	overview.export.isDisplayed()
            		overview.export.text().toLowerCase().equals("Export".toLowerCase())
				}
				then:
				testStatus = true
				break
		    } catch(geb.waiting.WaitTimeoutException e) {
		    	println("RETRYING: WaitTimeoutException occured")
		    } catch(org.openqa.selenium.StaleElementReferenceException e) {
		    	println("RETRYING: StaleElementReferenceException occured")
		    }
        }
        if(testStatus == true) {
        	println("PASS")
        }
        else {
        	println("FAIL: Test didn't pass in " + numberOfTrials + " trials")
        	assert false
        }
        println()
    }

    def "check Advanced"() {
        int count = 0
        testStatus = false

       	expect: 'at Admin Page'

        while(count<numberOfTrials) {
        	count ++
        	try {
		    	when:
				waitFor(waitTime) {
				   	overview.advanced.isDisplayed()
            		overview.advanced.text().toLowerCase().equals("Advanced".toLowerCase())
				}
				then:
				testStatus = true
				break
		    } catch(geb.waiting.WaitTimeoutException e) {
		    	println("RETRYING: WaitTimeoutException occured")
		    } catch(org.openqa.selenium.StaleElementReferenceException e) {
		    	println("RETRYING: StaleElementReferenceException occured")
		    }
        }
        if(testStatus == true) {
        	println("PASS")
        }
        else {
        	println("FAIL: Test didn't pass in " + numberOfTrials + " trials")
        	assert false
        }
        println()
    }

    //values

    def "check Site Per Host value"() {
        when:
        at AdminPage
        then:
        waitFor(waitTime){
            overview.sitePerHostValue.isDisplayed()
            !overview.sitePerHostValue.text().equals("")
        }
    }

    def "check K-safety value"() {
        when:
        at AdminPage
        then:
        waitFor(waitTime){
            overview.ksafetyValue.isDisplayed()
            !overview.ksafetyValue.text().equals("")
        }
    }

    def "check Partition Detection value"() {
        when:
        at AdminPage
        then:
        waitFor(waitTime){
            overview.partitionDetectionValue.isDisplayed()
            !overview.partitionDetectionValue.text().equals("")
        }
    }

    def "check Security value"() {
        when:
        at AdminPage
        then:
        waitFor(waitTime){
            overview.securityValue.isDisplayed()
            !overview.securityValue.text().equals("")
        }
    }


    def "check HTTP Access value"() {
        when:
        at AdminPage
        then:
        waitFor(waitTime){
            overview.httpAccessValue.isDisplayed()
            !overview.httpAccessValue.text().equals("")
        }
    }

    def "check Auto Snapshots value"() {
        when:
        at AdminPage
        then:
        waitFor(waitTime){
            overview.autoSnapshotsValue.isDisplayed()
            !overview.autoSnapshotsValue.text().equals("")
        }
    }

    def "check Command Logging value"() {
        when:
        at AdminPage
        then:
        waitFor(waitTime){
            overview.commandLoggingValue.isDisplayed()
            !overview.commandLoggingValue.text().equals("")
        }
    }

    // export expansion

    def "Overview:Export-Expand and check configurations"() {

        when:

        int count = 0
        testStatus = false
then:
        while(count<numberOfTrials) {
            count ++
            try {
                when:
                page.overview.export.click()
                then:
                if(waitFor(20) {page.overview.exportNoConfigAvailable.isDisplayed()})
                {
                    println(page.overview.exportNoConfigAvailable.text())
                }
                else
                {
                    waitFor(20) { page.overview.exportConfig.isDisplayed() }
                    println("The export configuration")
                }
                testStatus = true
                break
            } catch(geb.waiting.WaitTimeoutException e) {
                println("RETRYING: WaitTimeoutException occured")
            } catch(org.openqa.selenium.StaleElementReferenceException e) {
                println("RETRYING: StaleElementReferenceException occured")
            }
        }
        if(testStatus == true) {
            println("PASS")
        }
        else {
            println("FAIL: Test didn't pass in " + numberOfTrials + " trials")
            assert false
        }



//        try {
//            waitFor(waitTime) { page.overview.exportNoConfigAvailable.isDisplayed() }
//            println(page.overview.exportNoConfigAvailable.text())
//        } catch(geb.error.RequiredPageContentNotPresent e ) {
//            waitFor(waitTime) { page.overview.exportConfig.isDisplayed() }
//            println("The export configuration")
//            println(page.overview.exportConfiguration.text().replaceAll("On","").replaceAll("Off",""))
//        } catch (geb.waiting.WaitTimeoutException e ) {
//            waitFor(waitTime) { page.overview.exportConfig.isDisplayed() }
//            println("The export configuration")
//            println(page.overview.exportConfiguration.text().replaceAll("On","").replaceAll("Off",""))
//        }
    }

    // overview: advanced expansion-Edits

    def "Check click Heart Timeout edit and Cancel"() {
        when:
        page.advanced.click()
        then:
        waitFor(waitTime) { page.overview.heartTimeoutEdit.isDisplayed() }

        when:
        waitFor(waitTime) { page.overview.heartTimeoutEdit.click() }
        then:
        waitFor(waitTime) {
            page.overview.heartTimeoutField.isDisplayed()
            page.overview.heartTimeoutOk.isDisplayed()
            page.overview.heartTimeoutCancel.isDisplayed()
        }

        when:
        waitFor(waitTime) { page.overview.heartTimeoutCancel.click() }
        then:
        waitFor(waitTime) {
            !page.overview.heartTimeoutField.isDisplayed()
            !page.overview.heartTimeoutOk.isDisplayed()
            !page.overview.heartTimeoutCancel.isDisplayed()
        }
    }

    def "Check click Heart Timeout edit and click Ok and then Cancel"() {
        when:
        page.advanced.click()
        then:
        waitFor(waitTime) { page.overview.heartTimeoutEdit.isDisplayed() }

        when:
        waitFor(waitTime) { page.overview.heartTimeoutEdit.click() }
        then:
        waitFor(waitTime) {
            page.overview.heartTimeoutField.isDisplayed()
            page.overview.heartTimeoutOk.isDisplayed()
            page.overview.heartTimeoutCancel.isDisplayed()
        }

        when:
        page.overview.heartTimeoutField.value("10")
        waitFor(waitTime) {
            page.overview.heartTimeoutOk.click()
        }
        then:
        waitFor(waitTime) {
            page.overview.heartTimeoutPopupOk.isDisplayed()
            page.overview.heartTimeoutPopupCancel.isDisplayed()
        }

        int count = 0
        while(count<numberOfTrials) {
            count++
            println("Try")
            try {
                try {
                    page.overview.heartTimeoutPopupCancel.click()
                } catch (org.openqa.selenium.ElementNotVisibleException e) {
                    println("PASS")
                    break
                }
                page.overview.heartTimeoutEdit.isDisplayed()
                !page.overview.heartTimeoutPopupOk.isDisplayed()
                !page.overview.heartTimeoutPopupCancel.isDisplayed()
            } catch (org.openqa.selenium.ElementNotVisibleException e) {
                println("Try 2")
            } catch (org.openqa.selenium.StaleElementReferenceException e) {
                println("Try sele")
            }
        }
    }

    def "Check click Heart Timeout edit and click Ok and then Ok"() {
        when:
        String heartTimeout = 20
        page.advanced.click()
        waitFor(waitTime) {
            page.overview.heartTimeoutValue.isDisplayed()
        }
        initialHeartTimeout = page.overview.heartTimeoutValue.text()
        println("Initial Heartbeat time "+ initialHeartTimeout)
        revertHeartTimeout = true

        then:
        waitFor(waitTime) { page.overview.heartTimeoutEdit.isDisplayed() }

        when:
        waitFor(waitTime) { page.overview.heartTimeoutEdit.click() }
        then:
        waitFor(waitTime) {
            page.overview.heartTimeoutField.isDisplayed()
            page.overview.heartTimeoutOk.isDisplayed()
            page.overview.heartTimeoutCancel.isDisplayed()
        }

        when:
        page.overview.heartTimeoutField.value(heartTimeout)
        waitFor(waitTime) {
            page.overview.heartTimeoutOk.click()
        }
        then:
        waitFor(waitTime) {
            page.overview.heartTimeoutPopupOk.isDisplayed()
            page.overview.heartTimeoutPopupCancel.isDisplayed()
        }


        waitFor(waitTime) {
            try {
                page.overview.heartTimeoutPopupOk.click()
            } catch (org.openqa.selenium.ElementNotVisibleException e) {
                println("retrying")
            }

            page.overview.heartTimeoutEdit.isDisplayed()
            page.overview.heartTimeoutValue.text().equals(heartTimeout)
            !page.overview.heartTimeoutPopupOk.isDisplayed()
            !page.overview.heartTimeoutPopupCancel.isDisplayed()
        }
    }

    def "Heartbeat timeout> check error msg if empty data"() {
        when:
        String heartTimeout = ""
        page.advanced.click()
        then:
        waitFor(waitTime) { page.overview.heartTimeoutEdit.isDisplayed() }

        when:
        waitFor(waitTime) { page.overview.heartTimeoutEdit.click() }
        then:
        waitFor(waitTime) {
            page.overview.heartTimeoutField.isDisplayed()
            page.overview.heartTimeoutOk.isDisplayed()
            page.overview.heartTimeoutCancel.isDisplayed()
        }

        when:
        page.overview.heartTimeoutField.value(heartTimeout)
        waitFor(waitTime) {
            page.overview.heartTimeoutOk.click()
        }
        then:
        waitFor(waitTime) {
            page.overview.errorMsgHeartbeat.isDisplayed()
            page.overview.errorMsgHeartbeat.text().equals("Please enter a valid positive number.")
        }

    }

    def "Heartbeat timeout > check error msg is value less then 1"() {
        when:
        String heartTimeout = "0"
        page.advanced.click()
        then:
        waitFor(waitTime) { page.overview.heartTimeoutEdit.isDisplayed() }

        when:
        waitFor(waitTime) { page.overview.heartTimeoutEdit.click() }
        then:
        waitFor(waitTime) {
            page.overview.heartTimeoutField.isDisplayed()
            page.overview.heartTimeoutOk.isDisplayed()
            page.overview.heartTimeoutCancel.isDisplayed()
        }

        when:
        page.overview.heartTimeoutField.value(heartTimeout)
        waitFor(waitTime) {
            page.overview.heartTimeoutOk.click()
        }
        then:
        waitFor(waitTime) {
            page.overview.errorMsgHeartbeat.isDisplayed()
            page.overview.errorMsgHeartbeat.text().equals("Please enter a positive number. Its minimum value should be 1.")
        }

    }

    // query timeout

    def "Check click Query Timeout edit and Cancel"() {
        when:
        page.advanced.click()
        then:
        waitFor(waitTime) { page.overview.queryTimeoutEdit.isDisplayed() }

        when:
        waitFor(waitTime) { page.overview.queryTimeoutEdit.click() }
        then:
        waitFor(waitTime) {
            page.overview.queryTimeoutField.isDisplayed()
            page.overview.queryTimeoutOk.isDisplayed()
            page.overview.queryTimeoutCancel.isDisplayed()
        }

        when:
        waitFor(waitTime) { page.overview.queryTimeoutCancel.click() }
        then:
        waitFor(waitTime) {
            !page.overview.queryTimeoutField.isDisplayed()
            !page.overview.queryTimeoutOk.isDisplayed()
            !page.overview.queryTimeoutCancel.isDisplayed()
        }
    }

    def "Check click Query Timeout edit and click Ok and then Cancel"() {
        when:
        page.advanced.click()
        then:
        waitFor(waitTime) { page.overview.queryTimeoutEdit.isDisplayed() }

        when:
        waitFor(waitTime) { page.overview.queryTimeoutEdit.click() }
        then:
        waitFor(waitTime) {
            page.overview.queryTimeoutField.isDisplayed()
            page.overview.queryTimeoutOk.isDisplayed()
            page.overview.queryTimeoutCancel.isDisplayed()
        }

        when:
        page.overview.queryTimeoutField.value("10")
        then:
        waitFor(waitTime) {
            page.overview.queryTimeoutOk.click()
            page.overview.queryTimeoutPopupOk.isDisplayed()
            page.overview.queryTimeoutPopupCancel.isDisplayed()
        }

        int count = 0
        while(count<5) {
            count++
            try {
                try {
                    page.overview.queryTimeoutPopupCancel.click()
                } catch(org.openqa.selenium.ElementNotVisibleException e) {
                    if(count > 0) {
                        println("")
                        break
                    }
                }

                page.overview.queryTimeoutEdit.isDisplayed()
                !page.overview.queryTimeoutPopupOk.isDisplayed()
                !page.overview.queryTimeoutPopupCancel.isDisplayed()
                println("")
            }catch(org.openqa.selenium.ElementNotVisibleException f){
                println("")
            }catch(org.openqa.selenium.StaleElementReferenceException f){
                println("")
            }
        }
    }

    def "Check click Query Timeout edit and click Ok and then Ok"() {
        when:
        String queryTimeout = 20
        page.advanced.click()
        waitFor(waitTime) {
            page.overview.queryTimeoutValue.isDisplayed()
        }
        initialQueryTimeout = page.overview.queryTimeoutValue.text()
        println("Initial Query Timeout " + initialQueryTimeout)
        revertQueryTimeout = true

        then:
        waitFor(waitTime) { page.overview.queryTimeoutEdit.isDisplayed() }

        when:
        waitFor(waitTime) { page.overview.queryTimeoutEdit.click() }
        then:
        waitFor(waitTime) {
            page.overview.queryTimeoutField.isDisplayed()
            page.overview.queryTimeoutOk.isDisplayed()
            page.overview.queryTimeoutCancel.isDisplayed()
        }

        when:
        page.overview.queryTimeoutField.value(queryTimeout)
        waitFor(waitTime) {
            page.overview.queryTimeoutOk.click()
        }
        then:
        waitFor(waitTime) {
            page.overview.queryTimeoutPopupOk.isDisplayed()
            page.overview.queryTimeoutPopupCancel.isDisplayed()
        }


        waitFor(waitTime) {
            try {
                page.overview.queryTimeoutPopupOk.click()
            } catch (org.openqa.selenium.ElementNotVisibleException e) {
                println("retrying")
            }

            page.overview.queryTimeoutEdit.isDisplayed()
            page.overview.queryTimeoutValue.text().equals(queryTimeout)
            !page.overview.queryTimeoutPopupOk.isDisplayed()
            !page.overview.queryTimeoutPopupCancel.isDisplayed()
        }
    }

    def "Query timeout> check error msg if empty data"() {
        when:
        String queryTimeout = ""
        page.advanced.click()
        then:
        waitFor(waitTime) { page.overview.queryTimeoutEdit.isDisplayed() }

        when:
        waitFor(waitTime) { page.overview.queryTimeoutEdit.click() }
        then:
        waitFor(waitTime) {
            page.overview.queryTimeoutField.isDisplayed()
            page.overview.queryTimeoutOk.isDisplayed()
            page.overview.queryTimeoutCancel.isDisplayed()
        }

        when:
        page.overview.queryTimeoutField.value(queryTimeout)
        waitFor(waitTime) {
            page.overview.queryTimeoutOk.click()
        }
        then:
        waitFor(waitTime) {
            page.overview.errorQuery.isDisplayed()
            page.overview.errorQuery.text().equals("Please enter a valid positive number.")
        }

    }

//    // SECURITY
//
    def "click security button"(){


        when:
        at AdminPage

        then:
        if(page.overview.getListOfUsers()!="")
        {
            try {
                page.securityEdit.click()
                page.securityEditOk.isDisplayed()
                page.securityEditCancel.isDisplayed()
            }
            catch(geb.waiting.WaitTimeoutException e){
                println("Security Edit cannot be displayed")
            }
            catch(org.openqa.selenium.ElementNotVisibleException e)
            {
                println("Security Edit cannot be displayed")
            }
        }
        else
        {
            println("Atleast one security credential should be added first")
        }
        println("Security Edit is Disabled")

    }

    def "click security edit button and cancel"(){
        when:
        at AdminPage
        then:

        try {
            page.securityEdit.click()
            page.securityEditOk.isDisplayed()
            page.securityEditCancel.isDisplayed()
            page.securityEditCancel.click()
            println("security edit canceled!")
            page.securityEdit.isDisplayed()
        }
        catch(geb.waiting.WaitTimeoutException e){
            println("Security Edit cannot be displayed")
        }
        catch(org.openqa.selenium.ElementNotVisibleException e)
        {
            println("Security Edit cannot be displayed")
        }
    }

    def "click security edit button and cancel popup"(){
        when:
        at AdminPage
        then:
        try {
            page.securityEdit.click()
            page.securityEditOk.isDisplayed()
            page.securityEditCancel.isDisplayed()
            page.securityEditOk.click()
            println("security edit ok clicked!")
            waitFor(waitTime) {
                //  page.securityPopup.isDisplayed()
                page.securityPopupOk.isDisplayed()
                page.securityPopupCancel.isDisplayed()
                page.securityPopupCancel.click()
                println("cancel clicked")
                page.securityEdit.isDisplayed()


            }
        }
        catch(geb.waiting.WaitTimeoutException e){
            println("Security Edit cannot be displayed")
        }
        catch(org.openqa.selenium.ElementNotVisibleException e)
        {
            println("Security Edit cannot be displayed")
        }
    }


    def "click security edit button and ok and ok"(){
        when:
        at AdminPage

        then:

        try {
            page.securityEdit.click()
            page.securityEditOk.isDisplayed()
            page.securityEditCancel.isDisplayed()
            page.securityEditOk.click()
            println("security edit ok clicked!")

            waitFor(waitTime) {
                page.securityPopupOk.isDisplayed()
                page.securityPopupCancel.isDisplayed()
                page.securityPopupOk.click()
            }
        }
        catch(geb.waiting.WaitTimeoutException e){
            println("Security Edit cannot be displayed")
        }
        catch(org.openqa.selenium.ElementNotVisibleException e)
        {
            println("Security Edit cannot be displayed")
        }

    }

    // autosnapshot
    def "check Auto Snapshots edit"() {
        when:
        at AdminPage
        then:
        waitFor(waitTime){ page.autoSnapshotsEdit.isDisplayed() }
        String string = page.autoSnapshotsEdit.text()
        !(string.equals(""))
    }


    def "click edit Auto Snapshots and check"() {
        when:
        at AdminPage
        then:
        waitFor(waitTime) {
            page.autoSnapshotsEdit.isDisplayed()
        }
        page.autoSnapshotsEdit.click()

        waitFor(waitTime) {
            page.autoSnapshotsEditCheckbox.isDisplayed()
            page.autoSnapshotsEditOk.isDisplayed()
            page.autoSnapshotsEditCancel.isDisplayed()

        }
        waitFor(waitTime){

            page.frequencyEdit.isDisplayed()
            //println("first wait")
            page.retainedEdit.isDisplayed()
            page.fileprefixEdit.isDisplayed()


        }
    }


    def "click Auto Snapshot edit and click cancel"() {
        when:
        at AdminPage
        then:
        waitFor(waitTime) {
            page.autoSnapshotsEdit.isDisplayed()
        }

        when:
        page.autoSnapshotsEdit.click()
        then:
        waitFor(waitTime) {
            page.autoSnapshotsEditOk.isDisplayed()
            page.autoSnapshotsEditCancel.isDisplayed()
        }

        when:
        page.autoSnapshotsEditCancel.click()
        then:
        waitFor(waitTime) {
            !(page.autoSnapshotsEditCancel.isDisplayed())
            !(page.autoSnapshotsEditOk.isDisplayed())
        }
    }








    def "click Auto Snapshots edit and click checkbox to change on off"() {
        when:
        at AdminPage
        then:
        waitFor(waitTime) {
            page.autoSnapshotsEdit.isDisplayed()
        }

        when:
        page.autoSnapshotsEdit.click()
        String enabledDisabled = page.autoSnapshotsValue.text()
        println(enabledDisabled)
        then:
        waitFor(waitTime){
            page.autoSnapshotsEditCheckbox.isDisplayed()
            page.autoSnapshotsEditOk.isDisplayed()
            page.autoSnapshotsEditCancel.isDisplayed()
        }

        when:
        page.autoSnapshotsEditCheckbox1.click()
        then:
        String enabledDisabledEdited = page.autoSnapshotsValue.text()
        println(enabledDisabledEdited)

        if ( enabledDisabled.toLowerCase() == "on" ) {
            assert enabledDisabledEdited.toLowerCase().equals("off")
        }
        else if ( enabledDisabled.toLowerCase() == "off" ) {
            assert enabledDisabledEdited.toLowerCase().equals("on")
        }

    }

    def "click edit and cancel to check popup"() {


        String title			= "Auto Snapshots"
        String display			= "Do you want to save the value?"
        String ok				= "Ok"
        String cancel			= "Cancel"

        when:
        at AdminPage
        then:
        waitFor(waitTime) {
            page.autoSnapshotsEdit.isDisplayed()
            page.autoSnapshotsValue.isDisplayed()
        }

        when:
        page.autoSnapshotsEdit.click()
        String string = page.autoSnapshotsValue.text()
        then:
        waitFor(waitTime) {
            page.autoSnapshotsEditCheckbox.isDisplayed()
            page.autoSnapshotsEditOk.isDisplayed()
            page.autoSnapshotsEditCancel.isDisplayed()
        }

        //assert withConfirm(true) { page.autoSnapshotsEditOk.click() } == "Do you want to save the value?"
        page.autoSnapshotsEditOk.click()
        when:

        page.autoSnapshotsEditCancel.click()
        println("cancel clicked successfully")
        then:
        waitFor(waitTime) {
            page.autoSnapshotsEdit.isDisplayed()
        }


    }

    def "click edit and ok to check popup"() {
        String prefix 			= "SNAPSHOTNONCE"
        String frequency 		= "10"
        String frequencyUnit		= "Hrs"
        String retained 		= "1"

        String title			= "Auto Snapshots"
        String display			= "Do you want to save the value?"
        String ok				= "Ok"
        String cancel			= "Cancel"

        when:
        at AdminPage
        page.autoSnapshots.click()
        waitFor(waitTime) {
            page.filePrefix.isDisplayed()
            page.frequency.isDisplayed()
            page.frequencyUnit.isDisplayed()
            page.retained.isDisplayed()
        }
        initialPrefix 	= page.filePrefix.text()
        initialFreq		= page.frequency.text()
        initialFreqUnit	= page.frequencyUnit.text()
        initialRetained	= page.retained.text()

        then:
        waitFor(waitTime) {
            page.autoSnapshotsEdit.isDisplayed()
            page.autoSnapshotsValue.isDisplayed()
            initialFreq
        }

        when:
        page.autoSnapshotsEdit.click()
        then:
        waitFor(waitTime) {
            page.autoSnapshotsEditCheckbox.isDisplayed()
            page.autoSnapshotsEditOk.isDisplayed()
            page.autoSnapshotsEditCancel.isDisplayed()
        }

        page.filePrefixField.value(prefix)
        page.frequencyField.value(frequency)
        page.frequencyUnitField.click()
        page.frequencyUnitField.value(frequencyUnit)
        page.retainedField.value(retained)

        if(page.fileprefixEdit.text() != " "){
            println("fileprefix passed, found non-empty")

            if(
            page.frequencyEdit.text() != " "){
                println("frequency passed, found non-empty")}
            // page.frequencyUnitField.click()
            if( page.frequencyUnitField.text() != " "){
                println("frequency unit passed, found non-empty")}
            if ( page.retainedEdit.text() != " "){
                println("retained passed, found non-empty")}
        }
        page.autoSnapshotsEditOk.click()
        println("pop up visible")

        when:

        while(true) {
            page.autosnapshotsconfirmok.click()
            println("inside ok clicked successfully")
            if(page.filePrefixField.isDisplayed()== false)
                break
        }

        then:
        int count = 0
        while(count<numberOfTrials) {
            count++
            try {
                waitFor(waitTime) {
                    page.filePrefix.text().equals(prefix)
                    page.frequency.text().equals(frequency)
                    page.frequencyUnit.text().equals(frequencyUnit)
                    page.retained.text().equals(retained)
                    page.filePrefix.isDisplayed()
                }
                break
            } catch (geb.waiting.WaitTimeoutException e) {
                println("Try")
            }
        }

    }


    // NETWORK INTERFACES


    def "check Network Interfaces title"() {
        int count = 0
        testStatus = false

        expect: 'at Admin Page'

        while(count<numberOfTrials) {
            count ++
            try {
                when:
                waitFor(waitTime) {
                    page.networkInterfaces.title.isDisplayed()
                    page.networkInterfaces.title.text().toLowerCase().equals("Network Interfaces".toLowerCase())
                }
                then:
                testStatus = true
                break
            } catch(geb.waiting.WaitTimeoutException e) {
                println("RETRYING: WaitTimeoutException occured")
            } catch(org.openqa.selenium.StaleElementReferenceException e) {
                println("RETRYING: StaleElementReferenceException occured")
            }
        }
        if(testStatus == true) {
            println("PASS")
        }
        else {
            println("FAIL: Test didn't pass in " + numberOfTrials + " trials")
            assert false
        }
        println()
    }

    def "check Port Name title"() {
        int count = 0
        testStatus = false

        expect: 'at Admin Page'
        at AdminPage

//        when:
//        waitFor(20) {
//            page.networkInterfaces.portNameTitle.isDisplayed()
//        }
//        then:
//        page.networkInterfaces.portNameTitle.text().equals("Port Name")
//        println("Test case passed")

        while(count<numberOfTrials) {
            count ++
            try {
                when:
                waitFor(waitTime) {
                    page.networkInterfaces.portNameTitle.isDisplayed()
                    page.networkInterfaces.portNameTitle.text().equals("Port Name")
                }
                then:

                testStatus = true
                break
            } catch(geb.waiting.WaitTimeoutException e) {
                println("RETRYING: WaitTimeoutException occured")
            } catch(org.openqa.selenium.StaleElementReferenceException e) {
                println("RETRYING: StaleElementReferenceException occured")
            }
        }
        if(testStatus == true) {
            println("PASS")
        }
        else {
            println("FAIL: Test didn't pass in " + numberOfTrials + " trials")
            assert false
        }

    }
//
//
    def "check Cluster Setting title"() {
        int count = 0
        testStatus = false

        expect: 'at Admin Page'
        at AdminPage

        while(count<numberOfTrials) {
            count ++
            try {
                when:
                waitFor(waitTime) {
                    page.networkInterfaces.clusterSettingTitle.isDisplayed()
                    page.networkInterfaces.clusterSettingTitle.text().toLowerCase().equals("Cluster Settings".toLowerCase())
                }
                then:
                testStatus = true
                break
            } catch(geb.waiting.WaitTimeoutException e) {
                println("RETRYING: WaitTimeoutException occured")
            } catch(org.openqa.selenium.StaleElementReferenceException e) {
                println("RETRYING: StaleElementReferenceException occured")
            }
        }
        if(testStatus == true) {
            println("PASS")
        }
        else {
            println("FAIL: Test didn't pass in " + numberOfTrials + " trials")
            assert false
        }
        println()
    }

    def "check Server Setting title"() {
        int count = 0
        testStatus = false

        expect: 'at Admin Page'
        at AdminPage
        while(count<numberOfTrials) {
            count ++
            try {
                when:
                waitFor(waitTime) {
                    page.networkInterfaces.serverSettingTitle.isDisplayed()
                    page.networkInterfaces.serverSettingTitle.text().toLowerCase().equals("Server Settings".toLowerCase())
                }
                then:
                testStatus = true
                break
            } catch(geb.waiting.WaitTimeoutException e) {
                println("RETRYING: WaitTimeoutException occured")
            } catch(org.openqa.selenium.StaleElementReferenceException e) {
                println("RETRYING: StaleElementReferenceException occured")
            }
        }
        if(testStatus == true) {
            println("PASS")
        }
        else {
            println("FAIL: Test didn't pass in " + numberOfTrials + " trials")
            assert false
        }
        println()
    }

    def "check Client Port title"() {
        int count = 0
        testStatus = false

        expect: 'at Admin Page'

        while(count<numberOfTrials) {
            count ++
            try {
                when:
                waitFor(waitTime) {
                    page.networkInterfaces.clientPortTitle.isDisplayed()
                    page.networkInterfaces.clientPortTitle.text().toLowerCase().equals("Client Port".toLowerCase())
                }
                then:
                testStatus = true
                break
            } catch(geb.waiting.WaitTimeoutException e) {
                println("RETRYING: WaitTimeoutException occured")
            } catch(org.openqa.selenium.StaleElementReferenceException e) {
                println("RETRYING: StaleElementReferenceException occured")
            }
        }
        if(testStatus == true) {
            println("PASS")
        }
        else {
            println("FAIL: Test didn't pass in " + numberOfTrials + " trials")
            assert false
        }
        println()
    }

    def "check Admin Port title"() {
        int count = 0
        testStatus = false

        expect: 'at Admin Page'

        while(count<numberOfTrials) {
            count ++
            try {
                when:
                waitFor(waitTime) {
                    page.networkInterfaces.adminPortTitle.isDisplayed()
                    page.networkInterfaces.adminPortTitle.text().toLowerCase().equals("Admin Port".toLowerCase())
                }
                then:
                testStatus = true
                break
            } catch(geb.waiting.WaitTimeoutException e) {
                println("RETRYING: WaitTimeoutException occured")
            } catch(org.openqa.selenium.StaleElementReferenceException e) {
                println("RETRYING: StaleElementReferenceException occured")
            }
        }
        if(testStatus == true) {
            println("PASS")
        }
        else {
            println("FAIL: Test didn't pass in " + numberOfTrials + " trials")
            assert false
        }
        println()
    }

    def "check HTTP Port title"() {
        int count = 0
        testStatus = false

        expect: 'at Admin Page'


        while(count<numberOfTrials) {
            count ++
            try {
                when:
                waitFor(waitTime) {
                    page.networkInterfaces.httpPortTitle.isDisplayed()
                    page.networkInterfaces.httpPortTitle.text().toLowerCase().equals("HTTP Port".toLowerCase())
                }
                then:
                testStatus = true
                break
            } catch(geb.waiting.WaitTimeoutException e) {
                println("RETRYING: WaitTimeoutException occured")
            } catch(org.openqa.selenium.StaleElementReferenceException e) {
                println("RETRYING: StaleElementReferenceException occured")
            }
        }
        if(testStatus == true) {
            println("PASS")
        }
        else {
            println("FAIL: Test didn't pass in " + numberOfTrials + " trials")
            assert false
        }
        println()
    }

    def "check Internal Port title"() {
        int count = 0
        testStatus = false

        expect: 'at Admin Page'

        while(count<numberOfTrials) {
            count ++
            try {
                when:
                waitFor(waitTime) {
                    page.networkInterfaces.internalPortTitle.isDisplayed()
                    page.networkInterfaces.internalPortTitle.text().toLowerCase().equals("Internal Port".toLowerCase())
                }
                then:
                testStatus = true
                break
            } catch(geb.waiting.WaitTimeoutException e) {
                println("RETRYING: WaitTimeoutException occured")
            } catch(org.openqa.selenium.StaleElementReferenceException e) {
                println("RETRYING: StaleElementReferenceException occured")
            }
        }
        if(testStatus == true) {
            println("PASS")
        }
        else {
            println("FAIL: Test didn't pass in " + numberOfTrials + " trials")
            assert false
        }
        println()
    }

    def "check Zookeeper Port title"() {
        int count = 0
        testStatus = false

        expect: 'at Admin Page'

        while(count<numberOfTrials) {
            count ++
            try {
                when:
                waitFor(waitTime) {
                    page.networkInterfaces.zookeeperPortTitle.isDisplayed()
                    page.networkInterfaces.zookeeperPortTitle.text().toLowerCase().equals("Zookeeper Port".toLowerCase())
                }
                then:
                testStatus = true
                break
            } catch(geb.waiting.WaitTimeoutException e) {
                println("RETRYING: WaitTimeoutException occured")
            } catch(org.openqa.selenium.StaleElementReferenceException e) {
                println("RETRYING: StaleElementReferenceException occured")
            }
        }
        if(testStatus == true) {
            println("PASS")
        }
        else {
            println("FAIL: Test didn't pass in " + numberOfTrials + " trials")
            assert false
        }
        println()
    }

    def "check Replication Port title"() {
        int count = 0
        testStatus = false

        expect: 'at Admin Page'

        while(count<numberOfTrials) {
            count ++
            try {
                when:
                waitFor(waitTime) {
                    page.networkInterfaces.replicationPortTitle.isDisplayed()
                    page.networkInterfaces.replicationPortTitle.text().toLowerCase().equals("Replication Port".toLowerCase())
                }
                then:
                testStatus = true
                break
            } catch(geb.waiting.WaitTimeoutException e) {
                println("RETRYING: WaitTimeoutException occured")
            } catch(org.openqa.selenium.StaleElementReferenceException e) {
                println("RETRYING: StaleElementReferenceException occured")
            }
        }
        if(testStatus == true) {
            println("PASS")
        }
        else {
            println("FAIL: Test didn't pass in " + numberOfTrials + " trials")
            assert false
        }
        println()
    }

    // value

    def "check Client Port Value not empty"() {
        when:
        at AdminPage
        then:
        waitFor(waitTime){
            page.networkInterfaces.clusterClientPortValue.isDisplayed()
            !page.networkInterfaces.clusterClientPortValue.text().equals("")
        }
    }

    def "check Admin Port Value not empty"() {
        when:
        at AdminPage
        then:
        waitFor(waitTime){
            page.networkInterfaces.clusterAdminPortValue.isDisplayed()
            !page.networkInterfaces.clusterAdminPortValue.text().equals("")
        }
    }

    def "check HTTP Port Value not empty"() {
        when:
        at AdminPage
        then:
        waitFor(waitTime){
            page.networkInterfaces.clusterHttpPortValue.isDisplayed()
            !page.networkInterfaces.clusterHttpPortValue.text().equals("")
        }
    }

    def "check Internal Port Value not empty"() {
        when:
        at AdminPage
        then:
        waitFor(waitTime) {
            page.networkInterfaces.clusterInternalPortValue.isDisplayed()
            !page.networkInterfaces.clusterInternalPortValue.text().equals("")
        }
    }

    def "check Zookeeper Port Value not empty"() {
        when:
        at AdminPage
        then:
        waitFor(waitTime){
            page.networkInterfaces.clusterZookeeperPortValue.isDisplayed()
            !page.networkInterfaces.clusterZookeeperPortValue.text().equals("")
        }
    }

    def "check Replication Port Value not empty"() {
        when:
        at AdminPage
        then:
        waitFor(waitTime){
            page.networkInterfaces.clusterReplicationPortValue.isDisplayed()
            !page.networkInterfaces.clusterReplicationPortValue.text().equals("")
        }
    }

    // HEADER TESTS

    def "header banner exists" () {
        when:
        at AdminPage
        then:
        waitFor(waitTime) { header.banner.isDisplayed() }
    }


    def "header image exists" () {
        when:
        at AdminPage
        then:
        waitFor(waitTime) { header.image.isDisplayed() }
    }

    def "header username exists" () {
        when:
        at AdminPage
        then:
        waitFor(waitTime) { header.usernameInHeader.isDisplayed() }
    }

    def "header logout exists" () {
        when:'Check Security Enabled'
        at AdminPage
        waitFor(waitTime) { page.overview.securityValue.isDisplayed() }
        then:
        if(page.overview.securityValue.text().equals("Off"))
        {
            println("PASS")
        }
        else if (page.overview.securityValue.text().equals("On"))
        {
            println("fail")
            page.overview.securityValue.text().equals("On")
            println("test" + page.overview.securityValue.text())


            waitFor(waitTime) { header.logout.isDisplayed() }
        }




    }

    def "header help exists" () {
        when:
        at AdminPage
        then:
        waitFor(30) { page.header.help.isDisplayed() }
        int count = 0
        while(count<5) {
            count++
            try {
                interact {
                    moveToElement(page.header.help)
                }
                waitFor(30) { page.header.showHelp.isDisplayed() }
                break
            } catch (geb.waiting.WaitTimeoutException e) {
                println("Already tried")
            }
        }
    }

    // HEADER TAB TESTS

    def "header tab dbmonitor exists" () {
        when:
        at AdminPage
        then:
        waitFor(waitTime) {
            header.tabDBMonitor.isDisplayed()
            header.tabDBMonitor.text().toLowerCase().equals("DB Monitor".toLowerCase())
        }
    }

    def "header tab admin exists" () {
        when:
        at AdminPage
        then:
        waitFor(waitTime) {
            header.tabAdmin.isDisplayed()
            header.tabAdmin.text().toLowerCase().equals("Admin".toLowerCase())
        }
    }

    def "header tab schema exists" () {
        when:
        at AdminPage
        then:
        waitFor(waitTime) {
            header.tabSchema.isDisplayed()
            header.tabSchema.text().toLowerCase().equals("Schema".toLowerCase())

        }
    }

    def "header tab sql query exists" () {
        when:
        at AdminPage
        then:
        waitFor(waitTime) { header.tabSQLQuery.isDisplayed()
            header.tabSQLQuery.text().toLowerCase().equals("SQL Query".toLowerCase())
        }
    }

    def "header username check" () {


        when:'Check Security Enabled'
        at AdminPage
        waitFor(waitTime) { page.overview.securityValue.isDisplayed() }
        then:
        if(page.overview.securityValue.text().equals("Off"))
        {
            println("PASS")
        }
        else if (page.overview.securityValue.text().equals("On"))
        {
            waitFor(waitTime) {
                header.usernameInHeader.isDisplayed()
                header.usernameInHeader.text().equals(username)
            }
        }
    }

    def "header username click and close" () {
        when:
        at AdminPage
        then:
        waitFor(waitTime) { header.usernameInHeader.isDisplayed() }
        header.usernameInHeader.click()
        waitFor(waitTime) {
            header.logoutPopupOkButton.isDisplayed()
            header.logoutPopupCancelButton.isDisplayed()
            header.popupClose.isDisplayed()
        }
        header.popupClose.click()
    }

    def "header username click and cancel" () {
        when:
        at AdminPage
        then:
        waitFor(waitTime) { header.usernameInHeader.isDisplayed() }
        header.usernameInHeader.click()
        waitFor(waitTime) {
            header.logoutPopupOkButton.isDisplayed()
            header.logoutPopupCancelButton.isDisplayed()
            header.popupClose.isDisplayed()
        }
        header.logoutPopupCancelButton.click()
    }


    // LOGOUT TEST

    def "logout button test close" ()  {
        when:'Check Security Enabled'
        at AdminPage
        waitFor(waitTime) { page.overview.securityValue.isDisplayed() }
        then:
        if(page.overview.securityValue.text().equals("Off"))
        {
            println("PASS")
        }
        else if (page.overview.securityValue.text().equals("On"))
        {
            waitFor(waitTime) { header.logout.isDisplayed() }
            header.logout.click()
            waitFor(waitTime) {
                header.logoutPopupOkButton.isDisplayed()
                header.logoutPopupCancelButton.isDisplayed()
                header.popupClose.isDisplayed()
            }
            header.popupClose.click()
        }
    }

    def "logout button test cancel" ()  {
        when:'Check Security Enabled'
        at AdminPage
        waitFor(waitTime) { page.overview.securityValue.isDisplayed() }
        then:
        if(page.overview.securityValue.text().equals("Off"))
        {
            println("PASS")
        }
        else if (page.overview.securityValue.text().equals("On"))
        {
            waitFor(waitTime) { header.logout.isDisplayed() }
            header.logout.click()
            waitFor(waitTime) {
                header.logoutPopupOkButton.isDisplayed()
                header.logoutPopupCancelButton.isDisplayed()
                header.popupClose.isDisplayed()
            }
            header.logoutPopupCancelButton.click()
        }
    }

    // HELP POPUP TEST

    def "help popup existance" () {
        when:
        at AdminPage
        then:
        waitFor(waitTime) { page.header.help.isDisplayed() }
        int count = 0
        while(count<5) {
            count++
            try {
                interact {
                    moveToElement(page.header.help)
                }
                waitFor(30) { page.header.showHelp.isDisplayed() }
                break
            } catch (geb.waiting.WaitTimeoutException e) {
                println("Already tried")
            }
        }

        when:
        page.header.showHelp.click()
        then:
        waitFor(waitTime) { page.header.popupClose.isDisplayed() }
        waitFor(waitTime) { page.header.popupTitle.text().toLowerCase().contains("help".toLowerCase()) }
    }

    // FOOTER TESTS

    def "footer exists" () {
        when:
        at AdminPage
        then:
        waitFor(waitTime) { footer.banner.isDisplayed() }
    }

    def "footer text exists and valid"() {
        when:
        at AdminPage
        then:
        waitFor(waitTime) {
            footer.banner.isDisplayed()
            footer.text.isDisplayed()
            footer.text.text().toLowerCase().contains("VoltDB. All rights reserved.".toLowerCase())
        }
    }

    //

    //download automation test
    def "check download configuration and verify text"() {

        when:
        at AdminPage

        waitFor(waitTime) { 	page.downloadconfigurationbutton.isDisplayed() }
        println("downloadbutton seen")
        then:

        page.downloadconfigurationbutton.text().toLowerCase().equals("Download Configuration".toLowerCase())
        println("download configuration button text has verified,\n click cannot be performed in firefox")
        //page.downloadconfigurationbutton.click()



    }

    //CLUSTER
    def "cluster title"(){
        when:
        at AdminPage
        waitFor(waitTime) { cluster.clusterTitle.isDisplayed() }
        then:
        cluster.clusterTitle.text().equals("Cluster")
    }


    def "check promote button"(){
        when:
        at AdminPage
        then:
        waitFor(waitTime) { cluster.promotebutton.isDisplayed() }
    }

    def "check pause cancel"(){
        boolean result = false
        int count = 0
        when:
        at AdminPage
        try {
            waitFor(waitTime) { page.cluster.resumebutton.isDisplayed() }
            println("Resume button is displayed")
            result = false
        } catch(geb.waiting.WaitTimeoutException e) {
            println("Resume button is not displayed")
            result = true
        }

        if (result == false) {
            println("Resume VMC")

            try {
                page.cluster.resumebutton.click()
                waitFor(waitTime) { page.cluster.resumeok.isDisplayed() }
            } catch(geb.waiting.WaitTimeoutException e) {
                println("Error: Resume confirmation was not found")
                assert false
            }

            try {
                page.cluster.resumeok.click()
                waitFor(waitTime) { page.cluster.pausebutton.isDisplayed() }
            } catch(geb.waiting.WaitTimeoutException e) {
                println("Error: Pause button was not found")
                assert false
            }
        }
        then:
        println()

        when:
        count = 0
        while(count<numberOfTrials) {
            count ++
            try {
                page.cluster.pausebutton.click()
                waitFor(waitTime) { page.cluster.pauseok.isDisplayed() }
                break
            } catch(geb.waiting.WaitTimeoutException e) {
            }
        }

        count = 0
        while(count<numberOfTrials) {
            count ++
            try {
                page.cluster.pausecancel.click()
                waitFor(waitTime) { page.cluster.pausebutton.isDisplayed() }
                break
            } catch(geb.waiting.WaitTimeoutException e) {
            }
        }
        then:
        println()

        when:
        if (result == false) {
            println("Pause VMC")

            try {
                page.cluster.pausebutton.click()
                waitFor(waitTime) { page.cluster.pauseok.isDisplayed() }
            } catch(geb.waiting.WaitTimeoutException e) {
                println("Error: Pause confirmation was not found")
                assert false
            }

            try {
                page.cluster.pauseok.click()
                waitFor(waitTime) { page.cluster.resumebutton.isDisplayed() }
            } catch(geb.waiting.WaitTimeoutException e) {
                println("Error: Resume button was not found")
                assert false
            }
        }
        then:
        println()

    }

    def "check pause and verify resume too"(){
        boolean result = false
        int count = 0
        when:
        at AdminPage
        try {
            waitFor(waitTime) { page.cluster.resumebutton.isDisplayed() }
            println("Resume button is displayed")
            result = false
        } catch(geb.waiting.WaitTimeoutException e) {
            println("Resume button is not displayed")
            result = true
        }

        if (result == false) {
            println("Resume VMC")

            count = 0
            while(count<numberOfTrials) {
                try {
                    count++
                    page.cluster.resumebutton.click()
                    waitFor(waitTime) { page.cluster.resumeok.isDisplayed() }
                    break
                } catch(geb.waiting.WaitTimeoutException e) {
                    println("Error: Resume confirmation was not found")
                    assert false
                }
            }

            count = 0
            while(count<numberOfTrials) {
                try {
                    count++
                    page.cluster.resumeok.click()
                    waitFor(waitTime) { page.cluster.pausebutton.isDisplayed() }
                    break
                } catch(geb.waiting.WaitTimeoutException e) {
                    println("Error: Pause button was not found")
                    assert false
                }
            }
        }
        then:
        println()

        when:
        count = 0
        while(count<numberOfTrials) {
            count ++
            try {
                page.cluster.pausebutton.click()
                waitFor(waitTime) { page.cluster.pauseok.isDisplayed() }
                break
            } catch(geb.waiting.WaitTimeoutException e) {
            }
        }

        count = 0
        while(count<numberOfTrials) {
            count ++
            try {
                page.cluster.pauseok.click()
                waitFor(waitTime) { page.cluster.resumebutton.isDisplayed() }
                break
            } catch(geb.waiting.WaitTimeoutException e) {
            }
        }

        count = 0
        while(count<numberOfTrials) {
            count ++
            try {
                page.cluster.resumebutton.click()
                waitFor(waitTime) { page.cluster.resumeok.isDisplayed() }
                break
            } catch(geb.waiting.WaitTimeoutException e) {
            }
        }

        count = 0
        while(count<numberOfTrials) {
            count ++
            try {
                page.cluster.resumeok.click()
                waitFor(waitTime) { page.cluster.pausebutton.isDisplayed() }
                break
            } catch(geb.waiting.WaitTimeoutException e) {
            }
        }
        then:
        println()

        when:
        if (result == false) {
            println("Pause VMC")

            count = 0
            while(count<numberOfTrials) {
                try {
                    count++
                    page.cluster.pausebutton.click()
                    waitFor(waitTime) { page.cluster.pauseok.isDisplayed() }
                    break
                } catch(geb.waiting.WaitTimeoutException e) {
                    println("Error: Pause confirmation was not found")
                    assert false
                }
            }

            count = 0
            while(count<numberOfTrials) {
                try {
                    count++
                    page.cluster.pauseok.click()
                    waitFor(waitTime) { page.cluster.resumebutton.isDisplayed() }
                    break
                } catch(geb.waiting.WaitTimeoutException e) {
                    println("Error: Resume button was not found")
                    assert false
                }
            }
        }
        then:
        println()
    }



    def "when save and cancel popup"(){
        when:
        at AdminPage
        waitFor(waitTime) { cluster.savebutton.isDisplayed() }
        cluster.savebutton.click()
        then:
        waitFor(waitTime) { cluster.saveconfirmation.isDisplayed() }
        cluster.saveconfirmation.text().toLowerCase().equals("Save".toLowerCase());
        cluster.savecancel.click()
    }


    def "when save in empty path"(){
        String emptyPath = page.getEmptyPath()
        when:

        at AdminPage
        waitFor(waitTime) { cluster.savebutton.isDisplayed() }
        cluster.savebutton.click()
        then:
        waitFor(waitTime) { cluster.saveconfirmation.isDisplayed() }
        cluster.saveconfirmation.text().toLowerCase().equals("Save".toLowerCase())
        cluster.savedirectory.value(emptyPath)
        cluster.saveok.click()
        cluster.saveerrormsg.isDisplayed()
        cluster.saveerrormsg.text().toLowerCase().equals("Please enter a valid directory path.".toLowerCase())
        println("error message verified")


    }

    def "when save for invalid path"(){
        String invalidPath = page.getInvalidPath()

        when:

        at AdminPage
        waitFor(waitTime) { cluster.savebutton.isDisplayed() }
        cluster.savebutton.click()
        then:
        waitFor(waitTime) { cluster.saveconfirmation.isDisplayed() }
        cluster.saveconfirmation.text().toLowerCase().equals("Save".toLowerCase());
        cluster.savedirectory.value(invalidPath)
        cluster.saveok.click()
        waitFor(waitTime){cluster.failedsaveok.isDisplayed()}
        cluster.failedsaveok.click()
        println("error location for saving verified")


    }


    def "when save succeeded"(){
        String validPath = page.getValidPath()

        when:
        at AdminPage
        waitFor(waitTime) { cluster.savebutton.isDisplayed() }
        cluster.savebutton.click()
        then:
        waitFor(waitTime) { cluster.saveconfirmation.isDisplayed() }
        cluster.saveconfirmation.text().toLowerCase().equals("Save".toLowerCase());
        cluster.savedirectory.value(validPath)
        cluster.saveok.click()
        waitFor(waitTime){cluster.savesuccessok.isDisplayed()}
        cluster.savesuccessok.click()
        println("save succeeded and clicked!!")
    }



    def "when restore button clicked and cancel popup"(){
        String validPath = page.getValidPath()
        when:
        at AdminPage
        waitFor(waitTime) {   cluster.restorebutton.isDisplayed()
            cluster.restorestatus.isDisplayed()
            cluster.restorebutton.click()
        }

        println("restore button clicked")

        then:
        waitFor(waitTime) { cluster.restoreconfirmation.isDisplayed() }
        cluster.restoreconfirmation.text().toLowerCase().equals("Restore".toLowerCase());
        cluster.restoredirectory.value(validPath)
        cluster.restoresearch.click()
        waitFor(waitTime){cluster.restorecancelbutton.isDisplayed()}
        cluster.restorecancelbutton.click()
    }


    def "when restore button clicked and close popup"(){
        when:
        at AdminPage
        waitFor(waitTime) { cluster.restorebutton.isDisplayed()
            cluster.restorestatus.isDisplayed()
            cluster.restorebutton.click()
        }

        println("restore clicked")

        then:
        waitFor(waitTime) { cluster.restoreconfirmation.isDisplayed() }
        cluster.restoreconfirmation.text().toLowerCase().equals("Restore".toLowerCase())
        cluster.restoreclosebutton.click()

    }

    def "when restore clicked and search failed"(){
        String invalidPath = page.getInvalidPath()
        when:
        at AdminPage
        waitFor(waitTime) { cluster.restorebutton.isDisplayed()
            cluster.restorestatus.isDisplayed()
            cluster.restorebutton.click()
        }

        println("restore clicked")

        then:
        waitFor(waitTime) { cluster.restoreconfirmation.isDisplayed() }
        cluster.restoreconfirmation.text().toLowerCase().equals("Restore".toLowerCase())

        // FOR UAT TESTING ENABLE BELOW CODE
        //    waitFor(waitTime){cluster.restoresearch.isDisplayed()
        //    cluster.restoredirectory.isDisplayed()}
        //     cluster.restoredirectory.value(invalidPath)
        //      cluster.restoresearch.click()
        //   if(waitFor(waitTime){cluster.restoreerrormsg.isDisplayed()}){
        //       cluster.restoreerrormsg.text().toLowerCase().equals("Error: Failure getting snapshots.Path is not a directory".toLowerCase())
        //      println("error message for restore search verified!!")}

    }

    def "when search button clicked in empty path of Restore"(){
        String emptyPath = page.getEmptyPath()
        when:
        waitFor(waitTime) { cluster.restorebutton.isDisplayed()
            cluster.restorestatus.isDisplayed()
            cluster.restorebutton.click()
        }
        then:
        waitFor(waitTime) { cluster.restoreconfirmation.isDisplayed() }
        cluster.restoreconfirmation.text().toLowerCase().equals("Restore".toLowerCase())
        // FOR UAT TESTING ENABLE BELOW CODE
        //       waitFor(waitTime){cluster.restoresearch.isDisplayed()
        //       cluster.restoredirectory.isDisplayed()}
        //       cluster.restoredirectory.value(emptyPath)
        //      cluster.restoresearch.click()
        //      if(waitFor(waitTime){cluster.emptysearchrestore.isDisplayed()}){
        //          cluster.emptysearchrestore.text().toLowerCase().equals("Please enter a valid directory path.".toLowerCase())
        //      println("error message for empty restore search verified!!")}
    }

    def "when restore clicked and verify restore popup for No"(){


        when:
        at AdminPage
        waitFor(waitTime) { cluster.restorebutton.isDisplayed()
            cluster.restorestatus.isDisplayed()
            cluster.restorebutton.click()
        }

        println("restore clicked")

        then:
        waitFor(waitTime) { cluster.restoreconfirmation.isDisplayed() }
        cluster.restoreconfirmation.text().toLowerCase().equals("Restore".toLowerCase())

        // FOR UAT TESTING ENABLE BELOW CODE
        //   waitFor(waitTime){cluster.buttonrestore.isDisplayed()}
        //  cluster.buttonrestore.click()
        //  waitFor(waitTime){cluster.restorepopupno.isDisplayed()
        //               cluster.restorepopupyes.isDisplayed()}
        //  cluster.restorepopupno.click()
        //  println("No clicked for restore popup")
        // waitFor(waitTime){cluster.restorecancelbutton.isDisplayed()}
        // cluster.restorecancelbutton.click()

    }

    def "when restore clicked and verify restore popup for Yes"(){


        when:
        at AdminPage
        waitFor(waitTime) { cluster.restorebutton.isDisplayed()
            cluster.restorestatus.isDisplayed()
            cluster.restorebutton.click()
        }

        println("restore clicked")

        then:
        waitFor(waitTime) { cluster.restoreconfirmation.isDisplayed() }
        cluster.restoreconfirmation.text().toLowerCase().equals("Restore".toLowerCase())

        // FOR UAT TESTING ENABLE BELOW CODE
        //  waitFor(waitTime){cluster.buttonrestore.isDisplayed()}
        //  cluster.buttonrestore.click()
        //  waitFor(waitTime){cluster.restorepopupno.isDisplayed()
        //             cluster.restorepopupyes.isDisplayed()}
        //  cluster.restorepopupyes.click()
        //  println("Yes clicked for restore popup")
        //  waitFor(waitTime){cluster.savesuccessok.isDisplayed()}
        //  cluster.savesuccessok.click()
        // println("ok clicked and message displayed after restoring")

    }


    def "when shutdown and cancel popup"(){
        when:
        at AdminPage
        waitFor(waitTime) { cluster.shutdownbutton.isDisplayed() }
        cluster.shutdownbutton.click()
        then:
        waitFor(waitTime) { cluster.shutdownconfirmation.isDisplayed() }
        cluster.shutdownconfirmation.text().toLowerCase().equals("Shutdown: Confirmation".toLowerCase())
        cluster.shutdowncancelbutton.click()
    }

    def "when shutdown and close popup"(){
        when:
        at AdminPage
        waitFor(waitTime) { cluster.shutdownbutton.isDisplayed() }
        cluster.shutdownbutton.click()
        then:
        waitFor(waitTime) { cluster.shutdownconfirmation.isDisplayed() }
        cluster.shutdownconfirmation.text().toLowerCase().equals("Shutdown: Confirmation".toLowerCase())
        cluster.shutdownclosebutton.click()
    }

//server name list test

    def "Check Cluster Status"() {

        when: 'clicked server button'
        at AdminPage
        page.serverbutton.isDisplayed()
        page.serverbutton.click()
        then:
        if (waitFor(waitTime) { page.mainservername.isDisplayed() && page.servername.isDisplayed() }) {

            println("server name is displayed as: " + page.mainservername.text().replaceAll("Stop", "").replaceAll("Paused", ""))
            println("currently running server is : "+ page.servername.text())
        }
        try {

            if (!page.cluster.resumebutton.displayed) {
                if (page.shutdownServerStop.displayed) {
                    println("Servers are stopped")
                }
            }
        }
        catch(geb.error.RequiredPageContentNotPresent e)
        {
            println("Resume button is not displayed")
        }

        try {
            if ( page.cluster.resumebutton.displayed ) {
                if (page.shutdownServerPause.displayed) {
                    println("Servers are paused!!!")
                }

            }
        }
        catch(geb.error.RequiredPageContentNotPresent e)
        {
            println("Resume button is displayed")
        }
    }



    // Overview Expansion

    def "HTTP Access Expand:Check Text"() {
        when:
        page.overview.httpAccess.click()
        then:
        waitFor(waitTime) {
            page.overview.jsonApi.text().equals("JSON API")
            !page.overview.jsonApiStatus.text().equals("")
        }
    }

    def "Command Logging Expand:Check Text"() {
        when:
        page.overview.commandLogging.click()
        then:
        waitFor(waitTime) {
            page.overview.logFrequencyTime.text().equals("Log Frequency Time")
            !page.overview.logFrequencyTimeValue.text().equals("")

            page.overview.logFrequencyTransactions.text().equals("Log Frequency Transactions")
            !page.overview.logFrequencyTransactionsValue.text().equals("")

            page.overview.logSize.text().equals("Log Size")
            !page.overview.logSizeValue.text().equals("")
        }
    }

    def "Advanced Expand:Check Text"() {
        when:
        page.overview.advanced.click()
        then:
        waitFor(waitTime) {
            page.overview.maxJavaHeap.text().equals("Max Java Heap")
            !page.overview.maxJavaHeapValue.text().equals("")
        }
        waitFor(waitTime){
            page.overview.heartbeatTimeout.text().equals("Heartbeat Timeout")
            !page.overview.heartbeatTimeoutValue.text().equals("")
        }
        waitFor(waitTime){
            page.overview.queryTimeout.text().equals("Query Timeout")
            !page.overview.queryTimeoutValue.text().equals("")
        }
        waitFor(waitTime){
            page.overview.maxTempTableMemory.text().equals("Max Temp Table Memory")
            !page.overview.maxTempTableMemoryValue.text().equals("")
        }
        waitFor(waitTime){
            page.overview.snapshotPriority.text().equals("Snapshot Priority")
            !page.overview.snapshotPriorityValue.text().equals("")
<<<<<<< HEAD
        }
        waitFor(waitTime){
            page.overview.memoryLimitSize.text().equals("Memory Limit")
            !page.overview.memoryLimitSizeValue.text().equals("")
=======

            page.overview.memoryLimitSize.text().equals("Memory Limit")
            !page.overview.memoryLimitSizeValue.text().equals("")

>>>>>>> f79e7d0c
            if(page.overview.memoryLimitSizeValue.text() == "Not Enforced"){
                page.overview.memoryLimitSizeUnit.text().equals("")
            } else {
                !page.overview.memoryLimitSizeUnit.text().equals("")
            }
        }
    }

    def cleanupSpec() {
        if (!(page instanceof VoltDBManagementCenterPage)) {
            when: 'Open VMC page'
            ensureOnVoltDBManagementCenterPage()
            then: 'to be on VMC page'
            at VoltDBManagementCenterPage
        }

        page.loginIfNeeded()

        when: 'click the Admin link (if needed)'
        page.openAdminPage()
        then: 'should be on Admin page'
        at AdminPage

        String initialPrefix 	= "DEFAULT"
        String initialFreq		= "10"
        String initialFreqUnit 	= "Hrs"
        String initialRetained 	= "10"

        String initialHeartTimeout = "10"
        String initialQueryTimeout = "10"

        // autosnapshot revert

        if (revertAutosnapshots == true) {
            when:
            page.autoSnapshotsEdit.click()
            then:
            waitFor(waitTime) {
                page.autoSnapshotsEditCheckbox.isDisplayed()
                page.autoSnapshotsEditOk.isDisplayed()
                page.autoSnapshotsEditCancel.isDisplayed()
            }

            page.filePrefixField.value(initialPrefix)
            page.frequencyField.value(initialFreq)
            page.frequencyUnitField.click()
            page.frequencyUnitField.value(initialFreqUnit)
            page.retainedField.value(initialRetained)

            if(page.fileprefixEdit.text() != " "){
                println("fileprefix passed, found non-empty")

                if(
                page.frequencyEdit.text() != " "){
                    println("frequency passed, found non-empty")}
                // page.frequencyUnitField.click()
                if( page.frequencyUnitField.text() != " "){
                    println("frequency unit passed, found non-empty")}
                if ( page.retainedEdit.text() != " "){
                    println("retained passed, found non-empty")}
            }
            page.autoSnapshotsEditOk.click()
            println("pop up visible")

            when:

            while(true) {
                page.autosnapshotsconfirmok.click()
                println("inside ok clicked successfully")
                if(page.filePrefixField.isDisplayed()== false)
                    break
            }

            then:

            waitFor(waitTime){
                page.filePrefix.text().equals(initialPrefix)
                page.frequency.text().equals(initialFreq)
                page.frequencyUnit.text().equals(initialFreqUnit)
                page.retained.text().equals(initialRetained)
            }
        }

        // heartbeat timeout revert

        if (revertHeartTimeout==false) {
            when:
            page.advanced.click()
            then:
            waitFor(waitTime) { page.overview.heartTimeoutEdit.isDisplayed() }

            when:
            waitFor(waitTime) { page.overview.heartTimeoutEdit.click() }
            then:
            waitFor(waitTime) {
                page.overview.heartTimeoutField.isDisplayed()
                page.overview.heartTimeoutOk.isDisplayed()
                page.overview.heartTimeoutCancel.isDisplayed()
            }

            when:
            page.overview.heartTimeoutField.value(initialHeartTimeout)
            waitFor(waitTime) {
                page.overview.heartTimeoutOk.click()
            }
            then:
            waitFor(waitTime) {
                page.overview.heartTimeoutPopupOk.isDisplayed()
                page.overview.heartTimeoutPopupCancel.isDisplayed()
            }


            waitFor(waitTime) {
                try {
                    page.overview.heartTimeoutPopupOk.click()
                } catch (org.openqa.selenium.ElementNotVisibleException e) {
                    println("retrying")
                }

                page.overview.heartTimeoutEdit.isDisplayed()
                page.overview.heartTimeoutValue.text().equals(initialHeartTimeout)
                !page.overview.heartTimeoutPopupOk.isDisplayed()
                !page.overview.heartTimeoutPopupCancel.isDisplayed()
            }
        }

        // query timeout revert

        if (revertQueryTimeout==false) {
            when:
            page.advanced.click()
            then:
            waitFor(waitTime) { page.overview.queryTimeoutEdit.isDisplayed() }

            when:
            waitFor(waitTime) { page.overview.queryTimeoutEdit.click() }
            then:
            waitFor(waitTime) {
                page.overview.queryTimeoutField.isDisplayed()
                page.overview.queryTimeoutOk.isDisplayed()
                page.overview.queryTimeoutCancel.isDisplayed()
            }

            when:
            page.overview.queryTimeoutField.value(initialQueryTimeout)
            waitFor(waitTime) {
                page.overview.queryTimeoutOk.click()
            }
            then:
            waitFor(waitTime) {
                page.overview.queryTimeoutPopupOk.isDisplayed()
                page.overview.queryTimeoutPopupCancel.isDisplayed()
            }


            waitFor(waitTime) {
                try {
                    page.overview.queryTimeoutPopupOk.click()
                } catch (org.openqa.selenium.ElementNotVisibleException e) {
                    println("retrying")
                }

                page.overview.queryTimeoutEdit.isDisplayed()
                page.overview.queryTimeoutValue.text().equals(initialQueryTimeout)
                !page.overview.queryTimeoutPopupOk.isDisplayed()
                !page.overview.queryTimeoutPopupCancel.isDisplayed()
            }
        }
    }

    //server setting

    def "Check server setting and display its respective value"(){

        when:
        while(true){
            if(waitFor(waitTime){page.networkInterfaces.serverSettingTitle.isDisplayed()} && page.networkInterfaces.serverSettingTitle.text() !=""){
                println("Title displayed as:"+page.networkInterfaces.serverSettingTitle.text())
            }else println("Server setting title not displayed so not processing further")
            break;
        }

        then:
        if(page.networkInterfaces.serversettingclientvalue.text()==""){
            println("Client port value in server setting is empty")}
        else{println("Client port value in server setting is not empty, value:" +page.networkInterfaces.serversettingclientvalue.text())}

        if(page.networkInterfaces.serversettingadminvalue.text()==""){
            println("Admin port value in server setting is empty")}
        else{println("Admin port value in server setting is not empty, value:" +page.networkInterfaces.serversettingadminvalue.text())}

        if(page.networkInterfaces.serversettinghttpvalue.text()==""){
            println("HTTP port value in server setting is empty")}
        else{println("HTTP port value in server setting is not empty, value:" +page.networkInterfaces.serversettinghttpvalue.text())}

        if(page.networkInterfaces.serversettinginternalvalue.text()==""){
            println("Internal port value in server setting is empty")}
        else{println("Internal port value in server setting is not empty, value:" +page.networkInterfaces.serversettinginternalvalue.text())}

        if(page.networkInterfaces.serversettingzookeepervalue.text()==""){
            println("Zookeeper port value in server setting is empty")}
        else{println("Zookeeper port value in server setting is not empty, value:" +page.networkInterfaces.serversettingzookeepervalue.text())}

        if(page.networkInterfaces.serversettingreplicationvalue.text()==""){
            println("Replication port value in server setting is empty")}
        else{println("Replication port value in server setting is not empty, value:" +page.networkInterfaces.serversettingreplicationvalue.text())}

    }

}<|MERGE_RESOLUTION|>--- conflicted
+++ resolved
@@ -2808,17 +2808,12 @@
         waitFor(waitTime){
             page.overview.snapshotPriority.text().equals("Snapshot Priority")
             !page.overview.snapshotPriorityValue.text().equals("")
-<<<<<<< HEAD
+
         }
         waitFor(waitTime){
             page.overview.memoryLimitSize.text().equals("Memory Limit")
             !page.overview.memoryLimitSizeValue.text().equals("")
-=======
-
-            page.overview.memoryLimitSize.text().equals("Memory Limit")
-            !page.overview.memoryLimitSizeValue.text().equals("")
-
->>>>>>> f79e7d0c
+
             if(page.overview.memoryLimitSizeValue.text() == "Not Enforced"){
                 page.overview.memoryLimitSizeUnit.text().equals("")
             } else {
