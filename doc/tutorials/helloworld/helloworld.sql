CREATE TABLE HELLOWORLD (
   HELLO VARCHAR(15),
   WORLD VARCHAR(15),
   DIALECT VARCHAR(15) NOT NULL,
   PRIMARY KEY (DIALECT)
);
PARTITION TABLE HELLOWORLD ON COLUMN DIALECT;

<<<<<<< HEAD
CREATE PROCEDURE Insert PARTITION ON TABLE Helloworld COLUMN Dialect 
   AS INSERT INTO HELLOWORLD (Dialect, Hello, World) VALUES (?, ?, ?);
CREATE PROCEDURE Select PARTITION ON TABLE Helloworld COLUMN Dialect 
=======
CREATE PROCEDURE Insert PARTITION ON TABLE Helloworld COLUMN Dialect
   AS INSERT INTO HELLOWORLD (Dialect, Hello, World) VALUES (?, ?, ?);
CREATE PROCEDURE Select PARTITION ON TABLE Helloworld COLUMN Dialect
>>>>>>> 69d30754
   AS SELECT HELLO, WORLD FROM HELLOWORLD WHERE DIALECT = ?;<|MERGE_RESOLUTION|>--- conflicted
+++ resolved
@@ -6,13 +6,7 @@
 );
 PARTITION TABLE HELLOWORLD ON COLUMN DIALECT;
 
-<<<<<<< HEAD
-CREATE PROCEDURE Insert PARTITION ON TABLE Helloworld COLUMN Dialect 
-   AS INSERT INTO HELLOWORLD (Dialect, Hello, World) VALUES (?, ?, ?);
-CREATE PROCEDURE Select PARTITION ON TABLE Helloworld COLUMN Dialect 
-=======
 CREATE PROCEDURE Insert PARTITION ON TABLE Helloworld COLUMN Dialect
    AS INSERT INTO HELLOWORLD (Dialect, Hello, World) VALUES (?, ?, ?);
 CREATE PROCEDURE Select PARTITION ON TABLE Helloworld COLUMN Dialect
->>>>>>> 69d30754
    AS SELECT HELLO, WORLD FROM HELLOWORLD WHERE DIALECT = ?;